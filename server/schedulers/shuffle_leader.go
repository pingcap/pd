--- conflicted
+++ resolved
@@ -51,21 +51,16 @@
 	return "shuffle-leader-scheduler"
 }
 
-<<<<<<< HEAD
 func (s *shuffleLeaderScheduler) GetMinInterval() time.Duration {
 	return MinScheduleInterval
 }
 
 func (s *shuffleLeaderScheduler) GetNextInterval(interval time.Duration) time.Duration {
 	return intervalGrow(interval, MaxScheduleInterval, exponentailGrowth)
-=======
+}
+
 func (s *shuffleLeaderScheduler) GetType() string {
 	return "shuffle-leader"
-}
-
-func (s *shuffleLeaderScheduler) GetInterval() time.Duration {
-	return schedule.MinScheduleInterval
->>>>>>> 098a9e6d
 }
 
 func (s *shuffleLeaderScheduler) GetResourceKind() core.ResourceKind {
