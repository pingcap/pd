--- conflicted
+++ resolved
@@ -498,7 +498,7 @@
 func (bs *balanceSolver) getHotPeers() []*statistics.HotPeerStat {
 	ret := bs.stLoadDetail[bs.cur.srcStoreID].HotPeers
 	sort.Slice(ret, func(i, j int) bool {
-		return ret[i].GetBytesRate() > ret[j].GetBytesRate()
+		return ret[i].GetByteRate() > ret[j].GetByteRate()
 	})
 	if len(ret) > 1000 {
 		ret = ret[:1000]
@@ -616,14 +616,14 @@
 				if !isProgressive(
 					srcLd.ByteRate,
 					dstLd.ByteRate,
-					bs.cur.srcPeerStat.GetBytesRate(),
+					bs.cur.srcPeerStat.GetByteRate(),
 					1.0) {
 					continue
 				}
 			} else if !isProgressive(
 				srcLd.ByteRate,
 				dstLd.ByteRate,
-				bs.cur.srcPeerStat.GetBytesRate(),
+				bs.cur.srcPeerStat.GetByteRate(),
 				hotRegionScheduleFactor) {
 				continue
 			}
@@ -642,7 +642,6 @@
 	if old == nil {
 		return true
 	}
-<<<<<<< HEAD
 
 	if r := bs.compareSrcStore(bs.cur.srcStoreID, old.srcStoreID); r < 0 {
 		return true
@@ -660,7 +659,7 @@
 		// compare region
 
 		// prefer region with larger byte rate, to converge faster
-		curByteRk, oldByteRk := int64(bs.cur.srcPeerStat.GetBytesRate()/100), int64(old.srcPeerStat.GetBytesRate()/100)
+		curByteRk, oldByteRk := int64(bs.cur.srcPeerStat.GetByteRate()/100), int64(old.srcPeerStat.GetByteRate()/100)
 		if curByteRk > oldByteRk {
 			return true
 		} else if curByteRk < oldByteRk {
@@ -728,18 +727,6 @@
 func stepRank(rk0 float64, step float64) func(float64) int64 {
 	return func(rate float64) int64 {
 		return int64((rate - rk0) / step)
-=======
-	switch bs.opTy {
-	case movePeer:
-		return selectDstStoreByByteRate(candidateLoadDetail, bs.srcPeerStat.GetByteRate(), bs.stLoadDetail[bs.srcStoreID])
-	case transferLeader:
-		if bs.rwTy == write {
-			return selectDstStoreByCount(candidateLoadDetail, bs.srcPeerStat.GetByteRate(), bs.stLoadDetail[bs.srcStoreID])
-		}
-		return selectDstStoreByByteRate(candidateLoadDetail, bs.srcPeerStat.GetByteRate(), bs.stLoadDetail[bs.srcStoreID])
-	default:
-		return 0
->>>>>>> f8db5007
 	}
 }
 
@@ -801,78 +788,7 @@
 		schedulerCounter.WithLabelValues(bs.sche.GetName(), "new-operator"),
 		schedulerCounter.WithLabelValues(bs.sche.GetName(), bs.opTy.String()))
 
-<<<<<<< HEAD
-	infl := Influence{ByteRate: bs.cur.srcPeerStat.GetBytesRate(), Count: 1}
-=======
-	infl := Influence{ByteRate: bs.srcPeerStat.GetByteRate()}
-	if bs.opTy == transferLeader && bs.rwTy == write {
-		infl.ByteRate = 0
-	}
-	bs.sche.addPendingInfluence(op, bs.srcStoreID, bs.dstStoreID, infl, bs.rwTy, bs.opTy)
-
-	return []*operator.Operator{op}
-}
-
-// Sort stores according to their load prediction.
-func sortStores(loadDetail map[uint64]*storeLoadDetail, better func(lp1, lp2 *storeLoadPred) bool) []uint64 {
-	ids := make([]uint64, 0, len(loadDetail))
-	for id := range loadDetail {
-		ids = append(ids, id)
-	}
-	sort.Slice(ids, func(i, j int) bool {
-		id1, id2 := ids[i], ids[j]
-		return better(loadDetail[id1].LoadPred, loadDetail[id2].LoadPred)
-	})
-	return ids
-}
-
-// Prefer store with larger `count`.
-func selectSrcStoreByCount(loadDetail map[uint64]*storeLoadDetail) uint64 {
-	stores := sortStores(loadDetail, func(lp1, lp2 *storeLoadPred) bool {
-		ld1, ld2 := lp1.min(), lp2.min()
-		if ld1.Count > ld2.Count ||
-			(ld1.Count == ld2.Count && ld1.ByteRate > ld2.ByteRate) {
-			return true
-		}
-		return false
-	})
-
-	if len(stores) > 0 && loadDetail[stores[0]].LoadPred.Current.Count > 1 {
-		return stores[0]
-	}
-	return 0
-}
-
-// Prefer store with larger `byteRate`.
-func selectSrcStoreByByteRate(loadDetail map[uint64]*storeLoadDetail) uint64 {
-	stores := sortStores(loadDetail, func(lp1, lp2 *storeLoadPred) bool {
-		ld1, ld2 := lp1.min(), lp2.min()
-		if ld1.ByteRate > ld2.ByteRate ||
-			(ld1.ByteRate == ld2.ByteRate && ld1.Count > ld2.Count) {
-			return true
-		}
-		return false
-	})
-
-	for _, id := range stores {
-		if loadDetail[id].LoadPred.Current.Count > 1 {
-			return id
-		}
-	}
-	return 0
-}
-
-// Prefer store with smaller `count`.
-func selectDstStoreByCount(candidates map[uint64]*storeLoadDetail, regionBytesRate float64, srcLoadDetail *storeLoadDetail) uint64 {
-	stores := sortStores(candidates, func(lp1, lp2 *storeLoadPred) bool {
-		ld1, ld2 := lp1.max(), lp2.max()
-		if ld1.Count < ld2.Count ||
-			(ld1.Count == ld2.Count && ld1.ByteRate < ld2.ByteRate) {
-			return true
-		}
-		return false
-	})
->>>>>>> f8db5007
+	infl := Influence{ByteRate: bs.cur.srcPeerStat.GetByteRate(), Count: 1}
 
 	return []*operator.Operator{op}, []Influence{infl}
 }
