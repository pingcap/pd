// Copyright 2016 PingCAP, Inc.
//
// Licensed under the Apache License, Version 2.0 (the "License");
// you may not use this file except in compliance with the License.
// You may obtain a copy of the License at
//
//     http://www.apache.org/licenses/LICENSE-2.0
//
// Unless required by applicable law or agreed to in writing, software
// distributed under the License is distributed on an "AS IS" BASIS,
// See the License for the specific language governing permissions and
// limitations under the License.

package server

import (
	"fmt"
	"math"

	"github.com/juju/errors"
	"github.com/ngaut/log"
	"github.com/pingcap/kvproto/pkg/metapb"
)

// Scheduler is an interface to schedule resources.
type Scheduler interface {
	GetName() string
	GetResourceKind() ResourceKind
	GetResourceLimit() uint64
	Prepare(cluster *clusterInfo) error
	Cleanup(cluster *clusterInfo)
	Schedule(cluster *clusterInfo) Operator
}

// grantLeaderScheduler transfers all leaders to peers in the store.
type grantLeaderScheduler struct {
	opt     *scheduleOption
	name    string
	storeID uint64
}

func newGrantLeaderScheduler(opt *scheduleOption, storeID uint64) *grantLeaderScheduler {
	return &grantLeaderScheduler{
		opt:     opt,
		name:    fmt.Sprintf("grant-leader-scheduler-%d", storeID),
		storeID: storeID,
	}
}

func (s *grantLeaderScheduler) GetName() string {
	return s.name
}

func (s *grantLeaderScheduler) GetResourceKind() ResourceKind {
	return leaderKind
}

func (s *grantLeaderScheduler) GetResourceLimit() uint64 {
	return s.opt.GetLeaderScheduleLimit()
}

func (s *grantLeaderScheduler) Prepare(cluster *clusterInfo) error {
	return errors.Trace(cluster.blockStore(s.storeID))
}

func (s *grantLeaderScheduler) Cleanup(cluster *clusterInfo) {
	cluster.unblockStore(s.storeID)
}

func (s *grantLeaderScheduler) Schedule(cluster *clusterInfo) Operator {
	region := cluster.randFollowerRegion(s.storeID)
	if region == nil {
		return nil
	}
	return newTransferLeader(region, region.GetStorePeer(s.storeID))
}

type evictLeaderScheduler struct {
	opt      *scheduleOption
	name     string
	storeID  uint64
	selector Selector
}

func newEvictLeaderScheduler(opt *scheduleOption, storeID uint64) *evictLeaderScheduler {
	var filters []Filter
	filters = append(filters, newStateFilter(opt))
	filters = append(filters, newHealthFilter(opt))

	return &evictLeaderScheduler{
		opt:      opt,
		name:     fmt.Sprintf("evict-leader-scheduler-%d", storeID),
		storeID:  storeID,
		selector: newRandomSelector(filters),
	}
}

func (s *evictLeaderScheduler) GetName() string {
	return s.name
}

func (s *evictLeaderScheduler) GetResourceKind() ResourceKind {
	return leaderKind
}

func (s *evictLeaderScheduler) GetResourceLimit() uint64 {
	return s.opt.GetLeaderScheduleLimit()
}

func (s *evictLeaderScheduler) Prepare(cluster *clusterInfo) error {
	return errors.Trace(cluster.blockStore(s.storeID))
}

func (s *evictLeaderScheduler) Cleanup(cluster *clusterInfo) {
	cluster.unblockStore(s.storeID)
}

func (s *evictLeaderScheduler) Schedule(cluster *clusterInfo) Operator {
	region := cluster.randLeaderRegion(s.storeID)
	if region == nil {
		return nil
	}
	target := s.selector.SelectTarget(cluster.getFollowerStores(region))
	if target == nil {
		return nil
	}
	return newTransferLeader(region, region.GetStorePeer(target.GetId()))
}

type shuffleLeaderScheduler struct {
	opt      *scheduleOption
	selector Selector
	selected *metapb.Peer
}

func newShuffleLeaderScheduler(opt *scheduleOption) *shuffleLeaderScheduler {
	var filters []Filter
	filters = append(filters, newStateFilter(opt))
	filters = append(filters, newHealthFilter(opt))

	return &shuffleLeaderScheduler{
		opt:      opt,
		selector: newRandomSelector(filters),
	}
}

func (s *shuffleLeaderScheduler) GetName() string {
	return "shuffle-leader-scheduler"
}

func (s *shuffleLeaderScheduler) GetResourceKind() ResourceKind {
	return leaderKind
}

func (s *shuffleLeaderScheduler) GetResourceLimit() uint64 {
	return s.opt.GetLeaderScheduleLimit()
}

func (s *shuffleLeaderScheduler) Prepare(cluster *clusterInfo) error { return nil }

func (s *shuffleLeaderScheduler) Cleanup(cluster *clusterInfo) {}

func (s *shuffleLeaderScheduler) Schedule(cluster *clusterInfo) Operator {
	// We shuffle leaders between stores:
	// 1. select a store randomly.
	// 2. transfer a leader from the store to another store.
	// 3. transfer a leader to the store from another store.
	// These will not change store's leader count, but swap leaders between stores.

	// Select a store and transfer a leader from it.
	if s.selected == nil {
		region, newLeader := scheduleTransferLeader(cluster, s.selector)
		if region == nil {
			return nil
		}
		// Mark the selected store.
		s.selected = region.Leader
		return newTransferLeader(region, newLeader)
	}

	// Reset the selected store.
	storeID := s.selected.GetStoreId()
	s.selected = nil

	// Transfer a leader to the selected store.
	region := cluster.randFollowerRegion(storeID)
	if region == nil {
		return nil
	}
	return newTransferLeader(region, region.GetStorePeer(storeID))
}

type shuffleRegionScheduler struct {
	opt      *scheduleOption
	selector Selector
}

func newShuffleRegionScheduler(opt *scheduleOption) *shuffleRegionScheduler {
	var filters []Filter
	filters = append(filters, newStateFilter(opt))
	filters = append(filters, newHealthFilter(opt))

	return &shuffleRegionScheduler{
		opt:      opt,
		selector: newRandomSelector(filters),
	}
}

func (s *shuffleRegionScheduler) GetName() string {
	return "shuffle-region-scheduler"
}

func (s *shuffleRegionScheduler) GetResourceKind() ResourceKind {
	return regionKind
}

func (s *shuffleRegionScheduler) GetResourceLimit() uint64 {
	return s.opt.GetRegionScheduleLimit()
}

func (s *shuffleRegionScheduler) Prepare(cluster *clusterInfo) error { return nil }

func (s *shuffleRegionScheduler) Cleanup(cluster *clusterInfo) {}

func (s *shuffleRegionScheduler) Schedule(cluster *clusterInfo) Operator {
	region, oldPeer := scheduleRemovePeer(cluster, s.selector)
	if region == nil {
		return nil
	}

	excludedFilter := newExcludedFilter(nil, region.GetStoreIds())
	newPeer := scheduleAddPeer(cluster, s.selector, excludedFilter)
	if newPeer == nil {
		return nil
	}

	return newTransferPeer(region, oldPeer, newPeer)
}

func newAddPeer(region *RegionInfo, peer *metapb.Peer) Operator {
	addPeer := newAddPeerOperator(region.GetId(), peer)
	return newRegionOperator(region, regionKind, addPeer)
}

func newRemovePeer(region *RegionInfo, peer *metapb.Peer) Operator {
	removePeer := newRemovePeerOperator(region.GetId(), peer)
	if region.Leader != nil && region.Leader.GetId() == peer.GetId() {
		if follower := region.GetFollower(); follower != nil {
			transferLeader := newTransferLeaderOperator(region.GetId(), region.Leader, follower)
			return newRegionOperator(region, regionKind, transferLeader, removePeer)
		}
		return nil
	}
	return newRegionOperator(region, regionKind, removePeer)
}

func newTransferPeer(region *RegionInfo, oldPeer, newPeer *metapb.Peer) Operator {
	addPeer := newAddPeerOperator(region.GetId(), newPeer)
	removePeer := newRemovePeerOperator(region.GetId(), oldPeer)
	if region.Leader != nil && region.Leader.GetId() == oldPeer.GetId() {
		newLeader := newPeer
		if follower := region.GetFollower(); follower != nil {
			newLeader = follower
		}
		transferLeader := newTransferLeaderOperator(region.GetId(), region.Leader, newLeader)
		return newRegionOperator(region, regionKind, addPeer, transferLeader, removePeer)
	}
	return newRegionOperator(region, regionKind, addPeer, removePeer)
}

func newTransferLeader(region *RegionInfo, newLeader *metapb.Peer) Operator {
	transferLeader := newTransferLeaderOperator(region.GetId(), region.Leader, newLeader)
	return newRegionOperator(region, leaderKind, transferLeader)
}

// scheduleAddPeer schedules a new peer.
func scheduleAddPeer(cluster *clusterInfo, s Selector, filters ...Filter) *metapb.Peer {
	stores := cluster.getStores()

	target := s.SelectTarget(stores, filters...)
	if target == nil {
		return nil
	}

	newPeer, err := cluster.allocPeer(target.GetId())
	if err != nil {
		log.Errorf("failed to allocate peer: %v", err)
		return nil
	}

	return newPeer
}

// scheduleRemovePeer schedules a region to remove the peer.
func scheduleRemovePeer(cluster *clusterInfo, s Selector, filters ...Filter) (*RegionInfo, *metapb.Peer) {
	stores := cluster.getStores()

	source := s.SelectSource(stores, filters...)
	if source == nil {
		return nil, nil
	}

	region := cluster.randFollowerRegion(source.GetId())
	if region == nil {
		region = cluster.randLeaderRegion(source.GetId())
	}
	if region == nil {
		return nil, nil
	}

	return region, region.GetStorePeer(source.GetId())
}

// scheduleTransferLeader schedules a region to transfer leader to the peer.
<<<<<<< HEAD
func scheduleTransferLeader(cluster *clusterInfo, s Selector, filters ...Filter) (*RegionInfo, *metapb.Peer) {
	sourceStores := cluster.getStores()

	source := s.SelectSource(sourceStores, filters...)
	if source == nil {
=======
func scheduleTransferLeader(cluster *clusterInfo, s Selector, filters ...Filter) (*regionInfo, *metapb.Peer) {
	stores := cluster.getStores()
	if len(stores) == 0 {
>>>>>>> 1ce6782d
		return nil, nil
	}

	var averageLeader float64
	for _, s := range stores {
		averageLeader += float64(s.leaderScore()) / float64(len(stores))
	}

	mostLeaderStore := s.SelectSource(stores, filters...)
	leastLeaderStore := s.SelectTarget(stores, filters...)

	var mostLeaderDistance, leastLeaderDistance float64
	if mostLeaderStore != nil {
		mostLeaderDistance = math.Abs(mostLeaderStore.leaderScore() - averageLeader)
	}
	if leastLeaderStore != nil {
		leastLeaderDistance = math.Abs(leastLeaderStore.leaderScore() - averageLeader)
	}
	if mostLeaderDistance == 0 && leastLeaderDistance == 0 {
		return nil, nil
	}

	if mostLeaderDistance > leastLeaderDistance {
		// Transfer a leader out of mostLeaderStore.
		region := cluster.randLeaderRegion(mostLeaderStore.GetId())
		if region == nil {
			return nil, nil
		}
		targetStores := cluster.getFollowerStores(region)
		target := s.SelectTarget(targetStores)
		if target == nil {
			return nil, nil
		}

		return region, region.GetStorePeer(target.GetId())
	}

	// Transfer a leader into leastLeaderStore.
	region := cluster.randFollowerRegion(leastLeaderStore.GetId())
	if region == nil {
		return nil, nil
	}
	return region, region.GetStorePeer(leastLeaderStore.GetId())
}<|MERGE_RESOLUTION|>--- conflicted
+++ resolved
@@ -312,17 +312,9 @@
 }
 
 // scheduleTransferLeader schedules a region to transfer leader to the peer.
-<<<<<<< HEAD
 func scheduleTransferLeader(cluster *clusterInfo, s Selector, filters ...Filter) (*RegionInfo, *metapb.Peer) {
-	sourceStores := cluster.getStores()
-
-	source := s.SelectSource(sourceStores, filters...)
-	if source == nil {
-=======
-func scheduleTransferLeader(cluster *clusterInfo, s Selector, filters ...Filter) (*regionInfo, *metapb.Peer) {
 	stores := cluster.getStores()
 	if len(stores) == 0 {
->>>>>>> 1ce6782d
 		return nil, nil
 	}
 
