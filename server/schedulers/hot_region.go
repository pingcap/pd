// Copyright 2017 PingCAP, Inc.
//
// Licensed under the Apache License, Version 2.0 (the "License");
// you may not use this file except in compliance with the License.
// You may obtain a copy of the License at
//
//     http://www.apache.org/licenses/LICENSE-2.0
//
// Unless required by applicable law or agreed to in writing, software
// distributed under the License is distributed on an "AS IS" BASIS,
// See the License for the specific language governing permissions and
// limitations under the License.

package schedulers

import (
	"fmt"
	"math"
	"math/rand"
	"net/http"
	"sort"
	"sync"
	"time"

	"github.com/pingcap/kvproto/pkg/metapb"
	"github.com/pingcap/log"
	"github.com/pingcap/pd/v4/server/core"
	"github.com/pingcap/pd/v4/server/schedule"
	"github.com/pingcap/pd/v4/server/schedule/filter"
	"github.com/pingcap/pd/v4/server/schedule/operator"
	"github.com/pingcap/pd/v4/server/schedule/opt"
	"github.com/pingcap/pd/v4/server/statistics"
	"go.uber.org/zap"
)

func init() {
	schedule.RegisterSliceDecoderBuilder(HotRegionType, func(args []string) schedule.ConfigDecoder {
		return func(v interface{}) error {
			return nil
		}
	})
	schedule.RegisterScheduler(HotRegionType, func(opController *schedule.OperatorController, storage *core.Storage, decoder schedule.ConfigDecoder) (schedule.Scheduler, error) {
		conf := initHotRegionScheduleConfig()
		if err := decoder(conf); err != nil {
			return nil, err
		}
		conf.storage = storage
		return newHotScheduler(opController, conf), nil
	})

	// FIXME: remove this two schedule after the balance test move in schedulers package
	{
		schedule.RegisterScheduler(HotWriteRegionType, func(opController *schedule.OperatorController, storage *core.Storage, decoder schedule.ConfigDecoder) (schedule.Scheduler, error) {
			return newHotWriteScheduler(opController, initHotRegionScheduleConfig()), nil
		})
		schedule.RegisterScheduler(HotReadRegionType, func(opController *schedule.OperatorController, storage *core.Storage, decoder schedule.ConfigDecoder) (schedule.Scheduler, error) {
			return newHotReadScheduler(opController, initHotRegionScheduleConfig()), nil
		})

	}
}

const (
	// HotRegionName is balance hot region scheduler name.
	HotRegionName = "balance-hot-region-scheduler"
	// HotRegionType is balance hot region scheduler type.
	HotRegionType = "hot-region"
	// HotReadRegionType is hot read region scheduler type.
	HotReadRegionType = "hot-read-region"
	// HotWriteRegionType is hot write region scheduler type.
	HotWriteRegionType = "hot-write-region"

	hotRegionLimitFactor = 0.75
<<<<<<< HEAD

	maxPeerNum = 1000

	maxZombieDur time.Duration = statistics.StoreHeartBeatReportInterval * time.Second

	minRegionScheduleInterval time.Duration = statistics.StoreHeartBeatReportInterval * time.Second

	minHotByteRate = 100
	minHotKeyRate  = 10

	// rank step ratio decide the step when calculate rank
	// step = max current * rank step ratio
	byteRateRankStepRatio = 0.05
	keyRateRankStepRatio  = 0.05
	countRankStepRatio    = 0.1

	greatDecRatio = 0.95
	minorDecRatio = 0.99

	minWeight = 1e-6
=======
>>>>>>> 7ebad523
)

type hotScheduler struct {
	name string
	*BaseScheduler
	sync.RWMutex
	leaderLimit uint64
	peerLimit   uint64
	types       []rwType
	r           *rand.Rand

	// states across multiple `Schedule` calls
	pendings       [resourceTypeLen]map[*pendingInfluence]struct{}
	regionPendings map[uint64][2]*operator.Operator

	// temporary states but exported to API or metrics
	stLoadInfos [resourceTypeLen]map[uint64]*storeLoadDetail
	pendingSums [resourceTypeLen]map[uint64]Influence
	// config of hot scheduler
	conf *hotRegionSchedulerConfig
}

func newHotScheduler(opController *schedule.OperatorController, conf *hotRegionSchedulerConfig) *hotScheduler {
	base := NewBaseScheduler(opController)
	ret := &hotScheduler{
		name:           HotRegionName,
		BaseScheduler:  base,
		leaderLimit:    1,
		peerLimit:      1,
		types:          []rwType{write, read},
		r:              rand.New(rand.NewSource(time.Now().UnixNano())),
		regionPendings: make(map[uint64][2]*operator.Operator),
		conf:           conf,
	}
	for ty := resourceType(0); ty < resourceTypeLen; ty++ {
		ret.pendings[ty] = map[*pendingInfluence]struct{}{}
		ret.stLoadInfos[ty] = map[uint64]*storeLoadDetail{}
	}
	return ret
}

func newHotReadScheduler(opController *schedule.OperatorController, conf *hotRegionSchedulerConfig) *hotScheduler {
	ret := newHotScheduler(opController, conf)
	ret.name = ""
	ret.types = []rwType{read}
	return ret
}

func newHotWriteScheduler(opController *schedule.OperatorController, conf *hotRegionSchedulerConfig) *hotScheduler {
	ret := newHotScheduler(opController, conf)
	ret.name = ""
	ret.types = []rwType{write}
	return ret
}

func (h *hotScheduler) GetName() string {
	return h.name
}

func (h *hotScheduler) GetType() string {
	return HotRegionType
}

func (h *hotScheduler) ServeHTTP(w http.ResponseWriter, r *http.Request) {
	h.conf.ServeHTTP(w, r)
}

func (h *hotScheduler) IsScheduleAllowed(cluster opt.Cluster) bool {
	return h.allowBalanceLeader(cluster) || h.allowBalanceRegion(cluster)
}

func (h *hotScheduler) allowBalanceLeader(cluster opt.Cluster) bool {
	return h.OpController.OperatorCount(operator.OpHotRegion) < minUint64(h.leaderLimit, cluster.GetHotRegionScheduleLimit()) &&
		h.OpController.OperatorCount(operator.OpLeader) < cluster.GetLeaderScheduleLimit()
}

func (h *hotScheduler) allowBalanceRegion(cluster opt.Cluster) bool {
	return h.OpController.OperatorCount(operator.OpHotRegion) < minUint64(h.peerLimit, cluster.GetHotRegionScheduleLimit())
}

func (h *hotScheduler) Schedule(cluster opt.Cluster) []*operator.Operator {
	schedulerCounter.WithLabelValues(h.GetName(), "schedule").Inc()
	return h.dispatch(h.types[h.r.Int()%len(h.types)], cluster)
}

func (h *hotScheduler) dispatch(typ rwType, cluster opt.Cluster) []*operator.Operator {
	h.Lock()
	defer h.Unlock()

	h.prepareForBalance(cluster)

	switch typ {
	case read:
		return h.balanceHotReadRegions(cluster)
	case write:
		return h.balanceHotWriteRegions(cluster)
	}
	return nil
}

func (h *hotScheduler) prepareForBalance(cluster opt.Cluster) {
	h.summaryPendingInfluence()

	storesStat := cluster.GetStoresStats()

	minHotDegree := cluster.GetHotRegionCacheHitsThreshold()
	{ // update read statistics
		regionRead := cluster.RegionReadStats()
		storeByte := storesStat.GetStoresBytesReadStat()
		storeKey := storesStat.GetStoresKeysReadStat()

		h.stLoadInfos[readLeader] = summaryStoresLoad(
			storeByte,
			storeKey,
			h.pendingSums[readLeader],
			regionRead,
			minHotDegree,
			read,
			core.LeaderKind,
			cluster)
	}

	{ // update write statistics
		regionWrite := cluster.RegionWriteStats()
		storeByte := storesStat.GetStoresBytesWriteStat()
		storeKey := storesStat.GetStoresKeysWriteStat()

		h.stLoadInfos[writeLeader] = summaryStoresLoad(
			storeByte,
			storeKey,
			h.pendingSums[writeLeader],
			regionWrite,
			minHotDegree,
			write,
			core.LeaderKind,
			cluster)

		h.stLoadInfos[writePeer] = summaryStoresLoad(
			storeByte,
			storeKey,
			h.pendingSums[writePeer],
			regionWrite,
			minHotDegree,
			write,
			core.RegionKind,
			cluster)
	}
}

func (h *hotScheduler) summaryPendingInfluence() {
	for ty := resourceType(0); ty < resourceTypeLen; ty++ {
		h.pendingSums[ty] = summaryPendingInfluence(h.pendings[ty], h.calcPendingWeight)
	}
	h.gcRegionPendings()
}

func (h *hotScheduler) gcRegionPendings() {
	for regionID, pendings := range h.regionPendings {
		empty := true
		for ty, op := range pendings {
			if op != nil && op.IsEnd() {
				if time.Now().After(op.GetCreateTime().Add(h.conf.GetMaxZombieDuration())) {
					schedulerStatus.WithLabelValues(h.GetName(), "pending_op_infos").Dec()
					pendings[ty] = nil
				}
			}
			if pendings[ty] != nil {
				empty = false
			}
		}
		if empty {
			delete(h.regionPendings, regionID)
		} else {
			h.regionPendings[regionID] = pendings
		}
	}
}

// Load information of all available stores.
func summaryStoresLoad(
	storeByteRate map[uint64]float64,
	storeKeyRate map[uint64]float64,
	pendings map[uint64]Influence,
	storeHotPeers map[uint64][]*statistics.HotPeerStat,
	minHotDegree int,
	rwTy rwType,
	kind core.ResourceKind,
	cluster opt.Cluster,
) map[uint64]*storeLoadDetail {
	loadDetail := make(map[uint64]*storeLoadDetail, len(storeByteRate))

	// Stores without byte rate statistics is not available to schedule.
	for id, byteRate := range storeByteRate {
		keyRate := storeKeyRate[id]

		// Find all hot peers first
		hotPeers := make([]*statistics.HotPeerStat, 0)
		{
			byteSum := 0.0
			keySum := 0.0
			for _, peer := range filterHotPeers(kind, minHotDegree, storeHotPeers[id]) {
				byteSum += peer.GetByteRate()
				keySum += peer.GetKeyRate()
				hotPeers = append(hotPeers, peer.Clone())
			}
			// Use sum of hot peers to estimate leader-only byte rate.
			if kind == core.LeaderKind && rwTy == write {
				byteRate = byteSum
				keyRate = keySum
			}

			// Metric for debug.
			{
				ty := "byte-rate-" + rwTy.String() + "-" + kind.String()
				hotPeerSummary.WithLabelValues(ty, fmt.Sprintf("%v", id)).Set(byteSum)
			}
			{
				ty := "key-rate-" + rwTy.String() + "-" + kind.String()
				hotPeerSummary.WithLabelValues(ty, fmt.Sprintf("%v", id)).Set(keySum)
			}
		}

		//calculate the storeWeight
		storeWeight := calcStoreWeight(
			cluster.GetStore(id).GetRegionWeight(),
			cluster.GetStore(id).GetLeaderWeight())

		// Build store load prediction from current load and pending influence.
		stLoadPred := (&storeLoad{
			ByteRate: byteRate / storeWeight,
			KeyRate:  keyRate / storeWeight,
			Count:    float64(len(hotPeers)),
		}).ToLoadPred(pendings[id], storeWeight)

		// Construct store load info.
		loadDetail[id] = &storeLoadDetail{
			LoadPred: stLoadPred,
			HotPeers: hotPeers,
		}
	}
	return loadDetail
}

func filterHotPeers(
	kind core.ResourceKind,
	minHotDegree int,
	peers []*statistics.HotPeerStat,
) []*statistics.HotPeerStat {
	ret := make([]*statistics.HotPeerStat, 0)
	for _, peer := range peers {
		if (kind == core.LeaderKind && !peer.IsLeader()) ||
			peer.HotDegree < minHotDegree {
			continue
		}
		ret = append(ret, peer)
	}
	return ret
}

func (h *hotScheduler) addPendingInfluence(op *operator.Operator, srcStore, dstStore uint64, infl Influence, rwTy rwType, opTy opType) bool {
	regionID := op.RegionID()
	_, ok := h.regionPendings[regionID]
	if ok {
		schedulerStatus.WithLabelValues(h.GetName(), "pending_op_fails").Inc()
		return false
	}

	influence := newPendingInfluence(op, srcStore, dstStore, infl)
	rcTy := toResourceType(rwTy, opTy)
	h.pendings[rcTy][influence] = struct{}{}

	h.regionPendings[regionID] = [2]*operator.Operator{nil, nil}
	{ // h.pendingOpInfos[regionID][ty] = influence
		tmp := h.regionPendings[regionID]
		tmp[opTy] = op
		h.regionPendings[regionID] = tmp
	}

	schedulerStatus.WithLabelValues(h.GetName(), "pending_op_create").Inc()
	return true
}

func (h *hotScheduler) balanceHotReadRegions(cluster opt.Cluster) []*operator.Operator {
	// prefer to balance by leader
	leaderSolver := newBalanceSolver(h, cluster, read, transferLeader)
	ops := leaderSolver.solve()
	if len(ops) > 0 {
		return ops
	}

	peerSolver := newBalanceSolver(h, cluster, read, movePeer)
	ops = peerSolver.solve()
	if len(ops) > 0 {
		return ops
	}

	schedulerCounter.WithLabelValues(h.GetName(), "skip").Inc()
	return nil
}

func (h *hotScheduler) balanceHotWriteRegions(cluster opt.Cluster) []*operator.Operator {
	// prefer to balance by peer
	peerSolver := newBalanceSolver(h, cluster, write, movePeer)
	ops := peerSolver.solve()
	if len(ops) > 0 {
		return ops
	}

	leaderSolver := newBalanceSolver(h, cluster, write, transferLeader)
	ops = leaderSolver.solve()
	if len(ops) > 0 {
		return ops
	}

	schedulerCounter.WithLabelValues(h.GetName(), "skip").Inc()
	return nil
}

type balanceSolver struct {
	sche         *hotScheduler
	cluster      opt.Cluster
	stLoadDetail map[uint64]*storeLoadDetail
	rwTy         rwType
	opTy         opType

	cur *solution

	maxSrc   *storeLoad
	minDst   *storeLoad
	rankStep *storeLoad
}

type solution struct {
	srcStoreID  uint64
	srcPeerStat *statistics.HotPeerStat
	region      *core.RegionInfo
	dstStoreID  uint64

	// progressiveRank measures the contribution for balance.
	// The smaller the rank, the better this solution is.
	// If rank < 0, this solution makes thing better.
	progressiveRank int64
}

func (bs *balanceSolver) init() {
	switch toResourceType(bs.rwTy, bs.opTy) {
	case writePeer:
		bs.stLoadDetail = bs.sche.stLoadInfos[writePeer]
	case writeLeader:
		bs.stLoadDetail = bs.sche.stLoadInfos[writeLeader]
	case readLeader:
		bs.stLoadDetail = bs.sche.stLoadInfos[readLeader]
	}
	for _, id := range getUnhealthyStores(bs.cluster) {
		delete(bs.stLoadDetail, id)
	}

	bs.maxSrc = &storeLoad{}
	bs.minDst = &storeLoad{
		ByteRate: math.MaxFloat64,
		KeyRate:  math.MaxFloat64,
		Count:    math.MaxFloat64,
	}
	maxCur := &storeLoad{}

	for _, detail := range bs.stLoadDetail {
		bs.maxSrc = maxLoad(bs.maxSrc, detail.LoadPred.min())
		bs.minDst = minLoad(bs.minDst, detail.LoadPred.max())
		maxCur = maxLoad(maxCur, &detail.LoadPred.Current)
	}

	bs.rankStep = &storeLoad{
		ByteRate: maxCur.ByteRate * bs.sche.conf.GetByteRankStepRatio(),
		KeyRate:  maxCur.KeyRate * bs.sche.conf.GetKeyRankStepRatio(),
		Count:    maxCur.Count * bs.sche.conf.GetCountRankStepRatio(),
	}
}

func getUnhealthyStores(cluster opt.Cluster) []uint64 {
	ret := make([]uint64, 0)
	stores := cluster.GetStores()
	for _, store := range stores {
		if store.IsTombstone() ||
			store.DownTime() > cluster.GetMaxStoreDownTime() {
			ret = append(ret, store.GetID())
		}
	}
	return ret
}

func newBalanceSolver(sche *hotScheduler, cluster opt.Cluster, rwTy rwType, opTy opType) *balanceSolver {
	solver := &balanceSolver{
		sche:    sche,
		cluster: cluster,
		rwTy:    rwTy,
		opTy:    opTy,
	}
	solver.init()
	return solver
}

func (bs *balanceSolver) isValid() bool {
	if bs.cluster == nil || bs.sche == nil || bs.stLoadDetail == nil {
		return false
	}
	switch bs.rwTy {
	case write, read:
	default:
		return false
	}
	switch bs.opTy {
	case movePeer, transferLeader:
	default:
		return false
	}
	return true
}

func (bs *balanceSolver) solve() []*operator.Operator {
	if !bs.isValid() || !bs.allowBalance() {
		return nil
	}
	bs.cur = &solution{}
	var (
		best  *solution
		ops   []*operator.Operator
		infls []Influence
	)

	for srcStoreID := range bs.filterSrcStores() {
		bs.cur.srcStoreID = srcStoreID

		for _, srcPeerStat := range bs.filterHotPeers() {
			bs.cur.srcPeerStat = srcPeerStat
			bs.cur.region = bs.getRegion()
			if bs.cur.region == nil {
				continue
			}

			for dstStoreID := range bs.filterDstStores() {
				bs.cur.dstStoreID = dstStoreID
				bs.calcProgressiveRank()
				if bs.cur.progressiveRank < 0 && bs.betterThan(best) {
					if newOps, newInfls := bs.buildOperators(); len(newOps) > 0 {
						ops = newOps
						infls = newInfls
						clone := *bs.cur
						best = &clone
					}
				}
			}
		}
	}

	for i := 0; i < len(ops); i++ {
		// TODO: multiple operators need to be atomic.
		if !bs.sche.addPendingInfluence(ops[i], best.srcStoreID, best.dstStoreID, infls[i], bs.rwTy, bs.opTy) {
			return nil
		}
	}
	return ops
}

func (bs *balanceSolver) allowBalance() bool {
	switch bs.opTy {
	case movePeer:
		return bs.sche.allowBalanceRegion(bs.cluster)
	case transferLeader:
		return bs.sche.allowBalanceLeader(bs.cluster)
	default:
		return false
	}
}

func (bs *balanceSolver) filterSrcStores() map[uint64]*storeLoadDetail {
	ret := make(map[uint64]*storeLoadDetail)
	for id, detail := range bs.stLoadDetail {
		if bs.cluster.GetStore(id) == nil {
			log.Error("failed to get the source store", zap.Uint64("store-id", id))
			continue
		}
		if len(detail.HotPeers) == 0 {
			continue
		}
		ret[id] = detail
	}
	return ret
}

func (bs *balanceSolver) filterHotPeers() []*statistics.HotPeerStat {
	ret := bs.stLoadDetail[bs.cur.srcStoreID].HotPeers
	// Return at most MaxPeerNum peers, to prevent balanceSolver.solve() too slow.
	maxPeerNum := bs.sche.conf.GetMaxPeerNumber()

	// filter pending region
	appendItem := func(items []*statistics.HotPeerStat, item *statistics.HotPeerStat) []*statistics.HotPeerStat {
		if _, ok := bs.sche.regionPendings[item.ID()]; !ok {
			items = append(items, item)
		}
		return items
	}
	if len(ret) <= maxPeerNum {
		nret := make([]*statistics.HotPeerStat, 0, len(ret))
		for _, peer := range ret {
			nret = appendItem(nret, peer)
		}
		return nret
	}

	byteSort := make([]*statistics.HotPeerStat, len(ret))
	copy(byteSort, ret)
	sort.Slice(byteSort, func(i, j int) bool {
		return byteSort[i].GetByteRate() > byteSort[j].GetByteRate()
	})
	keySort := make([]*statistics.HotPeerStat, len(ret))
	copy(keySort, ret)
	sort.Slice(keySort, func(i, j int) bool {
		return keySort[i].GetKeyRate() > keySort[j].GetKeyRate()
	})

	union := make(map[*statistics.HotPeerStat]struct{}, maxPeerNum)
	for len(union) < maxPeerNum {
		for len(byteSort) > 0 {
			peer := byteSort[0]
			byteSort = byteSort[1:]
			if _, ok := union[peer]; !ok {
				union[peer] = struct{}{}
				break
			}
		}
		for len(keySort) > 0 {
			peer := keySort[0]
			keySort = keySort[1:]
			if _, ok := union[peer]; !ok {
				union[peer] = struct{}{}
				break
			}
		}
	}
	ret = make([]*statistics.HotPeerStat, 0, len(union))
	for peer := range union {
		ret = appendItem(ret, peer)
	}
	return ret
}

// isRegionAvailable checks whether the given region is not available to schedule.
func (bs *balanceSolver) isRegionAvailable(region *core.RegionInfo) bool {
	if region == nil {
		schedulerCounter.WithLabelValues(bs.sche.GetName(), "no-region").Inc()
		return false
	}

	if pendings, ok := bs.sche.regionPendings[region.GetID()]; ok {
		if bs.opTy == transferLeader {
			return false
		}
		if pendings[movePeer] != nil ||
			(pendings[transferLeader] != nil && !pendings[transferLeader].IsEnd()) {
			return false
		}
	}

	if !opt.IsHealthyAllowPending(bs.cluster, region) {
		schedulerCounter.WithLabelValues(bs.sche.GetName(), "unhealthy-replica").Inc()
		return false
	}

	if !opt.IsRegionReplicated(bs.cluster, region) {
		log.Debug("region has abnormal replica count", zap.String("scheduler", bs.sche.GetName()), zap.Uint64("region-id", region.GetID()))
		schedulerCounter.WithLabelValues(bs.sche.GetName(), "abnormal-replica").Inc()
		return false
	}

	return true
}

func (bs *balanceSolver) getRegion() *core.RegionInfo {
	region := bs.cluster.GetRegion(bs.cur.srcPeerStat.ID())
	if !bs.isRegionAvailable(region) {
		return nil
	}

	switch bs.opTy {
	case movePeer:
		srcPeer := region.GetStorePeer(bs.cur.srcStoreID)
		if srcPeer == nil {
			log.Debug("region does not have a peer on source store, maybe stat out of date", zap.Uint64("region-id", bs.cur.srcPeerStat.ID()))
			return nil
		}
	case transferLeader:
		if region.GetLeader().GetStoreId() != bs.cur.srcStoreID {
			log.Debug("region leader is not on source store, maybe stat out of date", zap.Uint64("region-id", bs.cur.srcPeerStat.ID()))
			return nil
		}
	default:
		return nil
	}

	return region
}

func (bs *balanceSolver) filterDstStores() map[uint64]*storeLoadDetail {
	var (
		filters    []filter.Filter
		candidates []*core.StoreInfo
	)

	switch bs.opTy {
	case movePeer:
		var scoreGuard filter.Filter
		if bs.cluster.IsPlacementRulesEnabled() {
			scoreGuard = filter.NewRuleFitFilter(bs.sche.GetName(), bs.cluster, bs.cur.region, bs.cur.srcStoreID)
		} else {
			srcStore := bs.cluster.GetStore(bs.cur.srcStoreID)
			if srcStore == nil {
				return nil
			}
			scoreGuard = filter.NewDistinctScoreFilter(bs.sche.GetName(), bs.cluster.GetLocationLabels(), bs.cluster.GetRegionStores(bs.cur.region), srcStore)
		}

		filters = []filter.Filter{
			filter.StoreStateFilter{ActionScope: bs.sche.GetName(), MoveRegion: true},
			filter.NewExcludedFilter(bs.sche.GetName(), bs.cur.region.GetStoreIds(), bs.cur.region.GetStoreIds()),
			filter.NewHealthFilter(bs.sche.GetName()),
			scoreGuard,
		}

		candidates = bs.cluster.GetStores()

	case transferLeader:
		filters = []filter.Filter{
			filter.StoreStateFilter{ActionScope: bs.sche.GetName(), TransferLeader: true},
			filter.NewHealthFilter(bs.sche.GetName()),
		}

		candidates = bs.cluster.GetFollowerStores(bs.cur.region)

	default:
		return nil
	}

	ret := make(map[uint64]*storeLoadDetail, len(candidates))
	for _, store := range candidates {
		if filter.Target(bs.cluster, store, filters) {
			ret[store.GetID()] = bs.stLoadDetail[store.GetID()]
		}
	}
	return ret
}

// calcProgressiveRank calculates `bs.cur.progressiveRank`.
// See the comments of `solution.progressiveRank` for more about progressive rank.
func (bs *balanceSolver) calcProgressiveRank() {
	srcLd := bs.stLoadDetail[bs.cur.srcStoreID].LoadPred.min()
	dstLd := bs.stLoadDetail[bs.cur.dstStoreID].LoadPred.max()
	peer := bs.cur.srcPeerStat
	rank := int64(0)
	peerKeyRate := bs.getRateWithStoreWeight(peer.GetKeyRate(), bs.cur.dstStoreID)
	peerByteRate := bs.getRateWithStoreWeight(peer.GetByteRate(), bs.cur.dstStoreID)

	if bs.rwTy == write && bs.opTy == transferLeader {
		// In this condition, CPU usage is the matter.
		// Only consider about count and key rate.
		if srcLd.Count > dstLd.Count &&
			srcLd.KeyRate >= dstLd.KeyRate+peerKeyRate {
			rank = -1
		}
	} else {
<<<<<<< HEAD
		keyDecRatio := (dstLd.KeyRate + peerKeyRate) / (srcLd.KeyRate + 1)
		keyHot := peer.GetKeyRate() >= minHotKeyRate
		byteDecRatio := (dstLd.ByteRate + peerByteRate) / (srcLd.ByteRate + 1)
		byteHot := peer.GetByteRate() > minHotByteRate
=======
		keyDecRatio := (dstLd.KeyRate + peer.GetKeyRate()) / (srcLd.KeyRate + 1)
		keyHot := peer.GetKeyRate() >= bs.sche.conf.GetMinHotKeyRate()
		byteDecRatio := (dstLd.ByteRate + peer.GetByteRate()) / (srcLd.ByteRate + 1)
		byteHot := peer.GetByteRate() > bs.sche.conf.GetMinHotByteRate()
		greatDecRatio, minorDecRatio := bs.sche.conf.GetGreatDecRatio(), bs.sche.conf.GetMinorGreatDecRatio()
>>>>>>> 7ebad523
		switch {
		case byteHot && byteDecRatio <= greatDecRatio && keyHot && keyDecRatio <= greatDecRatio:
			// Both byte rate and key rate are balanced, the best choice.
			rank = -3
		case byteDecRatio <= minorDecRatio && keyHot && keyDecRatio <= greatDecRatio:
			// Byte rate is not worsened, key rate is balanced.
			rank = -2
		case byteHot && byteDecRatio <= greatDecRatio:
			// Byte rate is balanced, ignore the key rate.
			rank = -1
		}
	}
	bs.cur.progressiveRank = rank
}

// betterThan checks if `bs.cur` is a better solution than `old`.
func (bs *balanceSolver) betterThan(old *solution) bool {
	if old == nil {
		return true
	}

	switch {
	case bs.cur.progressiveRank < old.progressiveRank:
		return true
	case bs.cur.progressiveRank > old.progressiveRank:
		return false
	}

	if r := bs.compareSrcStore(bs.cur.srcStoreID, old.srcStoreID); r < 0 {
		return true
	} else if r > 0 {
		return false
	}

	if r := bs.compareDstStore(bs.cur.dstStoreID, old.dstStoreID); r < 0 {
		return true
	} else if r > 0 {
		return false
	}

	if bs.cur.srcPeerStat != old.srcPeerStat {
		// compare region
		srcPeerKeyRate := bs.getRateWithStoreWeight(bs.cur.srcPeerStat.GetKeyRate(), bs.cur.srcStoreID)
		oldSrcPeerKeyRate := bs.getRateWithStoreWeight(old.srcPeerStat.GetKeyRate(), old.srcStoreID)
		srcPeerByteRate := bs.getRateWithStoreWeight(bs.cur.srcPeerStat.GetByteRate(), bs.cur.srcStoreID)
		oldSrcPeerByteRate := bs.getRateWithStoreWeight(old.srcPeerStat.GetByteRate(), old.srcStoreID)
		if bs.rwTy == write && bs.opTy == transferLeader {
			switch {
			case srcPeerKeyRate > oldSrcPeerKeyRate:
				return true
			case srcPeerKeyRate < oldSrcPeerKeyRate:
				return false
			}
		} else {
			byteRkCmp := rankCmp(srcPeerByteRate, oldSrcPeerByteRate, stepRank(0, 100))
			keyRkCmp := rankCmp(srcPeerKeyRate, oldSrcPeerKeyRate, stepRank(0, 10))
			switch bs.cur.progressiveRank {
			case -2: // greatDecRatio < byteDecRatio <= minorDecRatio && keyDecRatio <= greatDecRatio
				if keyRkCmp != 0 {
					return keyRkCmp > 0
				}
				if byteRkCmp != 0 {
					// prefer smaller byte rate, to reduce oscillation
					return byteRkCmp < 0
				}
			case -3: // byteDecRatio <= greatDecRatio && keyDecRatio <= greatDecRatio
				if keyRkCmp != 0 {
					return keyRkCmp > 0
				}
				fallthrough
			case -1: // byteDecRatio <= greatDecRatio
				if byteRkCmp != 0 {
					// prefer region with larger byte rate, to converge faster
					return byteRkCmp > 0
				}
			}
		}
	}

	return false
}

// smaller is better
func (bs *balanceSolver) compareSrcStore(st1, st2 uint64) int {
	if st1 != st2 {
		// compare source store
		var lpCmp storeLPCmp
		if bs.rwTy == write && bs.opTy == transferLeader {
			lpCmp = sliceLPCmp(
				minLPCmp(negLoadCmp(sliceLoadCmp(
					stLdRankCmp(stLdCount, stepRank(bs.maxSrc.Count, bs.rankStep.Count)),
					stLdRankCmp(stLdKeyRate, stepRank(bs.maxSrc.KeyRate, bs.rankStep.KeyRate)),
					stLdRankCmp(stLdByteRate, stepRank(bs.maxSrc.ByteRate, bs.rankStep.ByteRate)),
				))),
				diffCmp(sliceLoadCmp(
					stLdRankCmp(stLdCount, stepRank(0, bs.rankStep.Count)),
					stLdRankCmp(stLdKeyRate, stepRank(0, bs.rankStep.KeyRate)),
					stLdRankCmp(stLdByteRate, stepRank(0, bs.rankStep.ByteRate)),
				)),
			)
		} else {
			lpCmp = sliceLPCmp(
				minLPCmp(negLoadCmp(sliceLoadCmp(
					stLdRankCmp(stLdByteRate, stepRank(bs.maxSrc.ByteRate, bs.rankStep.ByteRate)),
					stLdRankCmp(stLdKeyRate, stepRank(bs.maxSrc.KeyRate, bs.rankStep.KeyRate)),
				))),
				diffCmp(
					stLdRankCmp(stLdByteRate, stepRank(0, bs.rankStep.ByteRate)),
				),
			)
		}

		lp1 := bs.stLoadDetail[st1].LoadPred
		lp2 := bs.stLoadDetail[st2].LoadPred
		return lpCmp(lp1, lp2)
	}
	return 0
}

// smaller is better
func (bs *balanceSolver) compareDstStore(st1, st2 uint64) int {
	if st1 != st2 {
		// compare destination store
		var lpCmp storeLPCmp
		if bs.rwTy == write && bs.opTy == transferLeader {
			lpCmp = sliceLPCmp(
				maxLPCmp(sliceLoadCmp(
					stLdRankCmp(stLdCount, stepRank(bs.minDst.Count, bs.rankStep.Count)),
					stLdRankCmp(stLdKeyRate, stepRank(bs.minDst.KeyRate, bs.rankStep.KeyRate)),
					stLdRankCmp(stLdByteRate, stepRank(bs.minDst.ByteRate, bs.rankStep.ByteRate)),
				)),
				diffCmp(sliceLoadCmp(
					stLdRankCmp(stLdCount, stepRank(0, bs.rankStep.Count)),
					stLdRankCmp(stLdKeyRate, stepRank(0, bs.rankStep.KeyRate)),
					stLdRankCmp(stLdByteRate, stepRank(0, bs.rankStep.ByteRate)),
				)))
		} else {
			lpCmp = sliceLPCmp(
				maxLPCmp(sliceLoadCmp(
					stLdRankCmp(stLdByteRate, stepRank(bs.minDst.ByteRate, bs.rankStep.ByteRate)),
					stLdRankCmp(stLdKeyRate, stepRank(bs.minDst.KeyRate, bs.rankStep.KeyRate)),
				)),
				diffCmp(
					stLdRankCmp(stLdByteRate, stepRank(0, bs.rankStep.ByteRate)),
				),
			)
		}

		lp1 := bs.stLoadDetail[st1].LoadPred
		lp2 := bs.stLoadDetail[st2].LoadPred
		return lpCmp(lp1, lp2)
	}
	return 0
}

// get the keyRate byteRate divide by storeweight.
func (bs *balanceSolver) getRateWithStoreWeight(realRate float64, storeId uint64) float64 {
	regionWeight := bs.cluster.GetStore(storeId).GetRegionWeight()
	leaderWeight := bs.cluster.GetStore(storeId).GetLeaderWeight()
	storeWeight := calcStoreWeight(regionWeight, leaderWeight)
	return realRate / storeWeight
}

func stepRank(rk0 float64, step float64) func(float64) int64 {
	return func(rate float64) int64 {
		return int64((rate - rk0) / step)
	}
}

func (bs *balanceSolver) isReadyToBuild() bool {
	if bs.cur.srcStoreID == 0 || bs.cur.dstStoreID == 0 ||
		bs.cur.srcPeerStat == nil || bs.cur.region == nil {
		return false
	}
	if bs.cur.srcStoreID != bs.cur.srcPeerStat.StoreID ||
		bs.cur.region.GetID() != bs.cur.srcPeerStat.ID() {
		return false
	}
	return true
}

func (bs *balanceSolver) buildOperators() ([]*operator.Operator, []Influence) {
	if !bs.isReadyToBuild() {
		return nil, nil
	}
	var (
		op  *operator.Operator
		err error
	)

	switch bs.opTy {
	case movePeer:
		srcPeer := bs.cur.region.GetStorePeer(bs.cur.srcStoreID) // checked in getRegionAndSrcPeer
		dstPeer := &metapb.Peer{StoreId: bs.cur.dstStoreID, IsLearner: srcPeer.IsLearner}
		bs.sche.peerLimit = bs.sche.adjustBalanceLimit(bs.cur.srcStoreID, bs.stLoadDetail)
		op, err = operator.CreateMovePeerOperator(
			"move-hot-"+bs.rwTy.String()+"-region",
			bs.cluster,
			bs.cur.region,
			operator.OpHotRegion,
			bs.cur.srcStoreID,
			dstPeer)
	case transferLeader:
		if bs.cur.region.GetStoreVoter(bs.cur.dstStoreID) == nil {
			return nil, nil
		}
		bs.sche.leaderLimit = bs.sche.adjustBalanceLimit(bs.cur.srcStoreID, bs.stLoadDetail)
		op, err = operator.CreateTransferLeaderOperator(
			"transfer-hot-"+bs.rwTy.String()+"-leader",
			bs.cluster,
			bs.cur.region,
			bs.cur.srcStoreID,
			bs.cur.dstStoreID,
			operator.OpHotRegion)
	}

	if err != nil {
		log.Debug("fail to create operator", zap.Error(err), zap.Stringer("rwType", bs.rwTy), zap.Stringer("opType", bs.opTy))
		schedulerCounter.WithLabelValues(bs.sche.GetName(), "create-operator-fail").Inc()
		return nil, nil
	}

	op.SetPriorityLevel(core.HighPriority)
	op.Counters = append(op.Counters,
		schedulerCounter.WithLabelValues(bs.sche.GetName(), "new-operator"),
		schedulerCounter.WithLabelValues(bs.sche.GetName(), bs.opTy.String()))

	infl := Influence{
		ByteRate: bs.cur.srcPeerStat.GetByteRate(),
		KeyRate:  bs.cur.srcPeerStat.GetKeyRate(),
		Count:    1,
	}

	return []*operator.Operator{op}, []Influence{infl}
}

func (h *hotScheduler) adjustBalanceLimit(storeID uint64, loadDetail map[uint64]*storeLoadDetail) uint64 {
	srcStoreStatistics := loadDetail[storeID]

	var hotRegionTotalCount int
	for _, m := range loadDetail {
		hotRegionTotalCount += len(m.HotPeers)
	}

	avgRegionCount := float64(hotRegionTotalCount) / float64(len(loadDetail))
	// Multiplied by hotRegionLimitFactor to avoid transfer back and forth
	limit := uint64((float64(len(srcStoreStatistics.HotPeers)) - avgRegionCount) * hotRegionLimitFactor)
	return maxUint64(limit, 1)
}

func (h *hotScheduler) GetHotReadStatus() *statistics.StoreHotPeersInfos {
	h.RLock()
	defer h.RUnlock()
	asLeader := make(statistics.StoreHotPeersStat, len(h.stLoadInfos[readLeader]))
	for id, detail := range h.stLoadInfos[readLeader] {
		asLeader[id] = detail.toHotPeersStat()
	}
	return &statistics.StoreHotPeersInfos{
		AsLeader: asLeader,
	}
}

func (h *hotScheduler) GetHotWriteStatus() *statistics.StoreHotPeersInfos {
	h.RLock()
	defer h.RUnlock()
	asLeader := make(statistics.StoreHotPeersStat, len(h.stLoadInfos[writeLeader]))
	asPeer := make(statistics.StoreHotPeersStat, len(h.stLoadInfos[writePeer]))
	for id, detail := range h.stLoadInfos[writeLeader] {
		asLeader[id] = detail.toHotPeersStat()
	}
	for id, detail := range h.stLoadInfos[writePeer] {
		asPeer[id] = detail.toHotPeersStat()
	}
	return &statistics.StoreHotPeersInfos{
		AsLeader: asLeader,
		AsPeer:   asPeer,
	}
}

func (h *hotScheduler) GetWritePendingInfluence() map[uint64]Influence {
	return h.copyPendingInfluence(writePeer)
}

func (h *hotScheduler) GetReadPendingInfluence() map[uint64]Influence {
	return h.copyPendingInfluence(readLeader)
}

func (h *hotScheduler) copyPendingInfluence(ty resourceType) map[uint64]Influence {
	h.RLock()
	defer h.RUnlock()
	pendingSum := h.pendingSums[ty]
	ret := make(map[uint64]Influence, len(pendingSum))
	for id, infl := range pendingSum {
		ret[id] = infl
	}
	return ret
}

<<<<<<< HEAD
func calcStoreWeight(regionWeight, leaderWeight float64) float64 {
	storeWeight := (regionWeight + leaderWeight) / 2
	return math.Max(storeWeight, minWeight)
}

func calcPendingWeight(op *operator.Operator) float64 {
=======
func (h *hotScheduler) calcPendingWeight(op *operator.Operator) float64 {
>>>>>>> 7ebad523
	if op.CheckExpired() || op.CheckTimeout() {
		return 0
	}
	status := op.Status()
	if !operator.IsEndStatus(status) {
		return 1
	}
	switch status {
	case operator.SUCCESS:
		zombieDur := time.Since(op.GetReachTimeOf(status))
		maxZombieDur := h.conf.GetMaxZombieDuration()
		if zombieDur >= maxZombieDur {
			return 0
		}
		// TODO: use store statistics update time to make a more accurate estimation
		return float64(maxZombieDur-zombieDur) / float64(maxZombieDur)
	default:
		return 0
	}
}

func (h *hotScheduler) clearPendingInfluence() {
	for ty := resourceType(0); ty < resourceTypeLen; ty++ {
		h.pendings[ty] = map[*pendingInfluence]struct{}{}
		h.pendingSums[ty] = nil
	}
	h.regionPendings = make(map[uint64][2]*operator.Operator)
}

// rwType : the perspective of balance
type rwType int

const (
	write rwType = iota
	read
)

func (rw rwType) String() string {
	switch rw {
	case read:
		return "read"
	case write:
		return "write"
	default:
		return ""
	}
}

type opType int

const (
	movePeer opType = iota
	transferLeader
)

func (ty opType) String() string {
	switch ty {
	case movePeer:
		return "move-peer"
	case transferLeader:
		return "transfer-leader"
	default:
		return ""
	}
}

type resourceType int

const (
	writePeer resourceType = iota
	writeLeader
	readLeader
	resourceTypeLen
)

func toResourceType(rwTy rwType, opTy opType) resourceType {
	switch rwTy {
	case write:
		switch opTy {
		case movePeer:
			return writePeer
		case transferLeader:
			return writeLeader
		}
	case read:
		return readLeader
	}
	panic(fmt.Sprintf("invalid arguments for toResourceType: rwTy = %v, opTy = %v", rwTy, opTy))
}<|MERGE_RESOLUTION|>--- conflicted
+++ resolved
@@ -71,29 +71,8 @@
 	HotWriteRegionType = "hot-write-region"
 
 	hotRegionLimitFactor = 0.75
-<<<<<<< HEAD
-
-	maxPeerNum = 1000
-
-	maxZombieDur time.Duration = statistics.StoreHeartBeatReportInterval * time.Second
-
-	minRegionScheduleInterval time.Duration = statistics.StoreHeartBeatReportInterval * time.Second
-
-	minHotByteRate = 100
-	minHotKeyRate  = 10
-
-	// rank step ratio decide the step when calculate rank
-	// step = max current * rank step ratio
-	byteRateRankStepRatio = 0.05
-	keyRateRankStepRatio  = 0.05
-	countRankStepRatio    = 0.1
-
-	greatDecRatio = 0.95
-	minorDecRatio = 0.99
 
 	minWeight = 1e-6
-=======
->>>>>>> 7ebad523
 )
 
 type hotScheduler struct {
@@ -763,18 +742,11 @@
 			rank = -1
 		}
 	} else {
-<<<<<<< HEAD
 		keyDecRatio := (dstLd.KeyRate + peerKeyRate) / (srcLd.KeyRate + 1)
-		keyHot := peer.GetKeyRate() >= minHotKeyRate
+		keyHot := peer.GetKeyRate() >= bs.sche.conf.GetMinHotKeyRate()
 		byteDecRatio := (dstLd.ByteRate + peerByteRate) / (srcLd.ByteRate + 1)
-		byteHot := peer.GetByteRate() > minHotByteRate
-=======
-		keyDecRatio := (dstLd.KeyRate + peer.GetKeyRate()) / (srcLd.KeyRate + 1)
-		keyHot := peer.GetKeyRate() >= bs.sche.conf.GetMinHotKeyRate()
-		byteDecRatio := (dstLd.ByteRate + peer.GetByteRate()) / (srcLd.ByteRate + 1)
 		byteHot := peer.GetByteRate() > bs.sche.conf.GetMinHotByteRate()
 		greatDecRatio, minorDecRatio := bs.sche.conf.GetGreatDecRatio(), bs.sche.conf.GetMinorGreatDecRatio()
->>>>>>> 7ebad523
 		switch {
 		case byteHot && byteDecRatio <= greatDecRatio && keyHot && keyDecRatio <= greatDecRatio:
 			// Both byte rate and key rate are balanced, the best choice.
@@ -1073,16 +1045,12 @@
 	return ret
 }
 
-<<<<<<< HEAD
 func calcStoreWeight(regionWeight, leaderWeight float64) float64 {
 	storeWeight := (regionWeight + leaderWeight) / 2
 	return math.Max(storeWeight, minWeight)
 }
 
-func calcPendingWeight(op *operator.Operator) float64 {
-=======
 func (h *hotScheduler) calcPendingWeight(op *operator.Operator) float64 {
->>>>>>> 7ebad523
 	if op.CheckExpired() || op.CheckTimeout() {
 		return 0
 	}
