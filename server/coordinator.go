// Copyright 2016 PingCAP, Inc.
//
// Licensed under the Apache License, Version 2.0 (the "License");
// you may not use this file except in compliance with the License.
// You may obtain a copy of the License at
//
//	   http://www.apache.org/licenses/LICENSE-2.0
//
// Unless required by applicable law or agreed to in writing, software
// distributed under the License is distributed on an "AS IS" BASIS,
// See the License for the specific language governing permissions and
// limitations under the License.

package server

import (
	"sync"
	"time"

	log "github.com/Sirupsen/logrus"
	"github.com/juju/errors"
	"github.com/pingcap/kvproto/pkg/pdpb"
	"golang.org/x/net/context"
)

const (
<<<<<<< HEAD
	runSchedulerCheckInterval = 3 * time.Second
	runSchedulerFactor        = 0.8
	historiesCacheSize        = 1000
	eventsCacheSize           = 1000
	maxScheduleRetries        = 10
	maxScheduleInterval       = time.Minute
	minScheduleInterval       = time.Millisecond * 10
	scheduleIntervalFactor    = 1.3
=======
	historiesCacheSize      = 1000
	eventsCacheSize         = 1000
	maxScheduleRetries      = 10
	maxScheduleInterval     = time.Minute
	minScheduleInterval     = time.Millisecond * 10
	minSlowScheduleInterval = time.Second * 3
	scheduleIntervalFactor  = 1.3

	writeStatLRUMaxLen            = 1000
	storeHotRegionsDefaultLen     = 100
	hotRegionLimitFactor          = 0.75
	hotRegionScheduleFactor       = 0.9
	hotRegionMinWriteRate         = 16 * 1024
	regionHeartBeatReportInterval = 60
	storeHeartBeatReportInterval  = 10
	minHotRegionReportInterval    = 3
	hotRegionAntiCount            = 1
	hotRegionScheduleName         = "balance-hot-region-scheduler"
>>>>>>> 103c0ad1
)

var (
	hotRegionLowThreshold = 3
	errSchedulerExisted   = errors.New("scheduler existed")
	errSchedulerNotFound  = errors.New("scheduler not found")
)

type coordinator struct {
	sync.RWMutex

	wg     sync.WaitGroup
	ctx    context.Context
	cancel context.CancelFunc

	cluster    *clusterInfo
	opt        *scheduleOption
	limiter    *scheduleLimiter
	checker    *replicaChecker
	operators  map[uint64]Operator
	schedulers map[string]*scheduleController

	histories *lruCache
	events    *fifoCache
}

func newCoordinator(cluster *clusterInfo, opt *scheduleOption) *coordinator {
	ctx, cancel := context.WithCancel(context.Background())
	return &coordinator{
		ctx:        ctx,
		cancel:     cancel,
		cluster:    cluster,
		opt:        opt,
		limiter:    newScheduleLimiter(),
		checker:    newReplicaChecker(opt, cluster),
		operators:  make(map[uint64]Operator),
		schedulers: make(map[string]*scheduleController),
		histories:  newLRUCache(historiesCacheSize),
		events:     newFifoCache(eventsCacheSize),
	}
}

func (c *coordinator) dispatch(region *RegionInfo) *pdpb.RegionHeartbeatResponse {
	// Check existed operator.
	if op := c.getOperator(region.GetId()); op != nil {
		res, finished := op.Do(region)
		if !finished {
			return res
		}
		c.removeOperator(op)
	}

	// Check replica operator.
	if c.limiter.operatorCount(regionKind) >= c.opt.GetReplicaScheduleLimit() {
		return nil
	}
	if op := c.checker.Check(region); op != nil {
		if c.addOperator(op) {
			res, _ := op.Do(region)
			return res
		}
	}

	return nil
}

func (c *coordinator) run() {
<<<<<<< HEAD
	ticker := time.NewTicker(runSchedulerCheckInterval)
	defer ticker.Stop()
	for {
		if c.shouldRun() {
			break
		}
		select {
		case <-ticker.C:
		}
	}
	log.Info("Run scheduler")
	c.addScheduler(newBalanceLeaderScheduler(c.opt))
	c.addScheduler(newBalanceRegionScheduler(c.opt))
=======
	c.addScheduler(newBalanceLeaderScheduler(c.opt), minScheduleInterval)
	c.addScheduler(newBalanceRegionScheduler(c.opt), minScheduleInterval)
	c.addScheduler(newBalanceHotRegionScheduler(c.opt), minSlowScheduleInterval)
>>>>>>> 103c0ad1
}

func (c *coordinator) stop() {
	c.cancel()
	c.wg.Wait()
}

func (c *coordinator) getHotWriteRegions() map[uint64]*StoreHotRegions {
	c.RLock()
	defer c.RUnlock()
	s, ok := c.schedulers[hotRegionScheduleName]
	if !ok {
		return nil
	}
	return s.Scheduler.(*balanceHotRegionScheduler).GetStatus()
}

func (c *coordinator) getSchedulers() []string {
	c.RLock()
	defer c.RUnlock()

	var names []string
	for name := range c.schedulers {
		names = append(names, name)
	}
	return names
}

<<<<<<< HEAD
func (c *coordinator) shouldRun() bool {
	return c.cluster.isClusterInfoFullReported()
}

func (c *coordinator) addScheduler(scheduler Scheduler) error {
=======
func (c *coordinator) addScheduler(scheduler Scheduler, interval time.Duration) error {
>>>>>>> 103c0ad1
	c.Lock()
	defer c.Unlock()

	if _, ok := c.schedulers[scheduler.GetName()]; ok {
		return errSchedulerExisted
	}

	s := newScheduleController(c, scheduler, interval)
	if err := s.Prepare(c.cluster); err != nil {
		return errors.Trace(err)
	}

	c.wg.Add(1)
	go c.runScheduler(s)
	c.schedulers[s.GetName()] = s
	return nil
}

func (c *coordinator) removeScheduler(name string) error {
	c.Lock()
	defer c.Unlock()

	s, ok := c.schedulers[name]
	if !ok {
		return errSchedulerNotFound
	}

	s.Stop()
	delete(c.schedulers, name)
	return nil
}

func (c *coordinator) runScheduler(s *scheduleController) {
	defer c.wg.Done()
	defer s.Cleanup(c.cluster)

	timer := time.NewTimer(s.GetInterval())
	defer timer.Stop()

	for {
		select {
		case <-timer.C:
			timer.Reset(s.GetInterval())
			if !s.AllowSchedule() {
				continue
			}
			if op := s.Schedule(c.cluster); op != nil {
				c.addOperator(op)
			}

		case <-s.Ctx().Done():
			log.Infof("%v stopped: %v", s.GetName(), s.Ctx().Err())
			return
		}
	}
}

func (c *coordinator) addOperator(op Operator) bool {
	c.Lock()
	defer c.Unlock()

	regionID := op.GetRegionID()

	// Admin operator bypasses the check.
	if op.GetResourceKind() == adminKind {
		c.operators[regionID] = op
		return true
	}
	if op.GetResourceKind() == priorityKind {
		o, ok := c.operators[regionID]
		if ok && o.GetResourceKind() == priorityKind {
			return false
		}
		c.limiter.addOperator(op)
		c.operators[regionID] = op
		collectOperatorCounterMetrics(op)
		return true
	}

	if _, ok := c.operators[regionID]; ok {
		return false
	}

	c.limiter.addOperator(op)
	c.operators[regionID] = op
	collectOperatorCounterMetrics(op)
	return true
}

func (c *coordinator) removeOperator(op Operator) {
	c.Lock()
	defer c.Unlock()

	regionID := op.GetRegionID()
	c.limiter.removeOperator(op)
	delete(c.operators, regionID)

	c.histories.add(regionID, op)
}

func (c *coordinator) getOperator(regionID uint64) Operator {
	c.RLock()
	defer c.RUnlock()
	return c.operators[regionID]
}

func (c *coordinator) getOperators() []Operator {
	c.RLock()
	defer c.RUnlock()

	var operators []Operator
	for _, op := range c.operators {
		operators = append(operators, op)
	}

	return operators
}

func (c *coordinator) getHistories() []Operator {
	c.RLock()
	defer c.RUnlock()

	var operators []Operator
	for _, elem := range c.histories.elems() {
		operators = append(operators, elem.value.(Operator))
	}

	return operators
}

type scheduleLimiter struct {
	sync.RWMutex
	counts map[ResourceKind]uint64
}

func newScheduleLimiter() *scheduleLimiter {
	return &scheduleLimiter{
		counts: make(map[ResourceKind]uint64),
	}
}

func (l *scheduleLimiter) addOperator(op Operator) {
	l.Lock()
	defer l.Unlock()
	l.counts[op.GetResourceKind()]++
}

func (l *scheduleLimiter) removeOperator(op Operator) {
	l.Lock()
	defer l.Unlock()
	l.counts[op.GetResourceKind()]--
}

func (l *scheduleLimiter) operatorCount(kind ResourceKind) uint64 {
	l.RLock()
	defer l.RUnlock()
	return l.counts[kind]
}

type scheduleController struct {
	Scheduler
	opt          *scheduleOption
	limiter      *scheduleLimiter
	nextInterval time.Duration
	minInterval  time.Duration
	ctx          context.Context
	cancel       context.CancelFunc
}

func newScheduleController(c *coordinator, s Scheduler, minInterval time.Duration) *scheduleController {
	ctx, cancel := context.WithCancel(c.ctx)
	return &scheduleController{
		Scheduler:    s,
		opt:          c.opt,
		limiter:      c.limiter,
		nextInterval: minInterval,
		minInterval:  minInterval,
		ctx:          ctx,
		cancel:       cancel,
	}
}

func (s *scheduleController) Ctx() context.Context {
	return s.ctx
}

func (s *scheduleController) Stop() {
	s.cancel()
}

func (s *scheduleController) Schedule(cluster *clusterInfo) Operator {
	for i := 0; i < maxScheduleRetries; i++ {
		// If we have schedule, reset interval to the minimal interval.
		if op := s.Scheduler.Schedule(cluster); op != nil {
			s.nextInterval = s.minInterval
			return op
		}
	}

	// If we have no schedule, increase the interval exponentially.
	s.nextInterval = minDuration(time.Duration(float64(s.nextInterval)*scheduleIntervalFactor), maxScheduleInterval)

	return nil
}

func (s *scheduleController) GetInterval() time.Duration {
	return s.nextInterval
}

func (s *scheduleController) AllowSchedule() bool {
	return s.limiter.operatorCount(s.GetResourceKind()) < s.GetResourceLimit()
}

func collectOperatorCounterMetrics(op Operator) {
	metrics := make(map[string]uint64)
	for _, op := range op.(*regionOperator).Ops {
		switch o := op.(type) {
		case *changePeerOperator:
			metrics[o.Name]++
		case *transferLeaderOperator:
			metrics[o.Name]++
		}
	}

	for label, value := range metrics {
		operatorCounter.WithLabelValues(label).Add(float64(value))
	}
}<|MERGE_RESOLUTION|>--- conflicted
+++ resolved
@@ -24,7 +24,6 @@
 )
 
 const (
-<<<<<<< HEAD
 	runSchedulerCheckInterval = 3 * time.Second
 	runSchedulerFactor        = 0.8
 	historiesCacheSize        = 1000
@@ -32,15 +31,8 @@
 	maxScheduleRetries        = 10
 	maxScheduleInterval       = time.Minute
 	minScheduleInterval       = time.Millisecond * 10
+	minSlowScheduleInterval   = time.Second * 3
 	scheduleIntervalFactor    = 1.3
-=======
-	historiesCacheSize      = 1000
-	eventsCacheSize         = 1000
-	maxScheduleRetries      = 10
-	maxScheduleInterval     = time.Minute
-	minScheduleInterval     = time.Millisecond * 10
-	minSlowScheduleInterval = time.Second * 3
-	scheduleIntervalFactor  = 1.3
 
 	writeStatLRUMaxLen            = 1000
 	storeHotRegionsDefaultLen     = 100
@@ -52,7 +44,6 @@
 	minHotRegionReportInterval    = 3
 	hotRegionAntiCount            = 1
 	hotRegionScheduleName         = "balance-hot-region-scheduler"
->>>>>>> 103c0ad1
 )
 
 var (
@@ -120,7 +111,6 @@
 }
 
 func (c *coordinator) run() {
-<<<<<<< HEAD
 	ticker := time.NewTicker(runSchedulerCheckInterval)
 	defer ticker.Stop()
 	for {
@@ -132,13 +122,9 @@
 		}
 	}
 	log.Info("Run scheduler")
-	c.addScheduler(newBalanceLeaderScheduler(c.opt))
-	c.addScheduler(newBalanceRegionScheduler(c.opt))
-=======
 	c.addScheduler(newBalanceLeaderScheduler(c.opt), minScheduleInterval)
 	c.addScheduler(newBalanceRegionScheduler(c.opt), minScheduleInterval)
 	c.addScheduler(newBalanceHotRegionScheduler(c.opt), minSlowScheduleInterval)
->>>>>>> 103c0ad1
 }
 
 func (c *coordinator) stop() {
@@ -167,15 +153,11 @@
 	return names
 }
 
-<<<<<<< HEAD
 func (c *coordinator) shouldRun() bool {
 	return c.cluster.isClusterInfoFullReported()
 }
 
-func (c *coordinator) addScheduler(scheduler Scheduler) error {
-=======
 func (c *coordinator) addScheduler(scheduler Scheduler, interval time.Duration) error {
->>>>>>> 103c0ad1
 	c.Lock()
 	defer c.Unlock()
 
