// Copyright 2020 PingCAP, Inc.
//
// Licensed under the Apache License, Version 2.0 (the "License");
// you may not use this file except in compliance with the License.
// You may obtain a copy of the License at
//
//     http://www.apache.org/licenses/LICENSE-2.0
//
// Unless required by applicable law or agreed to in writing, software
// distributed under the License is distributed on an "AS IS" BASIS,
// See the License for the specific language governing permissions and
// limitations under the License.

package replicate

import (
	"bytes"
	"strings"
	"sync"
	"time"

	"github.com/pingcap/kvproto/pkg/replicate_mode"
	pb "github.com/pingcap/kvproto/pkg/replicate_mode"
	"github.com/pingcap/log"
	"github.com/pingcap/pd/v4/server/config"
	"github.com/pingcap/pd/v4/server/core"
<<<<<<< HEAD
	"github.com/pingcap/pd/v4/server/schedule/opt"
=======
	"github.com/pingcap/pd/v4/server/id"
>>>>>>> a22224df
	"go.uber.org/zap"
)

const (
	modeMajority   = "majority"
	modeDRAutosync = "dr_autosync"
)

// ModeManager is used to control how raft logs are synchronized between
// different tikv nodes.
type ModeManager struct {
	sync.RWMutex
	config  config.ReplicateModeConfig
	storage *core.Storage
<<<<<<< HEAD
	cluster opt.Cluster
=======
	idAlloc id.Allocator
	stores  core.StoreSetInformer
>>>>>>> a22224df

	drAutosync drAutosyncStatus
}

// NewReplicateModeManager creates the replicate mode manager.
<<<<<<< HEAD
func NewReplicateModeManager(config config.ReplicateModeConfig, storage *core.Storage, cluster opt.Cluster) (*ModeManager, error) {
	m := &ModeManager{
		config:  config,
		storage: storage,
		cluster: cluster,
=======
func NewReplicateModeManager(config config.ReplicateModeConfig, storage *core.Storage, idAlloc id.Allocator, stores core.StoreSetInformer) (*ModeManager, error) {
	m := &ModeManager{
		config:  config,
		storage: storage,
		idAlloc: idAlloc,
		stores:  stores,
>>>>>>> a22224df
	}
	switch config.ReplicateMode {
	case modeMajority:
	case modeDRAutosync:
		if err := m.loadDRAutosync(); err != nil {
			return nil, err
		}
	}
	return m, nil
}

// GetReplicateStatus returns the status to sync with tikv servers.
func (m *ModeManager) GetReplicateStatus() *pb.ReplicateStatus {
	m.RLock()
	defer m.RUnlock()

	p := &pb.ReplicateStatus{
		Mode: pb.ReplicateStatus_Mode(pb.ReplicateStatus_Mode_value[strings.ToUpper(m.config.ReplicateMode)]),
	}
	switch m.config.ReplicateMode {
	case modeMajority:
	case modeDRAutosync:
		p.DrAutosync = &pb.DRAutoSync{
			LabelKey:            m.config.DRAutoSync.LabelKey,
			State:               pb.DRAutoSync_State(pb.DRAutoSync_State_value[strings.ToUpper(m.drAutosync.State)]),
			StateId:             m.drAutosync.StateID,
			WaitSyncTimeoutHint: int32(m.config.DRAutoSync.WaitSyncTimeout.Seconds()),
		}
	}
	return p
}

<<<<<<< HEAD
// HTTPReplicateStatus is for query status from HTTP API.
type HTTPReplicateStatus struct {
	Mode       string `json:"mode"`
	DrAutosync struct {
		LabelKey        string  `json:"label_key"`
		State           string  `json:"state"`
		StateID         uint64  `json:"state_id,omitempty"`
		RecoverProgress float32 `json:"recover_progress,omitempty"`
	} `json:"dr_autosync,omitempty"`
}

// GetReplicateStatusHTTP returns status for HTTP API.
func (m *ModeManager) GetReplicateStatusHTTP() *HTTPReplicateStatus {
	m.RLock()
	defer m.RUnlock()
	var status HTTPReplicateStatus
	status.Mode = m.config.ReplicateMode
	switch status.Mode {
	case modeMajority:
	case modeDRAutosync:
		status.DrAutosync.LabelKey = m.config.DRAutoSync.LabelKey
		status.DrAutosync.State = m.drAutosync.State
		status.DrAutosync.StateID = m.drAutosync.StateID
		status.DrAutosync.RecoverProgress = m.drAutosync.RecoverProgress
	}
	return &status
}

=======
>>>>>>> a22224df
func (m *ModeManager) getModeName() string {
	m.RLock()
	defer m.RUnlock()
	return m.config.ReplicateMode
}

const (
	drStateSync        = "sync"
	drStateAsync       = "async"
	drStateSyncRecover = "sync_recover"
)

type drAutosyncStatus struct {
	State            string    `json:"state,omitempty"`
<<<<<<< HEAD
	StateID          uint64    `json:"state_id,omitempty"`
	RecoverStartTime time.Time `json:"recover_start,omitempty"`
	RecoverProgress  float32   `json:"recover_progress,omitempty"`
=======
	RecoverID        uint64    `json:"recover_id,omitempty"`
	RecoverStartTime time.Time `json:"recover_start,omitempty"`
>>>>>>> a22224df
}

func (m *ModeManager) loadDRAutosync() error {
	ok, err := m.storage.LoadReplicateStatus(modeDRAutosync, &m.drAutosync)
	if err != nil {
		return err
	}
	if !ok {
		// initialize
		id, err := m.cluster.AllocID()
		if err != nil {
			return err
		}
		m.drAutosync = drAutosyncStatus{State: drStateSync, StateID: id}
	}
	return nil
}

func (m *ModeManager) drSwitchToAsync() error {
	m.Lock()
	defer m.Unlock()
	id, err := m.cluster.AllocID()
	if err != nil {
		log.Warn("failed to switch to async state", zap.String("replicate-mode", modeDRAutosync), zap.Error(err))
		return err
	}
	dr := drAutosyncStatus{State: drStateAsync, StateID: id}
	if err := m.storage.SaveReplicateStatus(modeDRAutosync, dr); err != nil {
<<<<<<< HEAD
		log.Warn("failed to switch to async state", zap.String("replicate-mode", "dr_async"), zap.Error(err))
		return err
	}
	m.drAutosync = dr
	log.Warn("switched to async state", zap.String("replicate-mode", "dr_async"))
=======
		log.Warn("failed to switch to async state", zap.String("replicate-mode", modeDRAutosync), zap.Error(err))
		return err
	}
	m.drAutosync = dr
	log.Info("switched to async state", zap.String("replicate-mode", modeDRAutosync))
>>>>>>> a22224df
	return nil
}

func (m *ModeManager) drSwitchToSyncRecover() error {
	m.Lock()
	defer m.Unlock()
	id, err := m.cluster.AllocID()
	if err != nil {
<<<<<<< HEAD
		log.Warn("failed to switch to sync_recover state", zap.String("replicate-mode", "dr_async"), zap.Error(err))
		return err
	}
	dr := drAutosyncStatus{State: drStateSyncRecover, StateID: id, RecoverStartTime: time.Now()}
	if err = m.storage.SaveReplicateStatus(modeDRAutosync, dr); err != nil {
		log.Warn("failed to switch to sync_recover state", zap.String("replicate-mode", "dr_async"), zap.Error(err))
		return err
	}
	m.drAutosync = dr
	log.Warn("switched to sync_recover state", zap.String("replicate-mode", "dr_async"))
=======
		log.Warn("failed to switch to sync_recover state", zap.String("replicate-mode", modeDRAutosync), zap.Error(err))
		return err
	}
	dr := drAutosyncStatus{State: drStateSyncRecover, RecoverID: id, RecoverStartTime: time.Now()}
	if err = m.storage.SaveReplicateStatus(modeDRAutosync, dr); err != nil {
		log.Warn("failed to switch to sync_recover state", zap.String("replicate-mode", modeDRAutosync), zap.Error(err))
		return err
	}
	m.drAutosync = dr
	log.Info("switched to sync_recover state", zap.String("replicate-mode", modeDRAutosync))
>>>>>>> a22224df
	return nil
}

func (m *ModeManager) drSwitchToSync() error {
	m.Lock()
	defer m.Unlock()
	id, err := m.cluster.AllocID()
	if err != nil {
		log.Warn("failed to switch to sync state", zap.String("replicate-mode", modeDRAutosync), zap.Error(err))
		return err
	}
	dr := drAutosyncStatus{State: drStateSync, StateID: id}
	if err := m.storage.SaveReplicateStatus(modeDRAutosync, dr); err != nil {
<<<<<<< HEAD
		log.Warn("failed to switch to sync state", zap.String("replicate-mode", "dr_async"), zap.Error(err))
		return err
	}
	m.drAutosync = dr
	log.Warn("switched to sync state", zap.String("replicate-mode", "dr_async"))
=======
		log.Warn("failed to switch to sync state", zap.String("replicate-mode", modeDRAutosync), zap.Error(err))
		return err
	}
	m.drAutosync = dr
	log.Info("switched to sync state", zap.String("replicate-mode", modeDRAutosync))
>>>>>>> a22224df
	return nil
}

func (m *ModeManager) drGetState() string {
	m.RLock()
	defer m.RUnlock()
	return m.drAutosync.State
}

const (
	idleTimeout  = time.Minute
	tickInterval = time.Second * 10
)

// Run starts the background job.
func (m *ModeManager) Run(quit chan struct{}) {
<<<<<<< HEAD
	// Wait for a while when just start, in case tikv do not connect in time.
=======
>>>>>>> a22224df
	select {
	case <-time.After(idleTimeout):
	case <-quit:
		return
	}
	for {
		select {
		case <-time.After(tickInterval):
		case <-quit:
			return
		}
		m.tickDR()
	}
}

func (m *ModeManager) tickDR() {
	if m.getModeName() != modeDRAutosync {
		return
	}

	canSync := m.checkCanSync()

	if !canSync && m.drGetState() != drStateAsync {
		m.drSwitchToAsync()
	}

	if canSync && m.drGetState() == drStateAsync {
		m.drSwitchToSyncRecover()
	}

	if m.drGetState() == drStateSyncRecover {
<<<<<<< HEAD
		current, total := m.recoverProgress()
		if current >= total {
			m.drSwitchToSync()
		} else {
			m.updateRecoverProgress(float32(current) / float32(total))
=======
		if current, total := m.recoverProgress(); current >= total {
			m.drSwitchToSync()
>>>>>>> a22224df
		}
	}
}

func (m *ModeManager) checkCanSync() bool {
	m.RLock()
	defer m.RUnlock()
	var countPrimary, countDR int
<<<<<<< HEAD
	for _, s := range m.cluster.GetStores() {
=======
	for _, s := range m.stores.GetStores() {
>>>>>>> a22224df
		if !s.IsTombstone() && s.DownTime() >= m.config.DRAutoSync.WaitStoreTimeout.Duration {
			labelValue := s.GetLabelValue(m.config.DRAutoSync.LabelKey)
			if labelValue == m.config.DRAutoSync.Primary {
				countPrimary++
			}
			if labelValue == m.config.DRAutoSync.DR {
				countDR++
			}
		}
	}
	return countPrimary < m.config.DRAutoSync.PrimaryReplicas && countDR < m.config.DRAutoSync.DRReplicas
}

func (m *ModeManager) recoverProgress() (current, total int) {
<<<<<<< HEAD
	m.RLock()
	defer m.RUnlock()
	var key []byte
	for len(key) > 0 || total == 0 {
		regions := m.cluster.ScanRegions(key, nil, 1024)
		if len(regions) == 0 {
			log.Warn("scan empty regions", zap.ByteString("start-key", key))
			total++ // make sure it won't complete
			return
		}

		total += len(regions)
		for _, r := range regions {
			if !bytes.Equal(key, r.GetStartKey()) {
				log.Warn("found region gap", zap.ByteString("key", key), zap.ByteString("region-start-key", r.GetStartKey()))
				total++
			}
			if r.GetReplicateStatus().GetStateId() == m.drAutosync.StateID &&
				r.GetReplicateStatus().GetState() == replicate_mode.RegionReplicateStatus_INTEGRITY_OVER_LABEL {
				current++
			}
			key = r.GetEndKey()
		}
	}
	return
}

func (m *ModeManager) updateRecoverProgress(progress float32) {
	m.Lock()
	defer m.Unlock()
	m.drAutosync.RecoverProgress = progress
=======
	// FIXME: only a placeholder now. (done in 30s)
	m.RLock()
	defer m.RUnlock()
	total = 300
	current = int(time.Since(m.drAutosync.RecoverStartTime).Seconds() * 10)
	if current > total {
		current = total
	}
	return
>>>>>>> a22224df
}<|MERGE_RESOLUTION|>--- conflicted
+++ resolved
@@ -24,11 +24,7 @@
 	"github.com/pingcap/log"
 	"github.com/pingcap/pd/v4/server/config"
 	"github.com/pingcap/pd/v4/server/core"
-<<<<<<< HEAD
 	"github.com/pingcap/pd/v4/server/schedule/opt"
-=======
-	"github.com/pingcap/pd/v4/server/id"
->>>>>>> a22224df
 	"go.uber.org/zap"
 )
 
@@ -43,31 +39,17 @@
 	sync.RWMutex
 	config  config.ReplicateModeConfig
 	storage *core.Storage
-<<<<<<< HEAD
 	cluster opt.Cluster
-=======
-	idAlloc id.Allocator
-	stores  core.StoreSetInformer
->>>>>>> a22224df
 
 	drAutosync drAutosyncStatus
 }
 
 // NewReplicateModeManager creates the replicate mode manager.
-<<<<<<< HEAD
 func NewReplicateModeManager(config config.ReplicateModeConfig, storage *core.Storage, cluster opt.Cluster) (*ModeManager, error) {
 	m := &ModeManager{
 		config:  config,
 		storage: storage,
 		cluster: cluster,
-=======
-func NewReplicateModeManager(config config.ReplicateModeConfig, storage *core.Storage, idAlloc id.Allocator, stores core.StoreSetInformer) (*ModeManager, error) {
-	m := &ModeManager{
-		config:  config,
-		storage: storage,
-		idAlloc: idAlloc,
-		stores:  stores,
->>>>>>> a22224df
 	}
 	switch config.ReplicateMode {
 	case modeMajority:
@@ -100,7 +82,6 @@
 	return p
 }
 
-<<<<<<< HEAD
 // HTTPReplicateStatus is for query status from HTTP API.
 type HTTPReplicateStatus struct {
 	Mode       string `json:"mode"`
@@ -129,8 +110,6 @@
 	return &status
 }
 
-=======
->>>>>>> a22224df
 func (m *ModeManager) getModeName() string {
 	m.RLock()
 	defer m.RUnlock()
@@ -145,14 +124,9 @@
 
 type drAutosyncStatus struct {
 	State            string    `json:"state,omitempty"`
-<<<<<<< HEAD
 	StateID          uint64    `json:"state_id,omitempty"`
 	RecoverStartTime time.Time `json:"recover_start,omitempty"`
 	RecoverProgress  float32   `json:"recover_progress,omitempty"`
-=======
-	RecoverID        uint64    `json:"recover_id,omitempty"`
-	RecoverStartTime time.Time `json:"recover_start,omitempty"`
->>>>>>> a22224df
 }
 
 func (m *ModeManager) loadDRAutosync() error {
@@ -181,19 +155,11 @@
 	}
 	dr := drAutosyncStatus{State: drStateAsync, StateID: id}
 	if err := m.storage.SaveReplicateStatus(modeDRAutosync, dr); err != nil {
-<<<<<<< HEAD
-		log.Warn("failed to switch to async state", zap.String("replicate-mode", "dr_async"), zap.Error(err))
-		return err
-	}
-	m.drAutosync = dr
-	log.Warn("switched to async state", zap.String("replicate-mode", "dr_async"))
-=======
 		log.Warn("failed to switch to async state", zap.String("replicate-mode", modeDRAutosync), zap.Error(err))
 		return err
 	}
 	m.drAutosync = dr
 	log.Info("switched to async state", zap.String("replicate-mode", modeDRAutosync))
->>>>>>> a22224df
 	return nil
 }
 
@@ -202,29 +168,16 @@
 	defer m.Unlock()
 	id, err := m.cluster.AllocID()
 	if err != nil {
-<<<<<<< HEAD
-		log.Warn("failed to switch to sync_recover state", zap.String("replicate-mode", "dr_async"), zap.Error(err))
+		log.Warn("failed to switch to sync_recover state", zap.String("replicate-mode", modeDRAutosync), zap.Error(err))
 		return err
 	}
 	dr := drAutosyncStatus{State: drStateSyncRecover, StateID: id, RecoverStartTime: time.Now()}
 	if err = m.storage.SaveReplicateStatus(modeDRAutosync, dr); err != nil {
-		log.Warn("failed to switch to sync_recover state", zap.String("replicate-mode", "dr_async"), zap.Error(err))
-		return err
-	}
-	m.drAutosync = dr
-	log.Warn("switched to sync_recover state", zap.String("replicate-mode", "dr_async"))
-=======
-		log.Warn("failed to switch to sync_recover state", zap.String("replicate-mode", modeDRAutosync), zap.Error(err))
-		return err
-	}
-	dr := drAutosyncStatus{State: drStateSyncRecover, RecoverID: id, RecoverStartTime: time.Now()}
-	if err = m.storage.SaveReplicateStatus(modeDRAutosync, dr); err != nil {
 		log.Warn("failed to switch to sync_recover state", zap.String("replicate-mode", modeDRAutosync), zap.Error(err))
 		return err
 	}
 	m.drAutosync = dr
 	log.Info("switched to sync_recover state", zap.String("replicate-mode", modeDRAutosync))
->>>>>>> a22224df
 	return nil
 }
 
@@ -238,19 +191,11 @@
 	}
 	dr := drAutosyncStatus{State: drStateSync, StateID: id}
 	if err := m.storage.SaveReplicateStatus(modeDRAutosync, dr); err != nil {
-<<<<<<< HEAD
-		log.Warn("failed to switch to sync state", zap.String("replicate-mode", "dr_async"), zap.Error(err))
-		return err
-	}
-	m.drAutosync = dr
-	log.Warn("switched to sync state", zap.String("replicate-mode", "dr_async"))
-=======
 		log.Warn("failed to switch to sync state", zap.String("replicate-mode", modeDRAutosync), zap.Error(err))
 		return err
 	}
 	m.drAutosync = dr
 	log.Info("switched to sync state", zap.String("replicate-mode", modeDRAutosync))
->>>>>>> a22224df
 	return nil
 }
 
@@ -267,10 +212,7 @@
 
 // Run starts the background job.
 func (m *ModeManager) Run(quit chan struct{}) {
-<<<<<<< HEAD
 	// Wait for a while when just start, in case tikv do not connect in time.
-=======
->>>>>>> a22224df
 	select {
 	case <-time.After(idleTimeout):
 	case <-quit:
@@ -302,16 +244,11 @@
 	}
 
 	if m.drGetState() == drStateSyncRecover {
-<<<<<<< HEAD
 		current, total := m.recoverProgress()
 		if current >= total {
 			m.drSwitchToSync()
 		} else {
 			m.updateRecoverProgress(float32(current) / float32(total))
-=======
-		if current, total := m.recoverProgress(); current >= total {
-			m.drSwitchToSync()
->>>>>>> a22224df
 		}
 	}
 }
@@ -320,11 +257,7 @@
 	m.RLock()
 	defer m.RUnlock()
 	var countPrimary, countDR int
-<<<<<<< HEAD
 	for _, s := range m.cluster.GetStores() {
-=======
-	for _, s := range m.stores.GetStores() {
->>>>>>> a22224df
 		if !s.IsTombstone() && s.DownTime() >= m.config.DRAutoSync.WaitStoreTimeout.Duration {
 			labelValue := s.GetLabelValue(m.config.DRAutoSync.LabelKey)
 			if labelValue == m.config.DRAutoSync.Primary {
@@ -339,7 +272,6 @@
 }
 
 func (m *ModeManager) recoverProgress() (current, total int) {
-<<<<<<< HEAD
 	m.RLock()
 	defer m.RUnlock()
 	var key []byte
@@ -371,15 +303,4 @@
 	m.Lock()
 	defer m.Unlock()
 	m.drAutosync.RecoverProgress = progress
-=======
-	// FIXME: only a placeholder now. (done in 30s)
-	m.RLock()
-	defer m.RUnlock()
-	total = 300
-	current = int(time.Since(m.drAutosync.RecoverStartTime).Seconds() * 10)
-	if current > total {
-		current = total
-	}
-	return
->>>>>>> a22224df
 }