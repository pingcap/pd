--- conflicted
+++ resolved
@@ -61,1068 +61,4 @@
 	}
 	limit, _ := stats.StandardDeviation(stats.Float64Data(counts))
 	return maxUint64(1, uint64(limit))
-<<<<<<< HEAD
-}
-
-type balanceLeaderScheduler struct {
-	opt      *scheduleOption
-	limit    uint64
-	selector Selector
-}
-
-func newBalanceLeaderScheduler(opt *scheduleOption) *balanceLeaderScheduler {
-	filters := []Filter{
-		newBlockFilter(),
-		newStateFilter(opt),
-		newHealthFilter(opt),
-	}
-	return &balanceLeaderScheduler{
-		opt:      opt,
-		limit:    1,
-		selector: newBalanceSelector(LeaderKind, filters),
-	}
-}
-
-func (l *balanceLeaderScheduler) GetName() string {
-	return "balance-leader-scheduler"
-}
-
-func (l *balanceLeaderScheduler) GetResourceKind() ResourceKind {
-	return LeaderKind
-}
-
-func (l *balanceLeaderScheduler) GetResourceLimit() uint64 {
-	return minUint64(l.limit, l.opt.GetLeaderScheduleLimit())
-}
-
-func (l *balanceLeaderScheduler) Prepare(cluster *clusterInfo) error { return nil }
-
-func (l *balanceLeaderScheduler) Cleanup(cluster *clusterInfo) {}
-
-func (l *balanceLeaderScheduler) Schedule(cluster *clusterInfo) Operator {
-	schedulerCounter.WithLabelValues(l.GetName(), "schedule").Inc()
-	region, newLeader := scheduleTransferLeader(cluster, l.GetName(), l.selector)
-	if region == nil {
-		return nil
-	}
-
-	source := cluster.getStore(region.Leader.GetStoreId())
-	target := cluster.getStore(newLeader.GetStoreId())
-	if !shouldBalance(source, target, l.GetResourceKind()) {
-		schedulerCounter.WithLabelValues(l.GetName(), "skip").Inc()
-		return nil
-	}
-	l.limit = adjustBalanceLimit(cluster, l.GetResourceKind())
-	schedulerCounter.WithLabelValues(l.GetName(), "new_opeartor").Inc()
-	return newTransferLeader(region, newLeader)
-}
-
-type balanceRegionScheduler struct {
-	opt      *scheduleOption
-	rep      *Replication
-	cache    *idCache
-	limit    uint64
-	selector Selector
-}
-
-func newBalanceRegionScheduler(opt *scheduleOption) *balanceRegionScheduler {
-	cache := newIDCache(storeCacheInterval, 4*storeCacheInterval)
-	filters := []Filter{
-		newCacheFilter(cache),
-		newStateFilter(opt),
-		newHealthFilter(opt),
-		newSnapshotCountFilter(opt),
-		newStorageThresholdFilter(opt),
-	}
-
-	return &balanceRegionScheduler{
-		opt:      opt,
-		rep:      opt.GetReplication(),
-		cache:    cache,
-		limit:    1,
-		selector: newBalanceSelector(RegionKind, filters),
-	}
-}
-
-func (s *balanceRegionScheduler) GetName() string {
-	return "balance-region-scheduler"
-}
-
-func (s *balanceRegionScheduler) GetResourceKind() ResourceKind {
-	return RegionKind
-}
-
-func (s *balanceRegionScheduler) GetResourceLimit() uint64 {
-	return minUint64(s.limit, s.opt.GetRegionScheduleLimit())
-}
-
-func (s *balanceRegionScheduler) Prepare(cluster *clusterInfo) error { return nil }
-
-func (s *balanceRegionScheduler) Cleanup(cluster *clusterInfo) {}
-
-func (s *balanceRegionScheduler) Schedule(cluster *clusterInfo) Operator {
-	schedulerCounter.WithLabelValues(s.GetName(), "schedule").Inc()
-	// Select a peer from the store with most regions.
-	region, oldPeer := scheduleRemovePeer(cluster, s.GetName(), s.selector)
-	if region == nil {
-		return nil
-	}
-
-	// We don't schedule region with abnormal number of replicas.
-	if len(region.GetPeers()) != s.rep.GetMaxReplicas() {
-		schedulerCounter.WithLabelValues(s.GetName(), "abnormal_replica").Inc()
-		return nil
-	}
-
-	op := s.transferPeer(cluster, region, oldPeer)
-	if op == nil {
-		// We can't transfer peer from this store now, so we add it to the cache
-		// and skip it for a while.
-		s.cache.set(oldPeer.GetStoreId())
-	}
-	schedulerCounter.WithLabelValues(s.GetName(), "new_operator").Inc()
-	return op
-}
-
-func (s *balanceRegionScheduler) transferPeer(cluster *clusterInfo, region *RegionInfo, oldPeer *metapb.Peer) Operator {
-	// scoreGuard guarantees that the distinct score will not decrease.
-	stores := cluster.getRegionStores(region)
-	source := cluster.getStore(oldPeer.GetStoreId())
-	scoreGuard := newDistinctScoreFilter(s.rep, stores, source)
-
-	checker := newReplicaChecker(s.opt, cluster)
-	newPeer := checker.SelectBestPeerToAddReplica(region, scoreGuard)
-	if newPeer == nil {
-		schedulerCounter.WithLabelValues(s.GetName(), "no_peer").Inc()
-		return nil
-	}
-
-	target := cluster.getStore(newPeer.GetStoreId())
-	if !shouldBalance(source, target, s.GetResourceKind()) {
-		schedulerCounter.WithLabelValues(s.GetName(), "skip").Inc()
-		return nil
-	}
-	s.limit = adjustBalanceLimit(cluster, s.GetResourceKind())
-
-	return newTransferPeer(region, RegionKind, oldPeer, newPeer)
-}
-
-// replicaChecker ensures region has the best replicas.
-type replicaChecker struct {
-	opt     *scheduleOption
-	rep     *Replication
-	cluster *clusterInfo
-	filters []Filter
-}
-
-func newReplicaChecker(opt *scheduleOption, cluster *clusterInfo) *replicaChecker {
-	var filters []Filter
-	filters = append(filters, newHealthFilter(opt))
-	filters = append(filters, newSnapshotCountFilter(opt))
-
-	return &replicaChecker{
-		opt:     opt,
-		rep:     opt.GetReplication(),
-		cluster: cluster,
-		filters: filters,
-	}
-}
-
-func (r *replicaChecker) Check(region *RegionInfo) Operator {
-	if op := r.checkDownPeer(region); op != nil {
-		return op
-	}
-	if op := r.checkOfflinePeer(region); op != nil {
-		return op
-	}
-
-	if len(region.GetPeers()) < r.rep.GetMaxReplicas() {
-		newPeer := r.SelectBestPeerToAddReplica(region, r.filters...)
-		if newPeer == nil {
-			return nil
-		}
-		return newAddPeer(region, newPeer)
-	}
-
-	if len(region.GetPeers()) > r.rep.GetMaxReplicas() {
-		oldPeer, _ := r.selectWorstPeer(region)
-		if oldPeer == nil {
-			return nil
-		}
-		return newRemovePeer(region, oldPeer)
-	}
-
-	return r.checkBestReplacement(region)
-}
-
-// SelectBestPeerToAddReplica returns a new peer that to be used to add a replica.
-func (r *replicaChecker) SelectBestPeerToAddReplica(region *RegionInfo, filters ...Filter) *metapb.Peer {
-	storeID, _ := r.SelectBestStoreToAddReplica(region, filters...)
-	if storeID == 0 {
-		return nil
-	}
-	newPeer, err := r.cluster.allocPeer(storeID)
-	if err != nil {
-		return nil
-	}
-	return newPeer
-}
-
-// SelectBestStoreToAddReplica returns the store to add a replica.
-func (r *replicaChecker) SelectBestStoreToAddReplica(region *RegionInfo, filters ...Filter) (uint64, float64) {
-	// Add some must have filters.
-	newFilters := []Filter{
-		newStateFilter(r.opt),
-		newStorageThresholdFilter(r.opt),
-		newExcludedFilter(nil, region.GetStoreIds()),
-	}
-	filters = append(filters, newFilters...)
-
-	var (
-		bestStore *storeInfo
-		bestScore float64
-	)
-
-	// Select the store with best distinct score.
-	// If the scores are the same, select the store with minimal region score.
-	stores := r.cluster.getRegionStores(region)
-	for _, store := range r.cluster.getStores() {
-		if filterTarget(store, filters) {
-			continue
-		}
-		score := r.rep.GetDistinctScore(stores, store)
-		if bestStore == nil || compareStoreScore(store, score, bestStore, bestScore) > 0 {
-			bestStore = store
-			bestScore = score
-		}
-	}
-
-	if bestStore == nil || filterTarget(bestStore, r.filters) {
-		return 0, 0
-	}
-
-	return bestStore.GetId(), bestScore
-}
-
-// selectWorstPeer returns the worst peer in the region.
-func (r *replicaChecker) selectWorstPeer(region *RegionInfo, filters ...Filter) (*metapb.Peer, float64) {
-	var (
-		worstStore *storeInfo
-		worstScore float64
-	)
-
-	// Select the store with lowest distinct score.
-	// If the scores are the same, select the store with maximal region score.
-	stores := r.cluster.getRegionStores(region)
-	for _, store := range stores {
-		if filterSource(store, filters) {
-			continue
-		}
-		score := r.rep.GetDistinctScore(stores, store)
-		if worstStore == nil || compareStoreScore(store, score, worstStore, worstScore) < 0 {
-			worstStore = store
-			worstScore = score
-		}
-	}
-
-	if worstStore == nil || filterSource(worstStore, r.filters) {
-		return nil, 0
-	}
-	return region.GetStorePeer(worstStore.GetId()), worstScore
-}
-
-// selectBestReplacement returns the best store to replace the region peer.
-func (r *replicaChecker) selectBestReplacement(region *RegionInfo, peer *metapb.Peer) (uint64, float64) {
-	// Get a new region without the peer we are going to replace.
-	newRegion := region.clone()
-	newRegion.RemoveStorePeer(peer.GetStoreId())
-	return r.SelectBestStoreToAddReplica(newRegion, newExcludedFilter(nil, region.GetStoreIds()))
-}
-
-func (r *replicaChecker) checkDownPeer(region *RegionInfo) Operator {
-	for _, stats := range region.DownPeers {
-		peer := stats.GetPeer()
-		if peer == nil {
-			continue
-		}
-		store := r.cluster.getStore(peer.GetStoreId())
-		if store == nil {
-			log.Infof("lost the store %d,maybe you are recovering the PD cluster.", peer.GetStoreId())
-			return nil
-		}
-		if store.downTime() < r.opt.GetMaxStoreDownTime() {
-			continue
-		}
-		if stats.GetDownSeconds() < uint64(r.opt.GetMaxStoreDownTime().Seconds()) {
-			continue
-		}
-		return newRemovePeer(region, peer)
-	}
-	return nil
-}
-
-func (r *replicaChecker) checkOfflinePeer(region *RegionInfo) Operator {
-	for _, peer := range region.GetPeers() {
-		store := r.cluster.getStore(peer.GetStoreId())
-		if store == nil {
-			log.Infof("lost the store %d,maybe you are recovering the PD cluster.", peer.GetStoreId())
-			return nil
-		}
-		if store.isUp() {
-			continue
-		}
-
-		// check the number of replicas firstly
-		if len(region.GetPeers()) > r.opt.GetMaxReplicas() {
-			return newRemovePeer(region, peer)
-		}
-
-		newPeer := r.SelectBestPeerToAddReplica(region)
-		if newPeer == nil {
-			return nil
-		}
-		return newTransferPeer(region, RegionKind, peer, newPeer)
-	}
-
-	return nil
-}
-
-func (r *replicaChecker) checkBestReplacement(region *RegionInfo) Operator {
-	oldPeer, oldScore := r.selectWorstPeer(region)
-	if oldPeer == nil {
-		return nil
-	}
-	storeID, newScore := r.selectBestReplacement(region, oldPeer)
-	if storeID == 0 {
-		return nil
-	}
-	// Make sure the new peer is better than the old peer.
-	if newScore <= oldScore {
-		return nil
-	}
-	newPeer, err := r.cluster.allocPeer(storeID)
-	if err != nil {
-		return nil
-	}
-	return newTransferPeer(region, RegionKind, oldPeer, newPeer)
-}
-
-// RegionStat records each hot region's statistics
-type RegionStat struct {
-	RegionID     uint64 `json:"region_id"`
-	WrittenBytes uint64 `json:"written_bytes"`
-	// HotDegree records the hot region update times
-	HotDegree int `json:"hot_degree"`
-	// LastUpdateTime used to calculate average write
-	LastUpdateTime time.Time `json:"last_update_time"`
-	StoreID        uint64    `json:"-"`
-	// antiCount used to eliminate some noise when remove region in cache
-	antiCount int
-	// version used to check the region split times
-	version uint64
-}
-
-// RegionsStat is a list of a group region state type
-type RegionsStat []RegionStat
-
-func (m RegionsStat) Len() int           { return len(m) }
-func (m RegionsStat) Swap(i, j int)      { m[i], m[j] = m[j], m[i] }
-func (m RegionsStat) Less(i, j int) bool { return m[i].WrittenBytes < m[j].WrittenBytes }
-
-// HotRegionsStat records all hot regions statistics
-type HotRegionsStat struct {
-	WrittenBytes uint64      `json:"total_written_bytes"`
-	RegionsCount int         `json:"regions_count"`
-	RegionsStat  RegionsStat `json:"statistics"`
-}
-
-type balanceHotRegionScheduler struct {
-	sync.RWMutex
-	opt   *scheduleOption
-	limit uint64
-
-	// store id -> hot regions statistics as the role of replica
-	statisticsAsPeer map[uint64]*HotRegionsStat
-	// store id -> hot regions statistics as the role of leader
-	statisticsAsLeader map[uint64]*HotRegionsStat
-	r                  *rand.Rand
-}
-
-func newBalanceHotRegionScheduler(opt *scheduleOption) *balanceHotRegionScheduler {
-	return &balanceHotRegionScheduler{
-		opt:                opt,
-		limit:              1,
-		statisticsAsPeer:   make(map[uint64]*HotRegionsStat),
-		statisticsAsLeader: make(map[uint64]*HotRegionsStat),
-		r:                  rand.New(rand.NewSource(time.Now().UnixNano())),
-	}
-}
-
-func (h *balanceHotRegionScheduler) GetName() string {
-	return "balance-hot-region-scheduler"
-}
-
-func (h *balanceHotRegionScheduler) GetResourceKind() ResourceKind {
-	return PriorityKind
-}
-
-func (h *balanceHotRegionScheduler) GetResourceLimit() uint64 {
-	return h.limit
-}
-
-func (h *balanceHotRegionScheduler) Prepare(cluster *clusterInfo) error { return nil }
-
-func (h *balanceHotRegionScheduler) Cleanup(cluster *clusterInfo) {}
-
-func (h *balanceHotRegionScheduler) Schedule(cluster *clusterInfo) Operator {
-	schedulerCounter.WithLabelValues(h.GetName(), "schedule").Inc()
-	h.calcScore(cluster)
-
-	// balance by peer
-	srcRegion, srcPeer, destPeer := h.balanceByPeer(cluster)
-	if srcRegion != nil {
-		schedulerCounter.WithLabelValues(h.GetName(), "move_peer").Inc()
-		return newTransferPeer(srcRegion, PriorityKind, srcPeer, destPeer)
-	}
-
-	// balance by leader
-	srcRegion, newLeader := h.balanceByLeader(cluster)
-	if srcRegion != nil {
-		schedulerCounter.WithLabelValues(h.GetName(), "move_leader").Inc()
-		return newPriorityTransferLeader(srcRegion, newLeader)
-	}
-
-	schedulerCounter.WithLabelValues(h.GetName(), "skip").Inc()
-	return nil
-}
-
-func (h *balanceHotRegionScheduler) calcScore(cluster *clusterInfo) {
-	h.Lock()
-	defer h.Unlock()
-
-	h.statisticsAsPeer = make(map[uint64]*HotRegionsStat)
-	h.statisticsAsLeader = make(map[uint64]*HotRegionsStat)
-	items := cluster.writeStatistics.elems()
-	for _, item := range items {
-		r, ok := item.value.(*RegionStat)
-		if !ok {
-			continue
-		}
-		if r.HotDegree < hotRegionLowThreshold {
-			continue
-		}
-
-		regionInfo := cluster.getRegion(r.RegionID)
-		leaderStoreID := regionInfo.Leader.GetStoreId()
-		storeIDs := regionInfo.GetStoreIds()
-		for storeID := range storeIDs {
-			peerStat, ok := h.statisticsAsPeer[storeID]
-			if !ok {
-				peerStat = &HotRegionsStat{
-					RegionsStat: make(RegionsStat, 0, storeHotRegionsDefaultLen),
-				}
-				h.statisticsAsPeer[storeID] = peerStat
-			}
-			leaderStat, ok := h.statisticsAsLeader[storeID]
-			if !ok {
-				leaderStat = &HotRegionsStat{
-					RegionsStat: make(RegionsStat, 0, storeHotRegionsDefaultLen),
-				}
-				h.statisticsAsLeader[storeID] = leaderStat
-			}
-
-			stat := RegionStat{
-				RegionID:       r.RegionID,
-				WrittenBytes:   r.WrittenBytes,
-				HotDegree:      r.HotDegree,
-				LastUpdateTime: r.LastUpdateTime,
-				StoreID:        storeID,
-				antiCount:      r.antiCount,
-				version:        r.version,
-			}
-			peerStat.WrittenBytes += r.WrittenBytes
-			peerStat.RegionsCount++
-			peerStat.RegionsStat = append(peerStat.RegionsStat, stat)
-
-			if storeID == leaderStoreID {
-				leaderStat.WrittenBytes += r.WrittenBytes
-				leaderStat.RegionsCount++
-				leaderStat.RegionsStat = append(leaderStat.RegionsStat, stat)
-			}
-		}
-	}
-}
-
-func (h *balanceHotRegionScheduler) balanceByPeer(cluster *clusterInfo) (*RegionInfo, *metapb.Peer, *metapb.Peer) {
-	var (
-		maxWrittenBytes        uint64
-		srcStoreID             uint64
-		maxHotStoreRegionCount int
-	)
-
-	// get the srcStoreId
-	for storeID, statistics := range h.statisticsAsPeer {
-		count, writtenBytes := statistics.RegionsStat.Len(), statistics.WrittenBytes
-		if count >= 2 && (count > maxHotStoreRegionCount || (count == maxHotStoreRegionCount && writtenBytes > maxWrittenBytes)) {
-			maxHotStoreRegionCount = count
-			maxWrittenBytes = writtenBytes
-			srcStoreID = storeID
-		}
-	}
-	if srcStoreID == 0 {
-		return nil, nil, nil
-	}
-
-	stores := cluster.getStores()
-	var destStoreID uint64
-	for _, i := range h.r.Perm(h.statisticsAsPeer[srcStoreID].RegionsStat.Len()) {
-		rs := h.statisticsAsPeer[srcStoreID].RegionsStat[i]
-		srcRegion := cluster.getRegion(rs.RegionID)
-		if len(srcRegion.DownPeers) != 0 || len(srcRegion.PendingPeers) != 0 {
-			continue
-		}
-
-		filters := []Filter{
-			newExcludedFilter(srcRegion.GetStoreIds(), srcRegion.GetStoreIds()),
-			newDistinctScoreFilter(h.opt.GetReplication(), stores, cluster.getLeaderStore(srcRegion)),
-			newStateFilter(h.opt),
-			newStorageThresholdFilter(h.opt),
-		}
-		destStoreIDs := make([]uint64, 0, len(stores))
-		for _, store := range stores {
-			if filterTarget(store, filters) {
-				continue
-			}
-			destStoreIDs = append(destStoreIDs, store.GetId())
-		}
-
-		destStoreID = h.selectDestStoreByPeer(destStoreIDs, srcRegion, srcStoreID)
-		if destStoreID != 0 {
-			srcRegion.WrittenBytes = rs.WrittenBytes
-			h.adjustBalanceLimit(srcStoreID, byPeer)
-
-			var srcPeer *metapb.Peer
-			for _, peer := range srcRegion.GetPeers() {
-				if peer.GetStoreId() == srcStoreID {
-					srcPeer = peer
-					break
-				}
-			}
-
-			if srcPeer == nil {
-				return nil, nil, nil
-			}
-
-			destPeer, err := cluster.allocPeer(destStoreID)
-			if err != nil {
-				log.Errorf("failed to allocate peer: %v", err)
-				return nil, nil, nil
-			}
-
-			return srcRegion, srcPeer, destPeer
-		}
-	}
-
-	return nil, nil, nil
-}
-
-func (h *balanceHotRegionScheduler) selectDestStoreByPeer(candidateStoreIDs []uint64, srcRegion *RegionInfo, srcStoreID uint64) uint64 {
-	sr := h.statisticsAsPeer[srcStoreID]
-	srcWrittenBytes := sr.WrittenBytes
-	srcHotRegionsCount := sr.RegionsStat.Len()
-
-	var (
-		destStoreID     uint64
-		minWrittenBytes uint64 = math.MaxUint64
-	)
-	minRegionsCount := int(math.MaxInt32)
-	for _, storeID := range candidateStoreIDs {
-		if s, ok := h.statisticsAsPeer[storeID]; ok {
-			if srcHotRegionsCount-s.RegionsStat.Len() > 1 && minRegionsCount > s.RegionsStat.Len() {
-				destStoreID = storeID
-				minWrittenBytes = s.WrittenBytes
-				minRegionsCount = s.RegionsStat.Len()
-				continue
-			}
-			if minRegionsCount == s.RegionsStat.Len() && minWrittenBytes > s.WrittenBytes &&
-				uint64(float64(srcWrittenBytes)*hotRegionScheduleFactor) > s.WrittenBytes+2*srcRegion.WrittenBytes {
-				minWrittenBytes = s.WrittenBytes
-				destStoreID = storeID
-			}
-		} else {
-			destStoreID = storeID
-			break
-		}
-	}
-	return destStoreID
-}
-
-func (h *balanceHotRegionScheduler) adjustBalanceLimit(storeID uint64, t BalanceType) {
-	var srcStatistics *HotRegionsStat
-	var allStatistics map[uint64]*HotRegionsStat
-	switch t {
-	case byPeer:
-		srcStatistics = h.statisticsAsPeer[storeID]
-		allStatistics = h.statisticsAsPeer
-	case byLeader:
-		srcStatistics = h.statisticsAsLeader[storeID]
-		allStatistics = h.statisticsAsLeader
-	}
-
-	var hotRegionTotalCount float64
-	for _, m := range allStatistics {
-		hotRegionTotalCount += float64(m.RegionsStat.Len())
-	}
-
-	avgRegionCount := hotRegionTotalCount / float64(len(allStatistics))
-	// Multiplied by hotRegionLimitFactor to avoid transfer back and forth
-	limit := uint64((float64(srcStatistics.RegionsStat.Len()) - avgRegionCount) * hotRegionLimitFactor)
-	h.limit = maxUint64(1, limit)
-}
-
-func (h *balanceHotRegionScheduler) balanceByLeader(cluster *clusterInfo) (*RegionInfo, *metapb.Peer) {
-	var (
-		maxWrittenBytes        uint64
-		srcStoreID             uint64
-		maxHotStoreRegionCount int
-	)
-
-	// select srcStoreId by leader
-	for storeID, statistics := range h.statisticsAsLeader {
-		if statistics.RegionsStat.Len() < 2 {
-			continue
-		}
-
-		if maxHotStoreRegionCount < statistics.RegionsStat.Len() {
-			maxHotStoreRegionCount = statistics.RegionsStat.Len()
-			maxWrittenBytes = statistics.WrittenBytes
-			srcStoreID = storeID
-			continue
-		}
-
-		if maxHotStoreRegionCount == statistics.RegionsStat.Len() && maxWrittenBytes < statistics.WrittenBytes {
-			maxWrittenBytes = statistics.WrittenBytes
-			srcStoreID = storeID
-		}
-	}
-	if srcStoreID == 0 {
-		return nil, nil
-	}
-
-	// select destPeer
-	for _, i := range h.r.Perm(h.statisticsAsLeader[srcStoreID].RegionsStat.Len()) {
-		rs := h.statisticsAsLeader[srcStoreID].RegionsStat[i]
-		srcRegion := cluster.getRegion(rs.RegionID)
-		if len(srcRegion.DownPeers) != 0 || len(srcRegion.PendingPeers) != 0 {
-			continue
-		}
-
-		destPeer := h.selectDestStoreByLeader(srcRegion)
-		if destPeer != nil {
-			h.adjustBalanceLimit(srcStoreID, byLeader)
-			return srcRegion, destPeer
-		}
-	}
-	return nil, nil
-}
-
-func (h *balanceHotRegionScheduler) selectDestStoreByLeader(srcRegion *RegionInfo) *metapb.Peer {
-	sr := h.statisticsAsLeader[srcRegion.Leader.GetStoreId()]
-	srcWrittenBytes := sr.WrittenBytes
-	srcHotRegionsCount := sr.RegionsStat.Len()
-
-	var (
-		destPeer        *metapb.Peer
-		minWrittenBytes uint64 = math.MaxUint64
-	)
-	minRegionsCount := int(math.MaxInt32)
-	for storeID, peer := range srcRegion.GetFollowers() {
-		if s, ok := h.statisticsAsLeader[storeID]; ok {
-			if srcHotRegionsCount-s.RegionsStat.Len() > 1 && minRegionsCount > s.RegionsStat.Len() {
-				destPeer = peer
-				minWrittenBytes = s.WrittenBytes
-				minRegionsCount = s.RegionsStat.Len()
-				continue
-			}
-			if minRegionsCount == s.RegionsStat.Len() && minWrittenBytes > s.WrittenBytes &&
-				uint64(float64(srcWrittenBytes)*hotRegionScheduleFactor) > s.WrittenBytes+2*srcRegion.WrittenBytes {
-				minWrittenBytes = s.WrittenBytes
-				destPeer = peer
-			}
-		} else {
-			destPeer = peer
-			break
-		}
-	}
-	return destPeer
-}
-
-// StoreHotRegionInfos : used to get human readable description for hot regions.
-type StoreHotRegionInfos struct {
-	AsPeer   map[uint64]*HotRegionsStat `json:"as_peer"`
-	AsLeader map[uint64]*HotRegionsStat `json:"as_leader"`
-}
-
-func (h *balanceHotRegionScheduler) GetStatus() *StoreHotRegionInfos {
-	h.RLock()
-	defer h.RUnlock()
-	asPeer := make(map[uint64]*HotRegionsStat, len(h.statisticsAsPeer))
-	for id, stat := range h.statisticsAsPeer {
-		clone := *stat
-		asPeer[id] = &clone
-	}
-	asLeader := make(map[uint64]*HotRegionsStat, len(h.statisticsAsLeader))
-	for id, stat := range h.statisticsAsLeader {
-		clone := *stat
-		asLeader[id] = &clone
-	}
-	return &StoreHotRegionInfos{
-		AsPeer:   asPeer,
-		AsLeader: asLeader,
-	}
-}
-
-// ReadRegionStat records each read hot region's statistics
-type ReadRegionStat struct {
-	RegionID  uint64 `json:"region_id"`
-	ReadBytes uint64 `json:"read_bytes"`
-	// HotDegree records the hot region update times
-	HotDegree int `json:"hot_degree"`
-	// LastUpdateTime used to calculate average read
-	LastUpdateTime time.Time `json:"last_update_time"`
-	StoreID        uint64    `json:"-"`
-	// antiCount used to eliminate some noise when remove region in cache
-	antiCount int
-	// version used to check the region split times
-	version uint64
-}
-
-// ReadRegionsStat is a list of a group read region state type
-type ReadRegionsStat []ReadRegionStat
-
-func (m ReadRegionsStat) Len() int           { return len(m) }
-func (m ReadRegionsStat) Swap(i, j int)      { m[i], m[j] = m[j], m[i] }
-func (m ReadRegionsStat) Less(i, j int) bool { return m[i].ReadBytes < m[j].ReadBytes }
-
-// HotReadRegionsStat records all hot read regions statistics
-type HotReadRegionsStat struct {
-	ReadBytes       uint64          `json:"total_read_bytes"`
-	RegionsCount    int             `json:"regions_count"`
-	ReadRegionsStat ReadRegionsStat `json:"statistics"`
-}
-
-type balanceHotReadRegionScheduler struct {
-	sync.RWMutex
-	opt   *scheduleOption
-	limit uint64
-
-	// store id -> hot read regions statistics as the role of leader
-	statisticsAsLeader map[uint64]*HotReadRegionsStat
-	r                  *rand.Rand
-}
-
-func newBalanceHotReadRegionScheduler(opt *scheduleOption) *balanceHotReadRegionScheduler {
-	return &balanceHotReadRegionScheduler{
-		opt:                opt,
-		limit:              1,
-		statisticsAsLeader: make(map[uint64]*HotReadRegionsStat),
-		r:                  rand.New(rand.NewSource(time.Now().UnixNano())),
-	}
-}
-
-func (h *balanceHotReadRegionScheduler) GetName() string {
-	return "balance-hot-read-region-scheduler"
-}
-
-func (h *balanceHotReadRegionScheduler) GetResourceKind() ResourceKind {
-	return PriorityKind
-}
-
-func (h *balanceHotReadRegionScheduler) GetResourceLimit() uint64 {
-	return h.limit
-}
-
-func (h *balanceHotReadRegionScheduler) Prepare(cluster *clusterInfo) error { return nil }
-
-func (h *balanceHotReadRegionScheduler) Cleanup(cluster *clusterInfo) {}
-
-func (h *balanceHotReadRegionScheduler) Schedule(cluster *clusterInfo) Operator {
-	schedulerCounter.WithLabelValues(h.GetName(), "schedule").Inc()
-	h.calcScore(cluster)
-
-	// balance by leader
-	srcRegion, newLeader := h.balanceByLeader(cluster)
-	if srcRegion != nil {
-		schedulerCounter.WithLabelValues(h.GetName(), "move_leader").Inc()
-		return newPriorityTransferLeader(srcRegion, newLeader)
-	}
-
-	// balance by peer
-	srcRegion, srcPeer, destPeer := h.balanceByPeer(cluster)
-	if srcRegion != nil {
-		schedulerCounter.WithLabelValues(h.GetName(), "move_peer").Inc()
-		return newTransferPeer(srcRegion, PriorityKind, srcPeer, destPeer)
-	}
-
-	schedulerCounter.WithLabelValues(h.GetName(), "skip").Inc()
-	return nil
-}
-
-func (h *balanceHotReadRegionScheduler) calcScore(cluster *clusterInfo) {
-	h.Lock()
-	defer h.Unlock()
-
-	h.statisticsAsLeader = make(map[uint64]*HotReadRegionsStat)
-	items := cluster.readStatistics.elems()
-	for _, item := range items {
-		r, ok := item.value.(*ReadRegionStat)
-		if !ok {
-			continue
-		}
-		if r.HotDegree < hotRegionLowThreshold {
-			continue
-		}
-
-		regionInfo := cluster.getRegion(r.RegionID)
-		leaderStoreID := regionInfo.Leader.GetStoreId()
-		leaderStat, ok := h.statisticsAsLeader[leaderStoreID]
-		if !ok {
-			leaderStat = &HotReadRegionsStat{
-				ReadRegionsStat: make(ReadRegionsStat, 0, storeHotRegionsDefaultLen),
-			}
-			h.statisticsAsLeader[leaderStoreID] = leaderStat
-		}
-
-		stat := ReadRegionStat{
-			RegionID:       r.RegionID,
-			ReadBytes:      r.ReadBytes,
-			HotDegree:      r.HotDegree,
-			LastUpdateTime: r.LastUpdateTime,
-			StoreID:        leaderStoreID,
-			antiCount:      r.antiCount,
-			version:        r.version,
-		}
-
-		leaderStat.ReadBytes += r.ReadBytes
-		leaderStat.RegionsCount++
-		leaderStat.ReadRegionsStat = append(leaderStat.ReadRegionsStat, stat)
-	}
-}
-
-func (h *balanceHotReadRegionScheduler) balanceByPeer(cluster *clusterInfo) (*RegionInfo, *metapb.Peer, *metapb.Peer) {
-	var (
-		maxReadBytes           uint64
-		srcStoreID             uint64
-		maxHotStoreRegionCount int
-	)
-
-	// get the srcStoreId
-	for storeID, statistics := range h.statisticsAsLeader {
-		count, readBytes := statistics.ReadRegionsStat.Len(), statistics.ReadBytes
-		if count >= 2 && (count > maxHotStoreRegionCount || (count == maxHotStoreRegionCount && readBytes > maxReadBytes)) {
-			maxHotStoreRegionCount = count
-			maxReadBytes = readBytes
-			srcStoreID = storeID
-		}
-	}
-	if srcStoreID == 0 {
-		return nil, nil, nil
-	}
-
-	stores := cluster.getStores()
-	var destStoreID uint64
-	for _, i := range h.r.Perm(h.statisticsAsLeader[srcStoreID].ReadRegionsStat.Len()) {
-		rs := h.statisticsAsLeader[srcStoreID].ReadRegionsStat[i]
-		srcRegion := cluster.getRegion(rs.RegionID)
-		if len(srcRegion.DownPeers) != 0 || len(srcRegion.PendingPeers) != 0 {
-			continue
-		}
-
-		filters := []Filter{
-			newExcludedFilter(srcRegion.GetStoreIds(), srcRegion.GetStoreIds()),
-			newDistinctScoreFilter(h.opt.GetReplication(), stores, cluster.getLeaderStore(srcRegion)),
-			newStateFilter(h.opt),
-			newStorageThresholdFilter(h.opt),
-		}
-		destStoreIDs := make([]uint64, 0, len(stores))
-		for _, store := range stores {
-			if filterTarget(store, filters) {
-				continue
-			}
-			destStoreIDs = append(destStoreIDs, store.GetId())
-		}
-
-		destStoreID = h.selectDestStoreByPeer(destStoreIDs, srcRegion, srcStoreID)
-		if destStoreID != 0 {
-			srcRegion.ReadBytes = rs.ReadBytes
-			h.adjustBalanceLimit(srcStoreID, byPeer)
-
-			var srcPeer *metapb.Peer
-			for _, peer := range srcRegion.GetPeers() {
-				if peer.GetStoreId() == srcStoreID {
-					srcPeer = peer
-					break
-				}
-			}
-
-			if srcPeer == nil {
-				return nil, nil, nil
-			}
-
-			destPeer, err := cluster.allocPeer(destStoreID)
-			if err != nil {
-				log.Errorf("failed to allocate peer: %v", err)
-				return nil, nil, nil
-			}
-
-			return srcRegion, srcPeer, destPeer
-		}
-	}
-
-	return nil, nil, nil
-}
-
-func (h *balanceHotReadRegionScheduler) selectDestStoreByPeer(candidateStoreIDs []uint64, srcRegion *RegionInfo, srcStoreID uint64) uint64 {
-	sr := h.statisticsAsLeader[srcStoreID]
-	srcReadBytes := sr.ReadBytes
-	srcHotRegionsCount := sr.ReadRegionsStat.Len()
-
-	var (
-		destStoreID  uint64
-		minReadBytes uint64 = math.MaxUint64
-	)
-	minRegionsCount := int(math.MaxInt32)
-	for _, storeID := range candidateStoreIDs {
-		if s, ok := h.statisticsAsLeader[storeID]; ok {
-			if srcHotRegionsCount-s.ReadRegionsStat.Len() > 1 && minRegionsCount > s.ReadRegionsStat.Len() {
-				destStoreID = storeID
-				minReadBytes = s.ReadBytes
-				minRegionsCount = s.ReadRegionsStat.Len()
-				continue
-			}
-			if minRegionsCount == s.ReadRegionsStat.Len() && minReadBytes > s.ReadBytes &&
-				uint64(float64(srcReadBytes)*hotRegionScheduleFactor) > s.ReadBytes+2*srcRegion.ReadBytes {
-				minReadBytes = s.ReadBytes
-				destStoreID = storeID
-			}
-		} else {
-			destStoreID = storeID
-			break
-		}
-	}
-	return destStoreID
-}
-
-func (h *balanceHotReadRegionScheduler) adjustBalanceLimit(storeID uint64, t BalanceType) {
-	var srcStatistics *HotReadRegionsStat
-	var allStatistics map[uint64]*HotReadRegionsStat
-	srcStatistics = h.statisticsAsLeader[storeID]
-	allStatistics = h.statisticsAsLeader
-
-	var hotRegionTotalCount float64
-	for _, m := range allStatistics {
-		hotRegionTotalCount += float64(m.ReadRegionsStat.Len())
-	}
-
-	avgRegionCount := hotRegionTotalCount / float64(len(allStatistics))
-	// Multiplied by hotRegionLimitFactor to avoid transfer back and forth
-	limit := uint64((float64(srcStatistics.ReadRegionsStat.Len()) - avgRegionCount) * hotRegionLimitFactor)
-	h.limit = maxUint64(1, limit)
-}
-
-func (h *balanceHotReadRegionScheduler) balanceByLeader(cluster *clusterInfo) (*RegionInfo, *metapb.Peer) {
-	var (
-		maxReadBytes           uint64
-		srcStoreID             uint64
-		maxHotStoreRegionCount int
-	)
-
-	// select srcStoreId by leader
-	for storeID, statistics := range h.statisticsAsLeader {
-		if statistics.ReadRegionsStat.Len() < 2 {
-			continue
-		}
-
-		if maxHotStoreRegionCount < statistics.ReadRegionsStat.Len() {
-			maxHotStoreRegionCount = statistics.ReadRegionsStat.Len()
-			maxReadBytes = statistics.ReadBytes
-			srcStoreID = storeID
-			continue
-		}
-
-		if maxHotStoreRegionCount == statistics.ReadRegionsStat.Len() && maxReadBytes < statistics.ReadBytes {
-			maxReadBytes = statistics.ReadBytes
-			srcStoreID = storeID
-		}
-	}
-	if srcStoreID == 0 {
-		return nil, nil
-	}
-
-	// select destPeer
-	for _, i := range h.r.Perm(h.statisticsAsLeader[srcStoreID].ReadRegionsStat.Len()) {
-		rs := h.statisticsAsLeader[srcStoreID].ReadRegionsStat[i]
-		srcRegion := cluster.getRegion(rs.RegionID)
-		if len(srcRegion.DownPeers) != 0 || len(srcRegion.PendingPeers) != 0 {
-			continue
-		}
-
-		destPeer := h.selectDestStoreByLeader(srcRegion)
-		if destPeer != nil {
-			h.adjustBalanceLimit(srcStoreID, byLeader)
-			return srcRegion, destPeer
-		}
-	}
-	return nil, nil
-}
-
-func (h *balanceHotReadRegionScheduler) selectDestStoreByLeader(srcRegion *RegionInfo) *metapb.Peer {
-	sr := h.statisticsAsLeader[srcRegion.Leader.GetStoreId()]
-	srcReadBytes := sr.ReadBytes
-	srcHotRegionsCount := sr.ReadRegionsStat.Len()
-
-	var (
-		destPeer     *metapb.Peer
-		minReadBytes uint64 = math.MaxUint64
-	)
-	minRegionsCount := int(math.MaxInt32)
-	for storeID, peer := range srcRegion.GetFollowers() {
-		if s, ok := h.statisticsAsLeader[storeID]; ok {
-			if srcHotRegionsCount-s.ReadRegionsStat.Len() > 1 && minRegionsCount > s.ReadRegionsStat.Len() {
-				destPeer = peer
-				minReadBytes = s.ReadBytes
-				minRegionsCount = s.ReadRegionsStat.Len()
-				continue
-			}
-			if minRegionsCount == s.ReadRegionsStat.Len() && minReadBytes > s.ReadBytes &&
-				uint64(float64(srcReadBytes)*hotRegionScheduleFactor) > s.ReadBytes+2*srcRegion.ReadBytes {
-				minReadBytes = s.ReadBytes
-				destPeer = peer
-			}
-		} else {
-			destPeer = peer
-			break
-		}
-	}
-	return destPeer
-}
-
-// StoreHotReadRegionInfos : used to get human readable description for hot read regions.
-type StoreHotReadRegionInfos struct {
-	AsLeader map[uint64]*HotReadRegionsStat `json:"as_leader"`
-}
-
-func (h *balanceHotReadRegionScheduler) GetStatus() *StoreHotReadRegionInfos {
-	h.RLock()
-	defer h.RUnlock()
-	asLeader := make(map[uint64]*HotReadRegionsStat, len(h.statisticsAsLeader))
-	for id, stat := range h.statisticsAsLeader {
-		clone := *stat
-		asLeader[id] = &clone
-	}
-	return &StoreHotReadRegionInfos{
-		AsLeader: asLeader,
-	}
-=======
->>>>>>> 335f5af5
 }