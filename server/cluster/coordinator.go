--- conflicted
+++ resolved
@@ -566,22 +566,10 @@
 
 	var err error
 	opt := c.cluster.opt
-<<<<<<< HEAD
+
 	if err = c.removeOptScheduler(opt, name); err != nil {
-		log.Error("can not remove scheduler", zap.String("scheduler-name", name), zap.Error(err))
-	} else if err = opt.Persist(c.cluster.storage); err != nil {
-		log.Error("the option can not persist scheduler config", zap.Error(err))
-	} else {
-		err = c.cluster.storage.RemoveScheduleConfig(name)
-		if err != nil {
-			log.Error("can not remove the scheduler config", zap.Error(err))
-		}
-=======
-
-	if err = opt.RemoveSchedulerCfg(s.Ctx(), name); err != nil {
 		log.Error("can not remove scheduler", zap.String("scheduler-name", name), errs.ZapError(err))
 		return err
->>>>>>> 2fefcef6
 	}
 
 	if err = opt.Persist(c.cluster.storage); err != nil {
