--- conflicted
+++ resolved
@@ -147,6 +147,8 @@
 
 // TODO: do we need a wait-return timeout?
 func (t *collectRegionStatsTask) waitRet(ctx context.Context, quit <-chan struct{}) map[uint64][]*HotPeerStat {
+	start := time.Now()
+	defer hotCacheFlowTaskWaitDurationHist.WithLabelValues(taskType(t.taskType()), t.rw).Observe(time.Since(start).Seconds())
 	select {
 	case <-ctx.Done():
 		return nil
@@ -183,6 +185,8 @@
 
 // TODO: do we need a wait-return timeout?
 func (t *isRegionHotTask) waitRet(ctx context.Context, quit <-chan struct{}) bool {
+	start := time.Now()
+	defer hotCacheFlowTaskWaitDurationHist.WithLabelValues(taskType(t.taskType()), t.rw).Observe(time.Since(start).Seconds())
 	select {
 	case <-ctx.Done():
 		return false
@@ -194,22 +198,12 @@
 }
 
 type collectMetricsTask struct {
-<<<<<<< HEAD
-	rw   string
-	done chan struct{}
-=======
-	typ string
->>>>>>> f4d6f28d
+	rw string
 }
 
 func newCollectMetricsTask(rw string) *collectMetricsTask {
 	return &collectMetricsTask{
-<<<<<<< HEAD
-		rw:   rw,
-		done: make(chan struct{}),
-=======
-		typ: typ,
->>>>>>> f4d6f28d
+		rw: rw,
 	}
 }
 
@@ -218,23 +212,5 @@
 }
 
 func (t *collectMetricsTask) runTask(flow *hotPeerCache) {
-<<<<<<< HEAD
 	flow.CollectMetrics(t.rw)
-	t.done <- struct{}{}
-}
-
-func (t *collectMetricsTask) waitDone(ctx context.Context, quit <-chan struct{}) {
-	start := time.Now()
-	defer hotCacheFlowTaskWaitDurationHist.WithLabelValues(taskType(t.taskType()), t.rw).Observe(time.Since(start).Seconds())
-	select {
-	case <-ctx.Done():
-		return
-	case <-quit:
-		return
-	case <-t.done:
-		return
-	}
-=======
-	flow.CollectMetrics(t.typ)
->>>>>>> f4d6f28d
 }