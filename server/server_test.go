// Copyright 2016 PingCAP, Inc.
//
// Licensed under the Apache License, Version 2.0 (the "License");
// you may not use this file except in compliance with the License.
// You may obtain a copy of the License at
//
//     http://www.apache.org/licenses/LICENSE-2.0
//
// Unless required by applicable law or agreed to in writing, software
// distributed under the License is distributed on an "AS IS" BASIS,
// See the License for the specific language governing permissions and
// limitations under the License.

package server

import (
	"fmt"
	"testing"
	"time"

	"github.com/coreos/etcd/clientv3"
	. "github.com/pingcap/check"
	"github.com/pingcap/pd/pkg/tempurl"
	"github.com/pingcap/pd/pkg/testutil"
	log "github.com/sirupsen/logrus"
)

func TestServer(t *testing.T) {
	TestingT(t)
}

type cleanupFunc func()

func newTestServer(c *C) (*Server, cleanUpFunc) {
	cfg := NewTestSingleConfig()

	svr, err := CreateServer(cfg, nil)
	c.Assert(err, IsNil)
	svr.SetUpTestMode()

	cleanup := func() {
		svr.Close()
		cleanServer(svr.cfg)
	}

	return svr, cleanup
}

func mustRunTestServer(c *C) (*Server, cleanUpFunc) {
	server, cleanup := newTestServer(c)
	err := server.Run()
	c.Assert(err, IsNil)
	mustWaitLeader(c, []*Server{server})
	return server, cleanup
}

<<<<<<< HEAD
func newMultiTestServers(c *C, count int) ([]*Server, cleanupFunc) {
	svrs := make([]*Server, 0, count)
	cfgs := NewTestMultiConfig(count)

	ch := make(chan *Server, count)
	for _, cfg := range cfgs {
		go func(cfg *Config) {
			svr, err := CreateServer(cfg, nil)
			c.Assert(err, IsNil)
			svr.SetUpTestMode()
			err = svr.Run()
			c.Assert(err, IsNil)
			ch <- svr
		}(cfg)
	}

	for i := 0; i < count; i++ {
		svr := <-ch
		svrs = append(svrs, svr)
	}
	close(ch)

	mustWaitLeader(c, svrs)

	cleanup := func() {
		for _, svr := range svrs {
			svr.Close()
		}

		for _, cfg := range cfgs {
			cleanServer(cfg)
		}
	}

	return svrs, cleanup
}

=======
>>>>>>> c80b66b6
func mustWaitLeader(c *C, svrs []*Server) *Server {
	var leader *Server
	testutil.WaitUntil(c, func(c *C) bool {
		for _, s := range svrs {
			if s.IsLeader() {
				leader = s
				return true
			}
		}
		return false
	})
	return leader
}

var _ = Suite(&testLeaderServerSuite{})

type testLeaderServerSuite struct {
	svrs       map[string]*Server
	leaderPath string
}

func mustGetEtcdClient(c *C, svrs map[string]*Server) *clientv3.Client {
	for _, svr := range svrs {
		return svr.GetClient()
	}
	c.Fatal("etcd client none available")
	return nil
}

func (s *testLeaderServerSuite) SetUpSuite(c *C) {
	s.svrs = make(map[string]*Server)

	cfgs := NewTestMultiConfig(3)

	ch := make(chan *Server, 3)
	for i := 0; i < 3; i++ {
		cfg := cfgs[i]

		go func() {
			svr, err := CreateServer(cfg, nil)
			c.Assert(err, IsNil)
			svr.SetUpTestMode()
			err = svr.Run()
			c.Assert(err, IsNil)
			ch <- svr
		}()
	}

	for i := 0; i < 3; i++ {
		svr := <-ch
		s.svrs[svr.GetAddr()] = svr
		s.leaderPath = svr.getLeaderPath()
	}
}

func (s *testLeaderServerSuite) TearDownSuite(c *C) {
	for _, svr := range s.svrs {
		svr.Close()
		cleanServer(svr.cfg)
	}
}

func (s *testLeaderServerSuite) TestLeader(c *C) {
	leader1 := mustGetLeader(c, mustGetEtcdClient(c, s.svrs), s.leaderPath)
	svr, ok := s.svrs[getLeaderAddr(leader1)]
	c.Assert(ok, IsTrue)
	svr.Close()
	delete(s.svrs, getLeaderAddr(leader1))

	client := mustGetEtcdClient(c, s.svrs)

	// wait leader changes
	for i := 0; i < 50; i++ {
		leader, _ := getLeader(client, s.leaderPath)
		if leader != nil && getLeaderAddr(leader) != getLeaderAddr(leader1) {
			break
		}

		time.Sleep(500 * time.Millisecond)
	}

	leader2 := mustGetLeader(c, client, s.leaderPath)
	c.Assert(getLeaderAddr(leader1), Not(Equals), getLeaderAddr(leader2))
}

var _ = Suite(&testServerSuite{})

type testServerSuite struct{}

func newTestServersWithCfgs(c *C, cfgs []*Config) ([]*Server, cleanupFunc) {
	svrs := make([]*Server, 0, len(cfgs))

	ch := make(chan *Server)
	for _, cfg := range cfgs {
		go func(cfg *Config) {
			svr, err := CreateServer(cfg, nil)
			c.Assert(err, IsNil)
			svr.SetUpTestMode()
			err = svr.Run()
			c.Assert(err, IsNil)
			ch <- svr
		}(cfg)
	}

	for i := 0; i < len(cfgs); i++ {
		svrs = append(svrs, <-ch)
	}
	mustWaitLeader(c, svrs)

	cleanup := func() {
		for _, svr := range svrs {
			svr.Close()
		}
		for _, cfg := range cfgs {
			cleanServer(cfg)
		}
	}

	return svrs, cleanup
}

func (s *testServerSuite) TestClusterID(c *C) {
	cfgs := NewTestMultiConfig(3)
	for i, cfg := range cfgs {
		cfg.DataDir = fmt.Sprintf("/tmp/test_pd_cluster_id_%d", i)
		cleanServer(cfg)
	}

	svrs, cleanup := newTestServersWithCfgs(c, cfgs)

	// All PDs should have the same cluster ID.
	clusterID := svrs[0].clusterID
	c.Assert(clusterID, Not(Equals), uint64(0))
	for _, svr := range svrs {
		log.Debug(svr.clusterID)
		c.Assert(svr.clusterID, Equals, clusterID)
	}

	// Restart all PDs.
	for _, svr := range svrs {
		svr.Close()
	}
	svrs, cleanup = newTestServersWithCfgs(c, cfgs)
	defer cleanup()

	// All PDs should have the same cluster ID as before.
	for _, svr := range svrs {
		c.Assert(svr.clusterID, Equals, clusterID)
	}
}

func (s *testServerSuite) TestUpdateAdvertiseUrls(c *C) {
	cfgs := NewTestMultiConfig(2)
	for i, cfg := range cfgs {
		cfg.DataDir = fmt.Sprintf("/tmp/test_pd_advertise_%d", i)
		cleanServer(cfg)
	}

	svrs, cleanup := newTestServersWithCfgs(c, cfgs)

	// AdvertisePeerUrls should equals to PeerUrls
	for _, svr := range svrs {
		c.Assert(svr.cfg.AdvertisePeerUrls, Equals, svr.cfg.PeerUrls)
		c.Assert(svr.cfg.AdvertiseClientUrls, Equals, svr.cfg.ClientUrls)
	}

	// Close all PDs.
	for _, svr := range svrs {
		svr.Close()
	}

	// Little malicious tweak.
	overlapPeerURL := "," + tempurl.Alloc()
	for _, cfg := range cfgs {
		cfg.AdvertisePeerUrls += overlapPeerURL
	}

	// Restart all PDs.
	svrs, cleanup = newTestServersWithCfgs(c, cfgs)
	defer cleanup()

	// All PDs should have the same advertise urls as before.
	for _, svr := range svrs {
		c.Assert(svr.cfg.AdvertisePeerUrls, Equals, svr.cfg.PeerUrls)
	}
}

func (s *testServerSuite) TestCheckClusterID(c *C) {
	cfgs := NewTestMultiConfig(2)
	for i, cfg := range cfgs {
		cfg.DataDir = fmt.Sprintf("/tmp/test_pd_check_clusterID_%d", i)
		// Clean up before testing.
		cleanServer(cfg)
	}
	originInitial := cfgs[0].InitialCluster
	for _, cfg := range cfgs {
		cfg.InitialCluster = fmt.Sprintf("%s=%s", cfg.Name, cfg.PeerUrls)
	}

	cfgA, cfgB := cfgs[0], cfgs[1]
	// Start a standalone cluster
	// TODO: clean up. For now tests failed because:
	//    etcdserver: failed to purge snap file ...
	svrsA, _ := newTestServersWithCfgs(c, []*Config{cfgA})
	// Close it.
	for _, svr := range svrsA {
		svr.Close()
	}

	// Start another cluster.
	_, cleanB := newTestServersWithCfgs(c, []*Config{cfgB})
	defer cleanB()

	// Start previous cluster, expect an error.
	cfgA.InitialCluster = originInitial
	svr, err := CreateServer(cfgA, nil)
	c.Assert(err, IsNil)
	svr.SetUpTestMode()
	err = svr.Run()
	c.Assert(err, NotNil)
}<|MERGE_RESOLUTION|>--- conflicted
+++ resolved
@@ -54,46 +54,6 @@
 	return server, cleanup
 }
 
-<<<<<<< HEAD
-func newMultiTestServers(c *C, count int) ([]*Server, cleanupFunc) {
-	svrs := make([]*Server, 0, count)
-	cfgs := NewTestMultiConfig(count)
-
-	ch := make(chan *Server, count)
-	for _, cfg := range cfgs {
-		go func(cfg *Config) {
-			svr, err := CreateServer(cfg, nil)
-			c.Assert(err, IsNil)
-			svr.SetUpTestMode()
-			err = svr.Run()
-			c.Assert(err, IsNil)
-			ch <- svr
-		}(cfg)
-	}
-
-	for i := 0; i < count; i++ {
-		svr := <-ch
-		svrs = append(svrs, svr)
-	}
-	close(ch)
-
-	mustWaitLeader(c, svrs)
-
-	cleanup := func() {
-		for _, svr := range svrs {
-			svr.Close()
-		}
-
-		for _, cfg := range cfgs {
-			cleanServer(cfg)
-		}
-	}
-
-	return svrs, cleanup
-}
-
-=======
->>>>>>> c80b66b6
 func mustWaitLeader(c *C, svrs []*Server) *Server {
 	var leader *Server
 	testutil.WaitUntil(c, func(c *C) bool {
