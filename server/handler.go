--- conflicted
+++ resolved
@@ -773,7 +773,6 @@
 	return nil
 }
 
-<<<<<<< HEAD
 // AddScatterRegionsOperators add operators to scatter regions and return the processed percentage and error
 func (h *Handler) AddScatterRegionsOperators(startRawKey, endRawKey, group string, retryLimit int) (int, error) {
 	c, err := h.GetRaftCluster()
@@ -814,12 +813,8 @@
 	return 100 - (len(failureRegionID) * 100 / len(regions)), errors.New("unprocessed regions:[" + strings.Join(failureRegionID, ",") + "]")
 }
 
-// GetDownPeerRegions gets the region with down peer.
-func (h *Handler) GetDownPeerRegions() ([]*core.RegionInfo, error) {
-=======
 // GetRegionsByType gets the region with specified type.
 func (h *Handler) GetRegionsByType(typ statistics.RegionStatisticType) ([]*core.RegionInfo, error) {
->>>>>>> 84dde985
 	c := h.s.GetRaftCluster()
 	if c == nil {
 		return nil, errs.ErrNotBootstrapped.FastGenByArgs()
