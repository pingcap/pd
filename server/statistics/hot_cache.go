--- conflicted
+++ resolved
@@ -92,13 +92,6 @@
 		isExpiredInStore func(region *core.RegionInfo, storeID uint64) bool
 	)
 
-	reportInterval = region.GetInterval().GetEndTimestamp() - region.GetInterval().GetStartTimestamp()
-
-	// ignores this region flow information if the report time interval is too short or too long.
-	if reportInterval < minHotRegionReportInterval || reportInterval > 3*RegionHeartBeatReportInterval {
-		return generators
-	}
-
 	storeIDs := make(map[uint64]struct{})
 	// gets the storeIDs, including old region and new region
 	ids, ok := f.storesOfRegion[region.GetID()]
@@ -133,8 +126,6 @@
 		}
 	}
 
-<<<<<<< HEAD
-=======
 	reportInterval = region.GetInterval().GetEndTimestamp() - region.GetInterval().GetStartTimestamp()
 
 	// ignores this region flow information if the report time interval is too short or too long.
@@ -153,7 +144,6 @@
 		return generators
 	}
 
->>>>>>> 09730955
 	bytesPerSec = uint64(float64(getBytesFlow()) / float64(reportInterval))
 	keysPerSec = uint64(float64(getKeysFlow()) / float64(reportInterval))
 	for storeID := range storeIDs {
