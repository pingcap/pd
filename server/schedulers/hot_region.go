--- conflicted
+++ resolved
@@ -199,12 +199,7 @@
 	return nil
 }
 
-<<<<<<< HEAD
 func calcScore(items []*core.RegionStat, cluster schedule.Cluster, kind core.ResourceKind) core.StoreHotRegionsStat {
-=======
-// calcSocre calculates the statistics of hotspots through the hot cache.
-func (h *balanceHotRegionsScheduler) calcScore(items []*core.RegionStat, cluster schedule.Cluster, kind core.ResourceKind) core.StoreHotRegionsStat {
->>>>>>> 4acee1d4
 	stats := make(core.StoreHotRegionsStat)
 	for _, r := range items {
 		// HotDegree is the update times on the hot cache. If the heartbeat report
