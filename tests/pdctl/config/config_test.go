// Copyright 2019 PingCAP, Inc.
//
// Licensed under the Apache License, Version 2.0 (the "License");
// you may not use this file except in compliance with the License.
// You may obtain a copy of the License at
//
//     http://www.apache.org/licenses/LICENSE-2.0
//
// Unless required by applicable law or agreed to in writing, software
// distributed under the License is distributed on an "AS IS" BASIS,
// See the License for the specific language governing permissions and
// limitations under the License.

package config_test

import (
	"encoding/json"
	"reflect"
	"strings"
	"testing"

	"github.com/coreos/go-semver/semver"
	. "github.com/pingcap/check"
	"github.com/pingcap/kvproto/pkg/metapb"
	"github.com/pingcap/pd/server"
	"github.com/pingcap/pd/server/config"
	"github.com/pingcap/pd/tests"
	"github.com/pingcap/pd/tests/pdctl"
)

func Test(t *testing.T) {
	TestingT(t)
}

var _ = Suite(&configTestSuite{})

type configTestSuite struct{}

func (s *configTestSuite) SetUpSuite(c *C) {
	server.EnableZap = true
}

type testItem struct {
	c     *C
	name  string
	value interface{}
	read  func(scheduleConfig *config.ScheduleConfig) interface{}
}

func (t *testItem) judge(scheduleConfigs ...*config.ScheduleConfig) {
	value := t.value
	for _, scheduleConfig := range scheduleConfigs {
		t.c.Assert(scheduleConfig, NotNil)
		t.c.Assert(reflect.TypeOf(t.read(scheduleConfig)), Equals, reflect.TypeOf(value))
	}
}

func (s *configTestSuite) TestConfig(c *C) {
	cluster, err := tests.NewTestCluster(1)
	c.Assert(err, IsNil)
	err = cluster.RunInitialServers()
	c.Assert(err, IsNil)
	cluster.WaitLeader()
	pdAddr := cluster.GetConfig().GetClientURLs()
	cmd := pdctl.InitCommand()

	store := metapb.Store{
		Id:    1,
		State: metapb.StoreState_Up,
	}
	leaderServer := cluster.GetServer(cluster.GetLeader())
	c.Assert(leaderServer.BootstrapCluster(), IsNil)
	svr := leaderServer.GetServer()
	pdctl.MustPutStore(c, svr, store.Id, store.State, store.Labels)
	defer cluster.Destroy()

	// config show
	args := []string{"-u", pdAddr, "config", "show"}
	_, output, err := pdctl.ExecuteCommandC(cmd, args...)
	c.Assert(err, IsNil)
	cfg := config.Config{}
	cfg.Adjust(nil)
	c.Assert(json.Unmarshal(output, &cfg), IsNil)
	c.Assert(&cfg.Schedule, DeepEquals, svr.GetScheduleConfig())
	c.Assert(&cfg.Replication, DeepEquals, svr.GetReplicationConfig())

	// config show replication
	args = []string{"-u", pdAddr, "config", "show", "replication"}
	_, output, err = pdctl.ExecuteCommandC(cmd, args...)
	c.Assert(err, IsNil)
	replicationCfg := config.ReplicationConfig{}
	c.Assert(json.Unmarshal(output, &replicationCfg), IsNil)
	c.Assert(&replicationCfg, DeepEquals, svr.GetReplicationConfig())

	// config show cluster-version
	args1 := []string{"-u", pdAddr, "config", "show", "cluster-version"}
	_, output, err = pdctl.ExecuteCommandC(cmd, args1...)
	c.Assert(err, IsNil)
	clusterVersion := semver.Version{}
	c.Assert(json.Unmarshal(output, &clusterVersion), IsNil)
	c.Assert(clusterVersion, DeepEquals, svr.GetClusterVersion())

	// config set cluster-version <value>
	args2 := []string{"-u", pdAddr, "config", "set", "cluster-version", "2.1.0-rc.5"}
	_, _, err = pdctl.ExecuteCommandC(cmd, args2...)
	c.Assert(err, IsNil)
	c.Assert(clusterVersion, Not(DeepEquals), svr.GetClusterVersion())
	_, output, err = pdctl.ExecuteCommandC(cmd, args1...)
	c.Assert(err, IsNil)
	clusterVersion = semver.Version{}
	c.Assert(json.Unmarshal(output, &clusterVersion), IsNil)
	c.Assert(clusterVersion, DeepEquals, svr.GetClusterVersion())

	// config show label-property
	args1 = []string{"-u", pdAddr, "config", "show", "label-property"}
	_, output, err = pdctl.ExecuteCommandC(cmd, args1...)
	c.Assert(err, IsNil)
	labelPropertyCfg := config.LabelPropertyConfig{}
	c.Assert(json.Unmarshal(output, &labelPropertyCfg), IsNil)
	c.Assert(labelPropertyCfg, DeepEquals, svr.GetLabelProperty())

	// config set label-property <type> <key> <value>
	args2 = []string{"-u", pdAddr, "config", "set", "label-property", "reject-leader", "zone", "cn"}
	_, _, err = pdctl.ExecuteCommandC(cmd, args2...)
	c.Assert(err, IsNil)
	c.Assert(labelPropertyCfg, Not(DeepEquals), svr.GetLabelProperty())
	_, output, err = pdctl.ExecuteCommandC(cmd, args1...)
	c.Assert(err, IsNil)
	labelPropertyCfg = config.LabelPropertyConfig{}
	c.Assert(json.Unmarshal(output, &labelPropertyCfg), IsNil)
	c.Assert(labelPropertyCfg, DeepEquals, svr.GetLabelProperty())

	// config delete label-property <type> <key> <value>
	args3 := []string{"-u", pdAddr, "config", "delete", "label-property", "reject-leader", "zone", "cn"}
	_, _, err = pdctl.ExecuteCommandC(cmd, args3...)
	c.Assert(err, IsNil)
	c.Assert(labelPropertyCfg, Not(DeepEquals), svr.GetLabelProperty())
	_, output, err = pdctl.ExecuteCommandC(cmd, args1...)
	c.Assert(err, IsNil)
	labelPropertyCfg = config.LabelPropertyConfig{}
	c.Assert(json.Unmarshal(output, &labelPropertyCfg), IsNil)
	c.Assert(labelPropertyCfg, DeepEquals, svr.GetLabelProperty())

<<<<<<< HEAD
	// test config read and write
	testItems := []testItem{
		{c, "leader-schedule-limit", uint64(64), func(scheduleConfig *config.ScheduleConfig) interface{} {
			return scheduleConfig.LeaderScheduleLimit
		}},
		{c, "hot-region-schedule-limit", uint64(64), func(scheduleConfig *config.ScheduleConfig) interface{} {
			return scheduleConfig.HotRegionScheduleLimit
		}},
		{c, "hot-region-cache-hits-threshold", uint64(5), func(scheduleConfig *config.ScheduleConfig) interface{} {
			return scheduleConfig.HotRegionCacheHitsThreshold
		}},
		{c, "enable-remove-down-replica", false, func(scheduleConfig *config.ScheduleConfig) interface{} {
			return scheduleConfig.EnableRemoveDownReplica
		}},
	}
	for _, item := range testItems {
		// write
		args1 = []string{"-u", pdAddr, "config", "set", item.name, reflect.TypeOf(item.value).String()}
		_, _, err = pdctl.ExecuteCommandC(cmd, args1...)
		c.Assert(err, IsNil)
		//read
		args2 = []string{"-u", pdAddr, "config", "show"}
		_, output, err = pdctl.ExecuteCommandC(cmd, args2...)
		c.Assert(err, IsNil)
		cfg = config.Config{}
		c.Assert(json.Unmarshal(output, &cfg), IsNil)
		//judge
		item.judge(&cfg.Schedule, svr.GetScheduleConfig())
	}

	// test error or deprecated config name
=======
	// config set <option> <value>
	args1 = []string{"-u", pdAddr, "config", "set", "leader-schedule-limit", "64"}
	_, _, err = pdctl.ExecuteCommandC(cmd, args1...)
	c.Assert(err, IsNil)
	args1 = []string{"-u", pdAddr, "config", "set", "hot-region-schedule-limit", "64"}
	_, _, err = pdctl.ExecuteCommandC(cmd, args1...)
	c.Assert(err, IsNil)
	args1 = []string{"-u", pdAddr, "config", "set", "hot-region-cache-hits-threshold", "5"}
	_, _, err = pdctl.ExecuteCommandC(cmd, args1...)
	c.Assert(err, IsNil)
	args2 = []string{"-u", pdAddr, "config", "show"}
	_, output, err = pdctl.ExecuteCommandC(cmd, args2...)
	c.Assert(err, IsNil)
	cfg = config.Config{}
	c.Assert(json.Unmarshal(output, &cfg), IsNil)
	scheduleCfg = cfg.Schedule
	c.Assert(scheduleCfg.LeaderScheduleLimit, Equals, svr.GetScheduleConfig().LeaderScheduleLimit)
	c.Assert(scheduleCfg.HotRegionScheduleLimit, Equals, svr.GetScheduleConfig().HotRegionScheduleLimit)
	c.Assert(scheduleCfg.HotRegionCacheHitsThreshold, Equals, svr.GetScheduleConfig().HotRegionCacheHitsThreshold)
	c.Assert(scheduleCfg.HotRegionCacheHitsThreshold, Equals, uint64(5))
	c.Assert(scheduleCfg.HotRegionScheduleLimit, Equals, uint64(64))
	c.Assert(scheduleCfg.LeaderScheduleLimit, Equals, uint64(64))
	args1 = []string{"-u", pdAddr, "config", "set", "enable-remove-down-replica", "false"}
	_, _, err = pdctl.ExecuteCommandC(cmd, args1...)
	c.Assert(err, IsNil)
	args2 = []string{"-u", pdAddr, "config", "show"}
	_, output, err = pdctl.ExecuteCommandC(cmd, args2...)
	c.Assert(err, IsNil)
	cfg = config.Config{}
	c.Assert(json.Unmarshal(output, &cfg), IsNil)
	scheduleCfg = cfg.Schedule
	c.Assert(scheduleCfg.EnableRemoveDownReplica, Equals, svr.GetScheduleConfig().EnableRemoveDownReplica)
	c.Assert(scheduleCfg.EnableRemoveDownReplica, IsFalse)
>>>>>>> 58b1b0d3
	args1 = []string{"-u", pdAddr, "config", "set", "foo-bar", "1"}
	_, output, err = pdctl.ExecuteCommandC(cmd, args1...)
	c.Assert(err, IsNil)
	c.Assert(strings.Contains(string(output), "config item not found"), IsTrue)
	args1 = []string{"-u", pdAddr, "config", "set", "disable-remove-down-replica", "true"}
	_, output, err = pdctl.ExecuteCommandC(cmd, args1...)
	c.Assert(err, IsNil)
	c.Assert(strings.Contains(string(output), "already been deprecated"), IsTrue)
}<|MERGE_RESOLUTION|>--- conflicted
+++ resolved
@@ -141,7 +141,6 @@
 	c.Assert(json.Unmarshal(output, &labelPropertyCfg), IsNil)
 	c.Assert(labelPropertyCfg, DeepEquals, svr.GetLabelProperty())
 
-<<<<<<< HEAD
 	// test config read and write
 	testItems := []testItem{
 		{c, "leader-schedule-limit", uint64(64), func(scheduleConfig *config.ScheduleConfig) interface{} {
@@ -173,41 +172,6 @@
 	}
 
 	// test error or deprecated config name
-=======
-	// config set <option> <value>
-	args1 = []string{"-u", pdAddr, "config", "set", "leader-schedule-limit", "64"}
-	_, _, err = pdctl.ExecuteCommandC(cmd, args1...)
-	c.Assert(err, IsNil)
-	args1 = []string{"-u", pdAddr, "config", "set", "hot-region-schedule-limit", "64"}
-	_, _, err = pdctl.ExecuteCommandC(cmd, args1...)
-	c.Assert(err, IsNil)
-	args1 = []string{"-u", pdAddr, "config", "set", "hot-region-cache-hits-threshold", "5"}
-	_, _, err = pdctl.ExecuteCommandC(cmd, args1...)
-	c.Assert(err, IsNil)
-	args2 = []string{"-u", pdAddr, "config", "show"}
-	_, output, err = pdctl.ExecuteCommandC(cmd, args2...)
-	c.Assert(err, IsNil)
-	cfg = config.Config{}
-	c.Assert(json.Unmarshal(output, &cfg), IsNil)
-	scheduleCfg = cfg.Schedule
-	c.Assert(scheduleCfg.LeaderScheduleLimit, Equals, svr.GetScheduleConfig().LeaderScheduleLimit)
-	c.Assert(scheduleCfg.HotRegionScheduleLimit, Equals, svr.GetScheduleConfig().HotRegionScheduleLimit)
-	c.Assert(scheduleCfg.HotRegionCacheHitsThreshold, Equals, svr.GetScheduleConfig().HotRegionCacheHitsThreshold)
-	c.Assert(scheduleCfg.HotRegionCacheHitsThreshold, Equals, uint64(5))
-	c.Assert(scheduleCfg.HotRegionScheduleLimit, Equals, uint64(64))
-	c.Assert(scheduleCfg.LeaderScheduleLimit, Equals, uint64(64))
-	args1 = []string{"-u", pdAddr, "config", "set", "enable-remove-down-replica", "false"}
-	_, _, err = pdctl.ExecuteCommandC(cmd, args1...)
-	c.Assert(err, IsNil)
-	args2 = []string{"-u", pdAddr, "config", "show"}
-	_, output, err = pdctl.ExecuteCommandC(cmd, args2...)
-	c.Assert(err, IsNil)
-	cfg = config.Config{}
-	c.Assert(json.Unmarshal(output, &cfg), IsNil)
-	scheduleCfg = cfg.Schedule
-	c.Assert(scheduleCfg.EnableRemoveDownReplica, Equals, svr.GetScheduleConfig().EnableRemoveDownReplica)
-	c.Assert(scheduleCfg.EnableRemoveDownReplica, IsFalse)
->>>>>>> 58b1b0d3
 	args1 = []string{"-u", pdAddr, "config", "set", "foo-bar", "1"}
 	_, output, err = pdctl.ExecuteCommandC(cmd, args1...)
 	c.Assert(err, IsNil)
