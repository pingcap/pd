// Copyright 2016 PingCAP, Inc.
//
// Licensed under the Apache License, Version 2.0 (the "License");
// you may not use this file except in compliance with the License.
// You may obtain a copy of the License at
//
//     http://www.apache.org/licenses/LICENSE-2.0
//
// Unless required by applicable law or agreed to in writing, software
// distributed under the License is distributed on an "AS IS" BASIS,
// See the License for the specific language governing permissions and
// limitations under the License.

package server

import (
	"context"
	"fmt"
	"math/rand"
	"net/http"
	"path"
	"path/filepath"
	"strconv"
	"strings"
	"sync"
	"sync/atomic"
	"time"

	"github.com/coreos/etcd/clientv3"
	"github.com/coreos/etcd/embed"
	"github.com/coreos/etcd/pkg/types"
	"github.com/coreos/go-semver/semver"
	"github.com/golang/protobuf/proto"
	"github.com/pingcap/kvproto/pkg/metapb"
	"github.com/pingcap/kvproto/pkg/pdpb"
	log "github.com/pingcap/log"
	"github.com/pingcap/pd/pkg/etcdutil"
	"github.com/pingcap/pd/pkg/logutil"
	"github.com/pingcap/pd/server/core"
	"github.com/pingcap/pd/server/namespace"
	"github.com/pkg/errors"
<<<<<<< HEAD
	"go.etcd.io/etcd/clientv3"
	"go.etcd.io/etcd/embed"
	"go.etcd.io/etcd/pkg/types"
	"go.uber.org/zap"
	"go.uber.org/zap/zapcore"
=======
	log "github.com/sirupsen/logrus"
>>>>>>> b93cac8d
	"google.golang.org/grpc"
)

const (
	etcdTimeout           = time.Second * 3
	etcdStartTimeout      = time.Minute * 5
	serverMetricsInterval = time.Minute
	// pdRootPath for all pd servers.
	pdRootPath      = "/pd"
	pdAPIPrefix     = "/pd/"
	pdClusterIDPath = "/pd/cluster_id"
)

// EnableZap enable the zap logger in embed etcd.
var EnableZap = false

// Server is the pd server.
type Server struct {
	// Server state.
	isServing int64
	leader    atomic.Value

	// Configs and initial fields.
	cfg         *Config
	etcdCfg     *embed.Config
	scheduleOpt *scheduleOption
	handler     *Handler

	serverLoopCtx    context.Context
	serverLoopCancel func()
	serverLoopWg     sync.WaitGroup

	// Etcd and cluster informations.
	etcd      *embed.Etcd
	client    *clientv3.Client
	id        uint64 // etcd server id.
	clusterID uint64 // pd cluster id.
	rootPath  string
	member    *pdpb.Member // current PD's info.
	// memberValue is the serialized string of `member`. It will be save in
	// etcd leader key when the PD node is successfully elected as the leader
	// of the cluster. Every write will use it to check leadership.
	memberValue string

	// Server services.
	// for id allocator, we can use one allocator for
	// store, region and peer, because we just need
	// a unique ID.
	idAlloc *idAllocator
	// for kv operation.
	kv *core.KV
	// for namespace.
	classifier namespace.Classifier
	// for raft cluster
	cluster *RaftCluster
	// For tso, set after pd becomes leader.
	ts            atomic.Value
	lastSavedTime time.Time
	// For async region heartbeat.
	hbStreams *heartbeatStreams
	// Zap logger
	lg        *zap.Logger
	logSyncer zapcore.WriteSyncer
}

// CreateServer creates the UNINITIALIZED pd server with given configuration.
func CreateServer(cfg *Config, apiRegister func(*Server) http.Handler) (*Server, error) {
	log.L().Info("PD config", zap.Reflect("config", cfg))
	rand.Seed(time.Now().UnixNano())

	s := &Server{
		cfg:         cfg,
		scheduleOpt: newScheduleOption(cfg),
	}
	s.handler = newHandler(s)

	// Adjust etcd config.
	etcdCfg, err := s.cfg.genEmbedEtcdConfig()
	if err != nil {
		return nil, err
	}
	if apiRegister != nil {
		etcdCfg.UserHandlers = map[string]http.Handler{
			pdAPIPrefix: apiRegister(s),
		}
	}
	etcdCfg.ServiceRegister = func(gs *grpc.Server) { pdpb.RegisterPDServer(gs, s) }
	s.etcdCfg = etcdCfg
<<<<<<< HEAD
	s.lg = cfg.logger
	s.logSyncer = cfg.logSyncer
=======
	if EnableZap {
		// The etcd master version has removed embed.Config.SetupLogging.
		// Now logger is set up automatically based on embed.Config.Logger, embed.Config.LogOutputs, embed.Config.Debug fields.
		// Use zap logger in the test, otherwise will panic. Reference: https://github.com/coreos/etcd/blob/master/embed/config_logging.go#L45
		s.etcdCfg.Logger = "zap"
		s.etcdCfg.LogOutputs = []string{"stdout"}
	}
>>>>>>> b93cac8d
	return s, nil
}

func (s *Server) startEtcd(ctx context.Context) error {
	log.L().Info("start embed etcd")
	ctx, cancel := context.WithTimeout(ctx, etcdStartTimeout)
	defer cancel()

	etcd, err := embed.StartEtcd(s.etcdCfg)
	if err != nil {
		return errors.WithStack(err)
	}

	// Check cluster ID
	urlmap, err := types.NewURLsMap(s.cfg.InitialCluster)
	if err != nil {
		return errors.WithStack(err)
	}
	tlsConfig, err := s.cfg.Security.ToTLSConfig()
	if err != nil {
		return err
	}
	if err = etcdutil.CheckClusterID(etcd.Server.Cluster().ID(), urlmap, tlsConfig); err != nil {
		return err
	}

	select {
	// Wait etcd until it is ready to use
	case <-etcd.Server.ReadyNotify():
	case <-ctx.Done():
		return errors.Errorf("canceled when waiting embed etcd to be ready")
	}

	endpoints := []string{s.etcdCfg.ACUrls[0].String()}
	log.L().Info("create etcd v3 client", zap.Strings("endpoints", endpoints))

	client, err := clientv3.New(clientv3.Config{
		Endpoints:   endpoints,
		DialTimeout: etcdTimeout,
		TLS:         tlsConfig,
	})
	if err != nil {
		return errors.WithStack(err)
	}

	etcdServerID := uint64(etcd.Server.ID())

	// update advertise peer urls.
	etcdMembers, err := etcdutil.ListEtcdMembers(client)
	if err != nil {
		return err
	}
	for _, m := range etcdMembers.Members {
		if etcdServerID == m.ID {
			etcdPeerURLs := strings.Join(m.PeerURLs, ",")
			if s.cfg.AdvertisePeerUrls != etcdPeerURLs {
				log.L().Info("update advertise peer urls", zap.String("from", s.cfg.AdvertisePeerUrls), zap.String("to", etcdPeerURLs))
				s.cfg.AdvertisePeerUrls = etcdPeerURLs
			}
		}
	}

	s.etcd = etcd
	s.client = client
	s.id = etcdServerID
	return nil
}

func (s *Server) startServer() error {
	var err error
	if err = s.initClusterID(); err != nil {
		return err
	}
	log.L().Info("Init cluster id", zap.Uint64("cluster id", s.clusterID))
	// It may lose accuracy if use float64 to store uint64. So we store the
	// cluster id in label.
	metadataGauge.WithLabelValues(fmt.Sprintf("cluster%d", s.clusterID)).Set(0)

	s.rootPath = path.Join(pdRootPath, strconv.FormatUint(s.clusterID, 10))
	s.member, s.memberValue = s.memberInfo()

	s.idAlloc = &idAllocator{s: s}
	kvBase := newEtcdKVBase(s)
	path := filepath.Join(s.cfg.DataDir, "region-meta")
	regionKV, err := core.NewRegionKV(path)
	if err != nil {
		return err
	}
	s.kv = core.NewKV(kvBase).SetRegionKV(regionKV)
	s.cluster = newRaftCluster(s, s.clusterID)
	s.hbStreams = newHeartbeatStreams(s.clusterID)
	if s.classifier, err = namespace.CreateClassifier(s.cfg.NamespaceClassifier, s.kv, s.idAlloc); err != nil {
		return err
	}

	// Server has started.
	atomic.StoreInt64(&s.isServing, 1)
	return nil
}

func (s *Server) initClusterID() error {
	// Get any cluster key to parse the cluster ID.
	resp, err := kvGet(s.client, pdClusterIDPath)
	if err != nil {
		return err
	}

	// If no key exist, generate a random cluster ID.
	if len(resp.Kvs) == 0 {
		s.clusterID, err = initOrGetClusterID(s.client, pdClusterIDPath)
		return err
	}
	s.clusterID, err = bytesToUint64(resp.Kvs[0].Value)
	return err
}

// Close closes the server.
func (s *Server) Close() {
	if !atomic.CompareAndSwapInt64(&s.isServing, 1, 0) {
		// server is already closed
		return
	}

	log.L().Info("closing server")

	s.stopServerLoop()

	if s.client != nil {
		s.client.Close()
	}

	if s.etcd != nil {
		s.etcd.Close()
	}

	if s.hbStreams != nil {
		s.hbStreams.Close()
	}
	if err := s.kv.Close(); err != nil {
		log.L().Error("close kv meet error", zap.Error(err))
	}

	log.L().Info("close server")
}

// isClosed checks whether server is closed or not.
func (s *Server) isClosed() bool {
	return atomic.LoadInt64(&s.isServing) == 0
}

var timeMonitorOnce sync.Once

// Run runs the pd server.
func (s *Server) Run(ctx context.Context) error {
	timeMonitorOnce.Do(func() {
		go StartMonitor(time.Now, func() {
			log.L().Error("system time jumps backward")
			timeJumpBackCounter.Inc()
		})
	})

	if err := s.startEtcd(ctx); err != nil {
		return err
	}

	if err := s.startServer(); err != nil {
		return err
	}

	s.startServerLoop()

	return nil
}

// Context returns the loop context of server.
func (s *Server) Context() context.Context {
	return s.serverLoopCtx
}

func (s *Server) startServerLoop() {
	s.serverLoopCtx, s.serverLoopCancel = context.WithCancel(context.Background())
	s.serverLoopWg.Add(3)
	go s.leaderLoop()
	go s.etcdLeaderLoop()
	go s.serverMetricsLoop()
}

func (s *Server) stopServerLoop() {
	s.serverLoopCancel()
	s.serverLoopWg.Wait()
}

func (s *Server) serverMetricsLoop() {
	defer logutil.LogPanic()
	defer s.serverLoopWg.Done()

	ctx, cancel := context.WithCancel(s.serverLoopCtx)
	defer cancel()
	for {
		select {
		case <-time.After(serverMetricsInterval):
			s.collectEtcdStateMetrics()
		case <-ctx.Done():
			log.L().Info("server is closed, exit metrics loop")
			return
		}
	}
}

func (s *Server) collectEtcdStateMetrics() {
	etcdStateGauge.WithLabelValues("term").Set(float64(s.etcd.Server.Term()))
	etcdStateGauge.WithLabelValues("appliedIndex").Set(float64(s.etcd.Server.AppliedIndex()))
	etcdStateGauge.WithLabelValues("committedIndex").Set(float64(s.etcd.Server.CommittedIndex()))
}

func (s *Server) bootstrapCluster(req *pdpb.BootstrapRequest) (*pdpb.BootstrapResponse, error) {
	clusterID := s.clusterID

	log.L().Info("try to bootstrap raft cluster",
		zap.Uint64("cluster-id", clusterID),
		zap.String("request", fmt.Sprintf("%v", req)))

	if err := checkBootstrapRequest(clusterID, req); err != nil {
		return nil, err
	}

	clusterMeta := metapb.Cluster{
		Id:           clusterID,
		MaxPeerCount: uint32(s.scheduleOpt.rep.GetMaxReplicas()),
	}

	// Set cluster meta
	clusterValue, err := clusterMeta.Marshal()
	if err != nil {
		return nil, errors.WithStack(err)
	}
	clusterRootPath := s.getClusterRootPath()

	var ops []clientv3.Op
	ops = append(ops, clientv3.OpPut(clusterRootPath, string(clusterValue)))

	// Set bootstrap time
	bootstrapKey := makeBootstrapTimeKey(clusterRootPath)
	nano := time.Now().UnixNano()

	timeData := uint64ToBytes(uint64(nano))
	ops = append(ops, clientv3.OpPut(bootstrapKey, string(timeData)))

	// Set store meta
	storeMeta := req.GetStore()
	storePath := makeStoreKey(clusterRootPath, storeMeta.GetId())
	storeValue, err := storeMeta.Marshal()
	if err != nil {
		return nil, errors.WithStack(err)
	}
	ops = append(ops, clientv3.OpPut(storePath, string(storeValue)))

	regionValue, err := req.GetRegion().Marshal()
	if err != nil {
		return nil, errors.WithStack(err)
	}

	// Set region meta with region id.
	regionPath := makeRegionKey(clusterRootPath, req.GetRegion().GetId())
	ops = append(ops, clientv3.OpPut(regionPath, string(regionValue)))

	// TODO: we must figure out a better way to handle bootstrap failed, maybe intervene manually.
	bootstrapCmp := clientv3.Compare(clientv3.CreateRevision(clusterRootPath), "=", 0)
	resp, err := s.txn().If(bootstrapCmp).Then(ops...).Commit()
	if err != nil {
		return nil, errors.WithStack(err)
	}
	if !resp.Succeeded {
		log.L().Warn("cluster already bootstrapped", zap.Uint64("cluster-id", clusterID))
		return nil, errors.Errorf("cluster %d already bootstrapped", clusterID)
	}

	log.L().Info("bootstrap cluster ok", zap.Uint64("cluster-id", clusterID))
	err = s.kv.SaveRegion(req.GetRegion())
	if err != nil {
		log.L().Warn("save the bootstrap region failed", zap.Error(err))
	}
	err = s.kv.Flush()
	if err != nil {
		log.L().Warn("flush the bootstrap region failed", zap.Error(err))
	}
	if err := s.cluster.start(); err != nil {
		return nil, err
	}

	return &pdpb.BootstrapResponse{}, nil
}

func (s *Server) createRaftCluster() error {
	if s.cluster.isRunning() {
		return nil
	}

	return s.cluster.start()
}

func (s *Server) stopRaftCluster() {
	s.cluster.stop()
}

// GetAddr returns the server urls for clients.
func (s *Server) GetAddr() string {
	return s.cfg.AdvertiseClientUrls
}

// GetMemberInfo returns the server member information.
func (s *Server) GetMemberInfo() *pdpb.Member {
	return proto.Clone(s.member).(*pdpb.Member)
}

// GetHandler returns the handler for API.
func (s *Server) GetHandler() *Handler {
	return s.handler
}

// GetEndpoints returns the etcd endpoints for outer use.
func (s *Server) GetEndpoints() []string {
	return s.client.Endpoints()
}

// GetClient returns builtin etcd client.
func (s *Server) GetClient() *clientv3.Client {
	return s.client
}

// GetStorage returns the backend storage of server.
func (s *Server) GetStorage() *core.KV {
	return s.kv
}

// ID returns the unique etcd ID for this server in etcd cluster.
func (s *Server) ID() uint64 {
	return s.id
}

// Name returns the unique etcd Name for this server in etcd cluster.
func (s *Server) Name() string {
	return s.cfg.Name
}

// ClusterID returns the cluster ID of this server.
func (s *Server) ClusterID() uint64 {
	return s.clusterID
}

// GetClassifier returns the classifier of this server.
func (s *Server) GetClassifier() namespace.Classifier {
	return s.classifier
}

// txn returns an etcd client transaction wrapper.
// The wrapper will set a request timeout to the context and log slow transactions.
func (s *Server) txn() clientv3.Txn {
	return newSlowLogTxn(s.client)
}

// leaderTxn returns txn() with a leader comparison to guarantee that
// the transaction can be executed only if the server is leader.
func (s *Server) leaderTxn(cs ...clientv3.Cmp) clientv3.Txn {
	return s.txn().If(append(cs, s.leaderCmp())...)
}

// GetConfig gets the config information.
func (s *Server) GetConfig() *Config {
	cfg := s.cfg.clone()
	cfg.Schedule = *s.scheduleOpt.load()
	cfg.Replication = *s.scheduleOpt.rep.load()
	namespaces := make(map[string]NamespaceConfig)
	for name, opt := range s.scheduleOpt.ns {
		namespaces[name] = *opt.load()
	}
	cfg.Namespace = namespaces
	cfg.LabelProperty = s.scheduleOpt.loadLabelPropertyConfig().clone()
	cfg.ClusterVersion = s.scheduleOpt.loadClusterVersion()
	cfg.PDServerCfg = *s.scheduleOpt.loadPDServerConfig()
	return cfg
}

// GetScheduleConfig gets the balance config information.
func (s *Server) GetScheduleConfig() *ScheduleConfig {
	cfg := &ScheduleConfig{}
	*cfg = *s.scheduleOpt.load()
	return cfg
}

// SetScheduleConfig sets the balance config information.
func (s *Server) SetScheduleConfig(cfg ScheduleConfig) error {
	if err := cfg.validate(); err != nil {
		return err
	}
	old := s.scheduleOpt.load()
	s.scheduleOpt.store(&cfg)
	if err := s.scheduleOpt.persist(s.kv); err != nil {
		return err
	}
	log.L().Info("schedule config is updated", zap.Reflect("new", cfg), zap.Reflect("old", old))
	return nil
}

// GetReplicationConfig get the replication config.
func (s *Server) GetReplicationConfig() *ReplicationConfig {
	cfg := &ReplicationConfig{}
	*cfg = *s.scheduleOpt.rep.load()
	return cfg
}

// SetReplicationConfig sets the replication config.
func (s *Server) SetReplicationConfig(cfg ReplicationConfig) error {
	if err := cfg.validate(); err != nil {
		return err
	}
	old := s.scheduleOpt.rep.load()
	s.scheduleOpt.rep.store(&cfg)
	if err := s.scheduleOpt.persist(s.kv); err != nil {
		return err
	}
	log.L().Info("replication config is updated", zap.Reflect("new", cfg), zap.Reflect("old", old))
	return nil
}

// SetPDServerConfig sets the server config.
func (s *Server) SetPDServerConfig(cfg PDServerConfig) error {
	old := s.scheduleOpt.loadPDServerConfig()
	s.scheduleOpt.pdServerConfig.Store(&cfg)
	if err := s.scheduleOpt.persist(s.kv); err != nil {
		return err
	}
	log.L().Info("PD server config is updated", zap.Reflect("new", cfg), zap.Reflect("old", old))
	return nil
}

// GetNamespaceConfig get the namespace config.
func (s *Server) GetNamespaceConfig(name string) *NamespaceConfig {
	if _, ok := s.scheduleOpt.ns[name]; !ok {
		return &NamespaceConfig{}
	}

	cfg := &NamespaceConfig{
		LeaderScheduleLimit:    s.scheduleOpt.GetLeaderScheduleLimit(name),
		RegionScheduleLimit:    s.scheduleOpt.GetRegionScheduleLimit(name),
		ReplicaScheduleLimit:   s.scheduleOpt.GetReplicaScheduleLimit(name),
		HotRegionScheduleLimit: s.scheduleOpt.GetHotRegionScheduleLimit(name),
		MergeScheduleLimit:     s.scheduleOpt.GetMergeScheduleLimit(name),
		MaxReplicas:            uint64(s.scheduleOpt.GetMaxReplicas(name)),
	}

	return cfg
}

// GetNamespaceConfigWithAdjust get the namespace config that replace zero value with global config value.
func (s *Server) GetNamespaceConfigWithAdjust(name string) *NamespaceConfig {
	cfg := s.GetNamespaceConfig(name)
	cfg.adjust(s.scheduleOpt)
	return cfg
}

// SetNamespaceConfig sets the namespace config.
func (s *Server) SetNamespaceConfig(name string, cfg NamespaceConfig) error {
	if n, ok := s.scheduleOpt.ns[name]; ok {
		old := s.scheduleOpt.ns[name].load()
		n.store(&cfg)
		if err := s.scheduleOpt.persist(s.kv); err != nil {
			return err
		}
		log.L().Info("namespace config is updated", zap.String("name", name), zap.Reflect("new", cfg), zap.Reflect("old", old))
	} else {
		s.scheduleOpt.ns[name] = newNamespaceOption(&cfg)
		if err := s.scheduleOpt.persist(s.kv); err != nil {
			return err
		}
		log.L().Info("namespace config is added", zap.String("name", name), zap.Reflect("new", cfg))
	}
	return nil
}

// DeleteNamespaceConfig deletes the namespace config.
func (s *Server) DeleteNamespaceConfig(name string) error {
	if n, ok := s.scheduleOpt.ns[name]; ok {
		cfg := n.load()
		delete(s.scheduleOpt.ns, name)
		if err := s.scheduleOpt.persist(s.kv); err != nil {
			return err
		}
		log.L().Info("namespace config is deleted", zap.String("name", name), zap.Reflect("config", *cfg))
	}
	return nil
}

// SetLabelProperty inserts a label property config.
func (s *Server) SetLabelProperty(typ, labelKey, labelValue string) error {
	s.scheduleOpt.SetLabelProperty(typ, labelKey, labelValue)
	err := s.scheduleOpt.persist(s.kv)
	if err != nil {
		return err
	}
	log.L().Info("label property config is updated", zap.Reflect("config", s.scheduleOpt.loadLabelPropertyConfig()))
	return nil
}

// DeleteLabelProperty deletes a label property config.
func (s *Server) DeleteLabelProperty(typ, labelKey, labelValue string) error {
	s.scheduleOpt.DeleteLabelProperty(typ, labelKey, labelValue)
	err := s.scheduleOpt.persist(s.kv)
	if err != nil {
		return err
	}
	log.L().Info("label property config is deleted", zap.Reflect("config", s.scheduleOpt.loadLabelPropertyConfig()))
	return nil
}

// GetLabelProperty returns the whole label property config.
func (s *Server) GetLabelProperty() LabelPropertyConfig {
	return s.scheduleOpt.loadLabelPropertyConfig().clone()
}

// SetClusterVersion sets the version of cluster.
func (s *Server) SetClusterVersion(v string) error {
	version, err := ParseVersion(v)
	if err != nil {
		return err
	}
	s.scheduleOpt.SetClusterVersion(*version)
	err = s.scheduleOpt.persist(s.kv)
	if err != nil {
		return err
	}
	log.L().Info("cluster version is updated", zap.String("new-version", v))
	return nil
}

// GetClusterVersion returns the version of cluster.
func (s *Server) GetClusterVersion() semver.Version {
	return s.scheduleOpt.loadClusterVersion()
}

// GetSecurityConfig get the security config.
func (s *Server) GetSecurityConfig() *SecurityConfig {
	return &s.cfg.Security
}

// IsNamespaceExist returns whether the namespace exists.
func (s *Server) IsNamespaceExist(name string) bool {
	return s.classifier.IsNamespaceExist(name)
}

func (s *Server) getClusterRootPath() string {
	return path.Join(s.rootPath, "raft")
}

// GetRaftCluster gets Raft cluster.
// If cluster has not been bootstrapped, return nil.
func (s *Server) GetRaftCluster() *RaftCluster {
	if s.isClosed() || !s.cluster.isRunning() {
		return nil
	}
	return s.cluster
}

// GetCluster gets cluster.
func (s *Server) GetCluster() *metapb.Cluster {
	return &metapb.Cluster{
		Id:           s.clusterID,
		MaxPeerCount: uint32(s.scheduleOpt.rep.GetMaxReplicas()),
	}
}

// GetMetaRegions gets meta regions from cluster.
func (s *Server) GetMetaRegions() []*metapb.Region {
	cluster := s.GetRaftCluster()
	if cluster != nil {
		return cluster.GetMetaRegions()
	}
	return nil
}

// GetClusterStatus gets cluster status.
func (s *Server) GetClusterStatus() (*ClusterStatus, error) {
	s.cluster.Lock()
	defer s.cluster.Unlock()
	return s.cluster.loadClusterStatus()
}

func (s *Server) getAllocIDPath() string {
	return path.Join(s.rootPath, "alloc_id")
}

func (s *Server) getMemberLeaderPriorityPath(id uint64) string {
	return path.Join(s.rootPath, fmt.Sprintf("member/%d/leader_priority", id))
}

// SetMemberLeaderPriority saves a member's priority to be elected as the etcd leader.
func (s *Server) SetMemberLeaderPriority(id uint64, priority int) error {
	key := s.getMemberLeaderPriorityPath(id)
	res, err := s.leaderTxn().Then(clientv3.OpPut(key, strconv.Itoa(priority))).Commit()
	if err != nil {
		return errors.WithStack(err)
	}
	if !res.Succeeded {
		return errors.New("save leader priority failed, maybe not leader")
	}
	return nil
}

// DeleteMemberLeaderPriority removes a member's priority config.
func (s *Server) DeleteMemberLeaderPriority(id uint64) error {
	key := s.getMemberLeaderPriorityPath(id)
	res, err := s.leaderTxn().Then(clientv3.OpDelete(key)).Commit()
	if err != nil {
		return errors.WithStack(err)
	}
	if !res.Succeeded {
		return errors.New("delete leader priority failed, maybe not leader")
	}
	return nil
}

// GetMemberLeaderPriority loads a member's priority to be elected as the etcd leader.
func (s *Server) GetMemberLeaderPriority(id uint64) (int, error) {
	key := s.getMemberLeaderPriorityPath(id)
	res, err := kvGet(s.client, key)
	if err != nil {
		return 0, err
	}
	if len(res.Kvs) == 0 {
		return 0, nil
	}
	priority, err := strconv.ParseInt(string(res.Kvs[0].Value), 10, 32)
	if err != nil {
		return 0, errors.WithStack(err)
	}
	return int(priority), nil
}

// SetLogLevel sets log level.
func (s *Server) SetLogLevel(level string) {
	s.cfg.Log.Level = level
}

var healthURL = "/pd/ping"

// CheckHealth checks if members are healthy.
func (s *Server) CheckHealth(members []*pdpb.Member) map[uint64]*pdpb.Member {
	unhealthMembers := make(map[uint64]*pdpb.Member)
	for _, member := range members {
		for _, cURL := range member.ClientUrls {
			resp, err := DialClient.Get(fmt.Sprintf("%s%s", cURL, healthURL))
			if resp != nil {
				resp.Body.Close()
			}
			if err != nil || resp.StatusCode != http.StatusOK {
				unhealthMembers[member.GetMemberId()] = member
				break
			}
		}
	}
	return unhealthMembers
}<|MERGE_RESOLUTION|>--- conflicted
+++ resolved
@@ -39,15 +39,7 @@
 	"github.com/pingcap/pd/server/core"
 	"github.com/pingcap/pd/server/namespace"
 	"github.com/pkg/errors"
-<<<<<<< HEAD
-	"go.etcd.io/etcd/clientv3"
-	"go.etcd.io/etcd/embed"
-	"go.etcd.io/etcd/pkg/types"
 	"go.uber.org/zap"
-	"go.uber.org/zap/zapcore"
-=======
-	log "github.com/sirupsen/logrus"
->>>>>>> b93cac8d
 	"google.golang.org/grpc"
 )
 
@@ -109,13 +101,13 @@
 	// For async region heartbeat.
 	hbStreams *heartbeatStreams
 	// Zap logger
-	lg        *zap.Logger
-	logSyncer zapcore.WriteSyncer
+	lg       *zap.Logger
+	logProps *log.ZapProperties
 }
 
 // CreateServer creates the UNINITIALIZED pd server with given configuration.
 func CreateServer(cfg *Config, apiRegister func(*Server) http.Handler) (*Server, error) {
-	log.L().Info("PD config", zap.Reflect("config", cfg))
+	log.Info("PD config", zap.Reflect("config", cfg))
 	rand.Seed(time.Now().UnixNano())
 
 	s := &Server{
@@ -136,23 +128,13 @@
 	}
 	etcdCfg.ServiceRegister = func(gs *grpc.Server) { pdpb.RegisterPDServer(gs, s) }
 	s.etcdCfg = etcdCfg
-<<<<<<< HEAD
 	s.lg = cfg.logger
-	s.logSyncer = cfg.logSyncer
-=======
-	if EnableZap {
-		// The etcd master version has removed embed.Config.SetupLogging.
-		// Now logger is set up automatically based on embed.Config.Logger, embed.Config.LogOutputs, embed.Config.Debug fields.
-		// Use zap logger in the test, otherwise will panic. Reference: https://github.com/coreos/etcd/blob/master/embed/config_logging.go#L45
-		s.etcdCfg.Logger = "zap"
-		s.etcdCfg.LogOutputs = []string{"stdout"}
-	}
->>>>>>> b93cac8d
+	s.logProps = cfg.logProps
 	return s, nil
 }
 
 func (s *Server) startEtcd(ctx context.Context) error {
-	log.L().Info("start embed etcd")
+	log.Info("start embed etcd")
 	ctx, cancel := context.WithTimeout(ctx, etcdStartTimeout)
 	defer cancel()
 
@@ -182,7 +164,7 @@
 	}
 
 	endpoints := []string{s.etcdCfg.ACUrls[0].String()}
-	log.L().Info("create etcd v3 client", zap.Strings("endpoints", endpoints))
+	log.Info("create etcd v3 client", zap.Strings("endpoints", endpoints))
 
 	client, err := clientv3.New(clientv3.Config{
 		Endpoints:   endpoints,
@@ -204,7 +186,7 @@
 		if etcdServerID == m.ID {
 			etcdPeerURLs := strings.Join(m.PeerURLs, ",")
 			if s.cfg.AdvertisePeerUrls != etcdPeerURLs {
-				log.L().Info("update advertise peer urls", zap.String("from", s.cfg.AdvertisePeerUrls), zap.String("to", etcdPeerURLs))
+				log.Info("update advertise peer urls", zap.String("from", s.cfg.AdvertisePeerUrls), zap.String("to", etcdPeerURLs))
 				s.cfg.AdvertisePeerUrls = etcdPeerURLs
 			}
 		}
@@ -221,7 +203,7 @@
 	if err = s.initClusterID(); err != nil {
 		return err
 	}
-	log.L().Info("Init cluster id", zap.Uint64("cluster id", s.clusterID))
+	log.Info("Init cluster id", zap.Uint64("cluster id", s.clusterID))
 	// It may lose accuracy if use float64 to store uint64. So we store the
 	// cluster id in label.
 	metadataGauge.WithLabelValues(fmt.Sprintf("cluster%d", s.clusterID)).Set(0)
@@ -271,7 +253,7 @@
 		return
 	}
 
-	log.L().Info("closing server")
+	log.Info("closing server")
 
 	s.stopServerLoop()
 
@@ -287,10 +269,10 @@
 		s.hbStreams.Close()
 	}
 	if err := s.kv.Close(); err != nil {
-		log.L().Error("close kv meet error", zap.Error(err))
-	}
-
-	log.L().Info("close server")
+		log.Error("close kv meet error", zap.Error(err))
+	}
+
+	log.Info("close server")
 }
 
 // isClosed checks whether server is closed or not.
@@ -304,7 +286,7 @@
 func (s *Server) Run(ctx context.Context) error {
 	timeMonitorOnce.Do(func() {
 		go StartMonitor(time.Now, func() {
-			log.L().Error("system time jumps backward")
+			log.Error("system time jumps backward")
 			timeJumpBackCounter.Inc()
 		})
 	})
@@ -351,7 +333,7 @@
 		case <-time.After(serverMetricsInterval):
 			s.collectEtcdStateMetrics()
 		case <-ctx.Done():
-			log.L().Info("server is closed, exit metrics loop")
+			log.Info("server is closed, exit metrics loop")
 			return
 		}
 	}
@@ -366,7 +348,7 @@
 func (s *Server) bootstrapCluster(req *pdpb.BootstrapRequest) (*pdpb.BootstrapResponse, error) {
 	clusterID := s.clusterID
 
-	log.L().Info("try to bootstrap raft cluster",
+	log.Info("try to bootstrap raft cluster",
 		zap.Uint64("cluster-id", clusterID),
 		zap.String("request", fmt.Sprintf("%v", req)))
 
@@ -421,18 +403,18 @@
 		return nil, errors.WithStack(err)
 	}
 	if !resp.Succeeded {
-		log.L().Warn("cluster already bootstrapped", zap.Uint64("cluster-id", clusterID))
+		log.Warn("cluster already bootstrapped", zap.Uint64("cluster-id", clusterID))
 		return nil, errors.Errorf("cluster %d already bootstrapped", clusterID)
 	}
 
-	log.L().Info("bootstrap cluster ok", zap.Uint64("cluster-id", clusterID))
+	log.Info("bootstrap cluster ok", zap.Uint64("cluster-id", clusterID))
 	err = s.kv.SaveRegion(req.GetRegion())
 	if err != nil {
-		log.L().Warn("save the bootstrap region failed", zap.Error(err))
+		log.Warn("save the bootstrap region failed", zap.Error(err))
 	}
 	err = s.kv.Flush()
 	if err != nil {
-		log.L().Warn("flush the bootstrap region failed", zap.Error(err))
+		log.Warn("flush the bootstrap region failed", zap.Error(err))
 	}
 	if err := s.cluster.start(); err != nil {
 		return nil, err
@@ -548,7 +530,7 @@
 	if err := s.scheduleOpt.persist(s.kv); err != nil {
 		return err
 	}
-	log.L().Info("schedule config is updated", zap.Reflect("new", cfg), zap.Reflect("old", old))
+	log.Info("schedule config is updated", zap.Reflect("new", cfg), zap.Reflect("old", old))
 	return nil
 }
 
@@ -569,7 +551,7 @@
 	if err := s.scheduleOpt.persist(s.kv); err != nil {
 		return err
 	}
-	log.L().Info("replication config is updated", zap.Reflect("new", cfg), zap.Reflect("old", old))
+	log.Info("replication config is updated", zap.Reflect("new", cfg), zap.Reflect("old", old))
 	return nil
 }
 
@@ -580,7 +562,7 @@
 	if err := s.scheduleOpt.persist(s.kv); err != nil {
 		return err
 	}
-	log.L().Info("PD server config is updated", zap.Reflect("new", cfg), zap.Reflect("old", old))
+	log.Info("PD server config is updated", zap.Reflect("new", cfg), zap.Reflect("old", old))
 	return nil
 }
 
@@ -617,13 +599,13 @@
 		if err := s.scheduleOpt.persist(s.kv); err != nil {
 			return err
 		}
-		log.L().Info("namespace config is updated", zap.String("name", name), zap.Reflect("new", cfg), zap.Reflect("old", old))
+		log.Info("namespace config is updated", zap.String("name", name), zap.Reflect("new", cfg), zap.Reflect("old", old))
 	} else {
 		s.scheduleOpt.ns[name] = newNamespaceOption(&cfg)
 		if err := s.scheduleOpt.persist(s.kv); err != nil {
 			return err
 		}
-		log.L().Info("namespace config is added", zap.String("name", name), zap.Reflect("new", cfg))
+		log.Info("namespace config is added", zap.String("name", name), zap.Reflect("new", cfg))
 	}
 	return nil
 }
@@ -636,7 +618,7 @@
 		if err := s.scheduleOpt.persist(s.kv); err != nil {
 			return err
 		}
-		log.L().Info("namespace config is deleted", zap.String("name", name), zap.Reflect("config", *cfg))
+		log.Info("namespace config is deleted", zap.String("name", name), zap.Reflect("config", *cfg))
 	}
 	return nil
 }
@@ -648,7 +630,7 @@
 	if err != nil {
 		return err
 	}
-	log.L().Info("label property config is updated", zap.Reflect("config", s.scheduleOpt.loadLabelPropertyConfig()))
+	log.Info("label property config is updated", zap.Reflect("config", s.scheduleOpt.loadLabelPropertyConfig()))
 	return nil
 }
 
@@ -659,7 +641,7 @@
 	if err != nil {
 		return err
 	}
-	log.L().Info("label property config is deleted", zap.Reflect("config", s.scheduleOpt.loadLabelPropertyConfig()))
+	log.Info("label property config is deleted", zap.Reflect("config", s.scheduleOpt.loadLabelPropertyConfig()))
 	return nil
 }
 
@@ -679,7 +661,7 @@
 	if err != nil {
 		return err
 	}
-	log.L().Info("cluster version is updated", zap.String("new-version", v))
+	log.Info("cluster version is updated", zap.String("new-version", v))
 	return nil
 }
 
