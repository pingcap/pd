--- conflicted
+++ resolved
@@ -493,18 +493,17 @@
 
 	ctx, cancel := context.WithCancel(context.Background())
 	defer cancel()
-<<<<<<< HEAD
 	maxGlobalTSO := &pdpb.Timestamp{}
 	for i := 0; i < 100; i++ {
 		// Get some local TSOs first
 		oldLocalTSOs := make([]*pdpb.Timestamp, 0, dcLocationNum)
 		for _, dcLocation := range dcLocationConfig {
-			localTSO := s.testGetTimestamp(ctx, c, tsoCount, dcLocation)
+			localTSO := s.testGetTimestamp(ctx, c, cluster, tsoCount, dcLocation)
 			oldLocalTSOs = append(oldLocalTSOs, localTSO)
 			c.Assert(tsoutil.CompareTimestamp(maxGlobalTSO, localTSO), Equals, -1)
 		}
 		// Get a global TSO then
-		globalTSO := s.testGetTimestamp(ctx, c, tsoCount, tso.GlobalDCLocation)
+		globalTSO := s.testGetTimestamp(ctx, c, cluster, tsoCount, tso.GlobalDCLocation)
 		for _, oldLocalTSO := range oldLocalTSOs {
 			c.Assert(tsoutil.CompareTimestamp(globalTSO, oldLocalTSO), Equals, 1)
 		}
@@ -514,30 +513,11 @@
 		// Get some local TSOs again
 		newLocalTSOs := make([]*pdpb.Timestamp, 0, dcLocationNum)
 		for _, dcLocation := range dcLocationConfig {
-			newLocalTSOs = append(newLocalTSOs, s.testGetTimestamp(ctx, c, tsoCount, dcLocation))
+			newLocalTSOs = append(newLocalTSOs, s.testGetTimestamp(ctx, c, cluster, tsoCount, dcLocation))
 		}
 		for _, newLocalTSO := range newLocalTSOs {
 			c.Assert(tsoutil.CompareTimestamp(maxGlobalTSO, newLocalTSO), Equals, -1)
 		}
-=======
-	// Get some local TSOs first
-	oldLocalTSOs := make([]*pdpb.Timestamp, 0, dcLocationNum)
-	for _, dcLocation := range dcLocationConfig {
-		oldLocalTSOs = append(oldLocalTSOs, s.testGetTimestamp(ctx, c, cluster, tsoCount, dcLocation))
-	}
-	// Get a global TSO then
-	globalTSO := s.testGetTimestamp(ctx, c, cluster, tsoCount, tso.GlobalDCLocation)
-	for _, oldLocalTSO := range oldLocalTSOs {
-		c.Assert(tsoutil.CompareTimestamp(globalTSO, oldLocalTSO), Equals, 1)
-	}
-	// Get some local TSOs again
-	newLocalTSOs := make([]*pdpb.Timestamp, 0, dcLocationNum)
-	for _, dcLocation := range dcLocationConfig {
-		newLocalTSOs = append(newLocalTSOs, s.testGetTimestamp(ctx, c, cluster, tsoCount, dcLocation))
-	}
-	for _, newLocalTSO := range newLocalTSOs {
-		c.Assert(tsoutil.CompareTimestamp(globalTSO, newLocalTSO), Equals, -1)
->>>>>>> 81f0b7ad
 	}
 }
 
