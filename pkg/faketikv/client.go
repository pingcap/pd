--- conflicted
+++ resolved
@@ -47,13 +47,6 @@
 var (
 	// errFailInitClusterID is returned when failed to load clusterID from all supplied PD addresses.
 	errFailInitClusterID = errors.New("[pd] failed to get cluster id")
-<<<<<<< HEAD
-	// errClosing is returned when request is canceled when client is closing.
-	errClosing = errors.New("[pd] closing")
-	// errTSOLength is returned when the number of response timestamps is inconsistent with request.
-	errTSOLength = errors.New("[pd] tso length in rpc response is incorrect")
-=======
->>>>>>> 8106c889
 )
 
 type client struct {
@@ -139,21 +132,6 @@
 		ctx    context.Context
 	)
 	for {
-<<<<<<< HEAD
-		if stream == nil {
-			ctx, cancel = context.WithCancel(c.ctx)
-			stream, err = c.pdClient.RegionHeartbeat(ctx)
-			if err != nil {
-				log.Errorf("[store %d][pd] create region heartbeat stream error: %v", c.tag, err)
-				cancel()
-				select {
-				case <-time.After(time.Second):
-					continue
-				case <-c.ctx.Done():
-					log.Info("cancel create stream loop")
-					return nil, ctx, cancel
-				}
-=======
 		ctx, cancel = context.WithCancel(c.ctx)
 		stream, err = c.pdClient.RegionHeartbeat(ctx)
 		if err != nil {
@@ -165,7 +143,6 @@
 			case <-c.ctx.Done():
 				log.Info("cancel create stream loop")
 				return nil, ctx, cancel
->>>>>>> 8106c889
 			}
 		}
 		break
@@ -198,15 +175,11 @@
 }
 
 func (c *client) receiveRegionHeartbeat(ctx context.Context, stream pdpb.PD_RegionHeartbeatClient, errCh chan error, wg *sync.WaitGroup) {
-<<<<<<< HEAD
 	log.Infof("[store %d] create receive goroutine", c.tag)
 	defer func() {
 		wg.Done()
 		log.Infof("[store %d] exit receive goroutine", c.tag)
 	}()
-=======
-	defer wg.Done()
->>>>>>> 8106c889
 	for {
 		resp, err := stream.Recv()
 		if err != nil {
@@ -222,15 +195,11 @@
 }
 
 func (c *client) reportRegionHeartbeat(ctx context.Context, stream pdpb.PD_RegionHeartbeatClient, errCh chan error, wg *sync.WaitGroup) {
-<<<<<<< HEAD
 	log.Infof("[store %d] create report goroutine", c.tag)
 	defer func() {
 		wg.Done()
 		log.Infof("[store %d] exit report goroutine", c.tag)
 	}()
-=======
-	defer wg.Done()
->>>>>>> 8106c889
 	for {
 		select {
 		case region := <-c.reportRegionHeartbeatCh:
