--- conflicted
+++ resolved
@@ -14,11 +14,8 @@
 package schedule
 
 import (
-<<<<<<< HEAD
 	errs "github.com/pingcap/pd/v4/pkg/errors"
-=======
 	"math"
->>>>>>> 1b3b9afa
 	"math/rand"
 	"sync"
 
