// Copyright 2016 PingCAP, Inc.
//
// Licensed under the Apache License, Version 2.0 (the "License");
// you may not use this file except in compliance with the License.
// You may obtain a copy of the License at
//
//     http://www.apache.org/licenses/LICENSE-2.0
//
// Unless required by applicable law or agreed to in writing, software
// distributed under the License is distributed on an "AS IS" BASIS,
// See the License for the specific language governing permissions and
// limitations under the License.

package schedule

import (
	"encoding/json"
	"sync/atomic"

	. "github.com/pingcap/check"
)

var _ = Suite(&testOperatorSuite{})

type testOperatorSuite struct{}

<<<<<<< HEAD
=======
func (s *testOperatorSuite) newTestRegion(regionID uint64, leaderPeer uint64, peers ...[2]uint64) *core.RegionInfo {
	var (
		region metapb.Region
		leader *metapb.Peer
	)
	region.Id = regionID
	for i := range peers {
		peer := &metapb.Peer{
			Id:      peers[i][1],
			StoreId: peers[i][0],
		}
		region.Peers = append(region.Peers, peer)
		if peer.GetId() == leaderPeer {
			leader = peer
		}
	}
	regionInfo := core.NewRegionInfo(&region, leader)
	regionInfo.ApproximateSize = 10
	regionInfo.ApproximateRows = 10
	return regionInfo
}

>>>>>>> 3ddb1324
func (s *testOperatorSuite) TestOperatorStep(c *C) {
	region := newTestRegion(1, 1, [2]uint64{1, 1}, [2]uint64{2, 2})
	c.Assert(TransferLeader{FromStore: 1, ToStore: 2}.IsFinish(region), IsFalse)
	c.Assert(TransferLeader{FromStore: 2, ToStore: 1}.IsFinish(region), IsTrue)
	c.Assert(AddPeer{ToStore: 3, PeerID: 3}.IsFinish(region), IsFalse)
	c.Assert(AddPeer{ToStore: 1, PeerID: 1}.IsFinish(region), IsTrue)
	c.Assert(RemovePeer{FromStore: 1}.IsFinish(region), IsFalse)
	c.Assert(RemovePeer{FromStore: 3}.IsFinish(region), IsTrue)
}

<<<<<<< HEAD
=======
func (s *testOperatorSuite) newTestOperator(regionID uint64, kind OperatorKind, steps ...OperatorStep) *Operator {
	return NewOperator("testOperator", regionID, &metapb.RegionEpoch{}, OpAdmin|kind, steps...)
}

>>>>>>> 3ddb1324
func (s *testOperatorSuite) checkSteps(c *C, op *Operator, steps []OperatorStep) {
	c.Assert(op.Len(), Equals, len(steps))
	for i := range steps {
		c.Assert(op.Step(i), Equals, steps[i])
	}
}

func (s *testOperatorSuite) TestOperator(c *C) {
	region := newTestRegion(1, 1, [2]uint64{1, 1}, [2]uint64{2, 2})
	// addPeer1, transferLeader1, removePeer3
	steps := []OperatorStep{
		AddPeer{ToStore: 1, PeerID: 1},
		TransferLeader{FromStore: 3, ToStore: 1},
		RemovePeer{FromStore: 3},
	}
<<<<<<< HEAD
	op := newTestOperator(1, OpAdmin, steps...)
=======
	op := s.newTestOperator(1, OpLeader|OpRegion, steps...)
>>>>>>> 3ddb1324
	s.checkSteps(c, op, steps)
	c.Assert(op.Check(region), IsNil)
	c.Assert(op.IsFinish(), IsTrue)
	op.createTime = op.createTime.Add(-RegionOperatorWaitTime)
	c.Assert(op.IsTimeout(), IsFalse)

	// addPeer1, transferLeader1, removePeer2
	steps = []OperatorStep{
		AddPeer{ToStore: 1, PeerID: 1},
		TransferLeader{FromStore: 2, ToStore: 1},
		RemovePeer{FromStore: 2},
	}
<<<<<<< HEAD
	op = newTestOperator(1, OpAdmin, steps...)
=======
	op = s.newTestOperator(1, OpLeader|OpRegion, steps...)
>>>>>>> 3ddb1324
	s.checkSteps(c, op, steps)
	c.Assert(op.Check(region), Equals, RemovePeer{FromStore: 2})
	c.Assert(atomic.LoadInt32(&op.currentStep), Equals, int32(2))
	c.Assert(op.IsTimeout(), IsFalse)
	op.createTime = op.createTime.Add(-LeaderOperatorWaitTime)
	c.Assert(op.IsTimeout(), IsFalse)
	op.createTime = op.createTime.Add(-RegionOperatorWaitTime)
	c.Assert(op.IsTimeout(), IsTrue)
	res, err := json.Marshal(op)
	c.Assert(err, IsNil)
	c.Assert(len(res), Equals, len(op.String())+2)

	// check short timeout for transfer leader only operators.
	steps = []OperatorStep{TransferLeader{FromStore: 2, ToStore: 1}}
	op = s.newTestOperator(1, OpLeader, steps...)
	c.Assert(op.IsTimeout(), IsFalse)
	op.createTime = op.createTime.Add(-LeaderOperatorWaitTime)
	c.Assert(op.IsTimeout(), IsTrue)
}

func (s *testOperatorSuite) TestInfluence(c *C) {
	region := newTestRegion(1, 1, [2]uint64{1, 1}, [2]uint64{2, 2})
	opInfluence := OpInfluence{storesInfluence: make(map[uint64]*StoreInfluence)}
	storeOpInfluence := opInfluence.storesInfluence
	storeOpInfluence[1] = &StoreInfluence{}
	storeOpInfluence[2] = &StoreInfluence{}

	AddPeer{ToStore: 2, PeerID: 2}.Influence(opInfluence, region)
	c.Assert(*storeOpInfluence[2], DeepEquals, StoreInfluence{
		LeaderSize:  0,
		LeaderCount: 0,
		RegionSize:  10,
		RegionCount: 1,
	})

	TransferLeader{FromStore: 1, ToStore: 2}.Influence(opInfluence, region)
	c.Assert(*storeOpInfluence[1], DeepEquals, StoreInfluence{
		LeaderSize:  -10,
		LeaderCount: -1,
		RegionSize:  0,
		RegionCount: 0,
	})
	c.Assert(*storeOpInfluence[2], DeepEquals, StoreInfluence{
		LeaderSize:  10,
		LeaderCount: 1,
		RegionSize:  10,
		RegionCount: 1,
	})

	RemovePeer{FromStore: 1}.Influence(opInfluence, region)
	c.Assert(*storeOpInfluence[1], DeepEquals, StoreInfluence{
		LeaderSize:  -10,
		LeaderCount: -1,
		RegionSize:  -10,
		RegionCount: -1,
	})
	c.Assert(*storeOpInfluence[2], DeepEquals, StoreInfluence{
		LeaderSize:  10,
		LeaderCount: 1,
		RegionSize:  10,
		RegionCount: 1,
	})

	MergeRegion{IsPassive: false}.Influence(opInfluence, region)
	c.Assert(*storeOpInfluence[1], DeepEquals, StoreInfluence{
		LeaderSize:  -10,
		LeaderCount: -1,
		RegionSize:  -10,
		RegionCount: -1,
	})
	c.Assert(*storeOpInfluence[2], DeepEquals, StoreInfluence{
		LeaderSize:  10,
		LeaderCount: 1,
		RegionSize:  10,
		RegionCount: 1,
	})

	MergeRegion{IsPassive: true}.Influence(opInfluence, region)
	c.Assert(*storeOpInfluence[1], DeepEquals, StoreInfluence{
		LeaderSize:  -10,
		LeaderCount: -2,
		RegionSize:  -10,
		RegionCount: -2,
	})
	c.Assert(*storeOpInfluence[2], DeepEquals, StoreInfluence{
		LeaderSize:  10,
		LeaderCount: 1,
		RegionSize:  10,
		RegionCount: 0,
	})
}

func (s *testOperatorSuite) TestOperatorKind(c *C) {
	c.Assert((OpLeader | OpReplica).String(), Equals, "leader,replica")
	c.Assert(OperatorKind(0).String(), Equals, "unknown")
	k, err := ParseOperatorKind("balance,region,leader")
	c.Assert(err, IsNil)
	c.Assert(k, Equals, OpBalance|OpRegion|OpLeader)
	_, err = ParseOperatorKind("leader,region")
	c.Assert(err, IsNil)
	_, err = ParseOperatorKind("foobar")
	c.Assert(err, NotNil)
}<|MERGE_RESOLUTION|>--- conflicted
+++ resolved
@@ -18,14 +18,14 @@
 	"sync/atomic"
 
 	. "github.com/pingcap/check"
+	"github.com/pingcap/kvproto/pkg/metapb"
+	"github.com/pingcap/pd/server/core"
 )
 
 var _ = Suite(&testOperatorSuite{})
 
 type testOperatorSuite struct{}
 
-<<<<<<< HEAD
-=======
 func (s *testOperatorSuite) newTestRegion(regionID uint64, leaderPeer uint64, peers ...[2]uint64) *core.RegionInfo {
 	var (
 		region metapb.Region
@@ -48,7 +48,6 @@
 	return regionInfo
 }
 
->>>>>>> 3ddb1324
 func (s *testOperatorSuite) TestOperatorStep(c *C) {
 	region := newTestRegion(1, 1, [2]uint64{1, 1}, [2]uint64{2, 2})
 	c.Assert(TransferLeader{FromStore: 1, ToStore: 2}.IsFinish(region), IsFalse)
@@ -59,13 +58,10 @@
 	c.Assert(RemovePeer{FromStore: 3}.IsFinish(region), IsTrue)
 }
 
-<<<<<<< HEAD
-=======
 func (s *testOperatorSuite) newTestOperator(regionID uint64, kind OperatorKind, steps ...OperatorStep) *Operator {
 	return NewOperator("testOperator", regionID, &metapb.RegionEpoch{}, OpAdmin|kind, steps...)
 }
 
->>>>>>> 3ddb1324
 func (s *testOperatorSuite) checkSteps(c *C, op *Operator, steps []OperatorStep) {
 	c.Assert(op.Len(), Equals, len(steps))
 	for i := range steps {
@@ -81,11 +77,7 @@
 		TransferLeader{FromStore: 3, ToStore: 1},
 		RemovePeer{FromStore: 3},
 	}
-<<<<<<< HEAD
-	op := newTestOperator(1, OpAdmin, steps...)
-=======
 	op := s.newTestOperator(1, OpLeader|OpRegion, steps...)
->>>>>>> 3ddb1324
 	s.checkSteps(c, op, steps)
 	c.Assert(op.Check(region), IsNil)
 	c.Assert(op.IsFinish(), IsTrue)
@@ -98,11 +90,7 @@
 		TransferLeader{FromStore: 2, ToStore: 1},
 		RemovePeer{FromStore: 2},
 	}
-<<<<<<< HEAD
-	op = newTestOperator(1, OpAdmin, steps...)
-=======
 	op = s.newTestOperator(1, OpLeader|OpRegion, steps...)
->>>>>>> 3ddb1324
 	s.checkSteps(c, op, steps)
 	c.Assert(op.Check(region), Equals, RemovePeer{FromStore: 2})
 	c.Assert(atomic.LoadInt32(&op.currentStep), Equals, int32(2))
