--- conflicted
+++ resolved
@@ -26,6 +26,7 @@
 	"github.com/tikv/pd/pkg/errs"
 	"github.com/tikv/pd/pkg/slice"
 	"github.com/tikv/pd/pkg/tsoutil"
+	"github.com/tikv/pd/pkg/typeutil"
 	"github.com/tikv/pd/server/election"
 	"go.uber.org/zap"
 	"google.golang.org/grpc"
@@ -171,10 +172,8 @@
 	// (whit synchronization with other Local TSO Allocators)
 	ctx, cancel := context.WithCancel(context.Background())
 	defer cancel()
-<<<<<<< HEAD
-
 	var (
-		resp                   pdpb.Timestamp  = pdpb.Timestamp{}
+		globalTSOResp          pdpb.Timestamp  = pdpb.Timestamp{}
 		estimatedMaxTSO        *pdpb.Timestamp = &pdpb.Timestamp{}
 		suffixBits             int             = gta.allocatorManager.GetSuffixBits()
 		shouldRetry, skipCheck bool
@@ -196,15 +195,15 @@
 		// 2. Send the MaxTSO to all Local TSO Allocators leaders to make sure the subsequent Local TSOs will be bigger than it.
 		// It's not safe to skip check at the first time here because the estimated maxTSO may not be big enough,
 		// we need to validate it first before we write it into every Local TSO Allocator's memory.
-		resp = *estimatedMaxTSO
-		if err = gta.SyncMaxTS(ctx, dcLocationMap, &resp, skipCheck); err != nil {
+		globalTSOResp = *estimatedMaxTSO
+		if err = gta.SyncMaxTS(ctx, dcLocationMap, &globalTSOResp, skipCheck); err != nil {
 			return pdpb.Timestamp{}, err
 		}
 		// 3. If skipCheck is false and the maxTSO is bigger than estimatedMaxTSO,
 		// we need to redo the setting phase with the bigger one and skip the check safely.
-		if !skipCheck && tsoutil.CompareTimestamp(&resp, estimatedMaxTSO) > 0 {
+		if !skipCheck && tsoutil.CompareTimestamp(&globalTSOResp, estimatedMaxTSO) > 0 {
 			tsoCounter.WithLabelValues("global_tso_sync", gta.timestampOracle.dcLocation).Inc()
-			*estimatedMaxTSO = resp
+			*estimatedMaxTSO = globalTSOResp
 			// Re-add the count and check the overflow.
 			estimatedMaxTSO.Logical += int64(count)
 			if !gta.precheckLogical(estimatedMaxTSO, suffixBits) {
@@ -219,36 +218,23 @@
 		if currentGlobalTSO, err = gta.getCurrentTSO(); err != nil {
 			return pdpb.Timestamp{}, err
 		}
-		if tsoutil.CompareTimestamp(currentGlobalTSO, &resp) < 0 {
+		if tsoutil.CompareTimestamp(currentGlobalTSO, &globalTSOResp) < 0 {
 			// Update the Global TSO in memory
-			if err = gta.timestampOracle.resetUserTimestamp(gta.leadership, tsoutil.GenerateTS(&resp), true); err != nil {
+			if err = gta.timestampOracle.resetUserTimestamp(gta.leadership, tsoutil.GenerateTS(&globalTSOResp), true); err != nil {
 				log.Error("update the global tso in memory failed", errs.ZapError(err))
 				return pdpb.Timestamp{}, err
 			}
 		}
-		// 5. Differentiate the logical part to make the TSO unique globally by giving it a unique suffix in the whole cluster
-		resp.Logical = gta.timestampOracle.differentiateLogical(resp.GetLogical(), suffixBits)
-		resp.SuffixBits = uint32(suffixBits)
-		return resp, nil
-=======
-	maxTSO := &pdpb.Timestamp{}
-	// 1. Collect the MaxTS with all Local TSO Allocator leaders first
-	if err := gta.SyncMaxTS(ctx, dcLocationMap, maxTSO); err != nil {
-		return pdpb.Timestamp{}, err
-	}
-	// 2. Add the count and make sure its logical part won't overflow after being differentiated.
-	suffixBits := gta.allocatorManager.GetSuffixBits()
-	gta.preprocessLogical(maxTSO, count, suffixBits)
-	// 3. Sync the MaxTS with all Local TSO Allocator leaders then
-	if err := gta.SyncMaxTS(ctx, dcLocationMap, maxTSO); err != nil {
-		return pdpb.Timestamp{}, err
-	}
-	// 4. Check leadership again before we returning the response.
-	if !gta.leadership.Check() {
-		return pdpb.Timestamp{}, errs.ErrGenerateTimestamp.FastGenByArgs("not the pd leader anymore")
->>>>>>> b07be86f
-	}
-	return resp, errs.ErrGenerateTimestamp.FastGenByArgs("maximum number of retries exceeded")
+		// 5. Check leadership again before we returning the response.
+		if !gta.leadership.Check() {
+			return pdpb.Timestamp{}, errs.ErrGenerateTimestamp.FastGenByArgs("not the pd leader anymore")
+		}
+		// 6. Differentiate the logical part to make the TSO unique globally by giving it a unique suffix in the whole cluster
+		globalTSOResp.Logical = gta.timestampOracle.differentiateLogical(globalTSOResp.GetLogical(), suffixBits)
+		globalTSOResp.SuffixBits = uint32(suffixBits)
+		return globalTSOResp, nil
+	}
+	return globalTSOResp, errs.ErrGenerateTimestamp.FastGenByArgs("maximum number of retries exceeded")
 }
 
 // Only used for test
@@ -278,7 +264,6 @@
 	syncMaxRetryCount = 2
 )
 
-<<<<<<< HEAD
 type syncResp struct {
 	rpcRes *pdpb.SyncMaxTSResponse
 	err    error
@@ -295,14 +280,7 @@
 	maxTSO *pdpb.Timestamp,
 	skipCheck bool,
 ) error {
-=======
-// SyncMaxTS is used to sync the MaxTS with the Local TSO Allocator leaders in the dcLocationMap. If the maxTSO is empty, it will collect
-// the max Local TSO and load it into maxTSO. If the maxTSO is not empty, it will set in-memory-TSO of the Local TSO Allocator leaders to
-// maxTSO if maxTSO is greater.
-func (gta *GlobalTSOAllocator) SyncMaxTS(ctx context.Context, dcLocationMap map[string]DCLocationInfo, maxTSO *pdpb.Timestamp) error {
-	// maxTSO may have been modified during the retry loop, we need to keep the original one at the beginning.
 	originalMaxTSO := *maxTSO
->>>>>>> b07be86f
 	for i := 0; i < syncMaxRetryCount; i++ {
 		// Collect all allocator leaders' client URLs
 		allocatorLeaders := make(map[string]*pdpb.Member)
@@ -354,16 +332,10 @@
 				// Including RPC request -> RPC processing -> RPC response
 				syncMaxTSResp.rtt = time.Since(startTime)
 				cancel()
-<<<<<<< HEAD
 				respCh <- syncMaxTSResp
 				if syncMaxTSResp.err != nil {
-					log.Error("sync max ts rpc failed, got an error", zap.String("local-allocator-leader-url", leaderConn.Target()), zap.Error(err))
+					log.Error("sync max ts rpc failed, got an error", zap.String("local-allocator-leader-url", leaderConn.Target()), errs.ZapError(err))
 					return
-=======
-				if err != nil {
-					errCh <- err
-					log.Error("sync max ts rpc failed, got an error", zap.String("local-allocator-leader-url", leaderConn.Target()), errs.ZapError(err))
->>>>>>> b07be86f
 				}
 				if syncMaxTSResp == nil {
 					log.Error("sync max ts rpc failed, got a nil response", zap.String("local-allocator-leader-url", leaderConn.Target()))
@@ -442,7 +414,6 @@
 	return len(unsyncedDCs) == 0, unsyncedDCs
 }
 
-<<<<<<< HEAD
 func (gta *GlobalTSOAllocator) getCurrentTSO() (*pdpb.Timestamp, error) {
 	currentPhysical, currentLogical := gta.timestampOracle.getTSO()
 	if currentPhysical == typeutil.ZeroTime {
@@ -451,8 +422,6 @@
 	return tsoutil.GenerateTimestamp(currentPhysical, uint64(currentLogical)), nil
 }
 
-=======
->>>>>>> b07be86f
 // Reset is used to reset the TSO allocator.
 func (gta *GlobalTSOAllocator) Reset() {
 	tsoAllocatorRole.WithLabelValues(gta.timestampOracle.dcLocation).Set(0)
