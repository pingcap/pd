// Copyright 2017 PingCAP, Inc.
//
// Licensed under the Apache License, Version 2.0 (the "License");
// you may not use this file except in compliance with the License.
// You may obtain a copy of the License at
//
//	   http://www.apache.org/licenses/LICENSE-2.0
//
// Unless required by applicable law or agreed to in writing, software
// distributed under the License is distributed on an "AS IS" BASIS,
// See the License for the specific language governing permissions and
// limitations under the License.

package server

import (
	. "github.com/pingcap/check"
	"github.com/pingcap/pd/server/core"
	"github.com/pingcap/pd/server/namespace"
	"github.com/pingcap/pd/server/schedule"
	"github.com/pingcap/pd/server/schedulers"
)

var _ = Suite(&testNamespaceSuite{})

type testNamespaceSuite struct {
	classifier *mapClassifer
	tc         *testClusterInfo
	opt        *scheduleOption
}

func (s *testNamespaceSuite) SetUpTest(c *C) {
	s.classifier = newMapClassifer()
	_, s.opt = newTestScheduleConfig()
	s.tc = newTestClusterInfo(s.opt)
}

func (s *testNamespaceSuite) TestReplica(c *C) {
	// store regionCount namespace
	//     1           0       ns1
	//     2          10       ns1
	//     3           0       ns2
	s.tc.addRegionStore(1, 0)
	s.tc.addRegionStore(2, 10)
	s.tc.addRegionStore(3, 0)
	s.classifier.setStore(1, "ns1")
	s.classifier.setStore(2, "ns1")
	s.classifier.setStore(3, "ns2")

	checker := schedule.NewReplicaChecker(s.tc, s.classifier)

	// Replica should be added to the store with the same namespace.
	s.classifier.setRegion(1, "ns1")
	s.tc.addLeaderRegion(1, 1)
	op := checker.Check(s.tc.GetRegion(1))
	schedulers.CheckAddPeer(c, op, schedule.OpReplica, 2)
	s.tc.addLeaderRegion(1, 3)
	op = checker.Check(s.tc.GetRegion(1))
	schedulers.CheckAddPeer(c, op, schedule.OpReplica, 1)

	// Stop adding replica if no store in the same namespace.
	s.tc.addLeaderRegion(1, 1, 2)
	op = checker.Check(s.tc.GetRegion(1))
	c.Assert(op, IsNil)
}

func (s *testNamespaceSuite) TestNamespaceChecker(c *C) {
	// store regionCount namespace
	//     1           0       ns1
	//     2          10       ns1
	//     3           0       ns2
	s.tc.addRegionStore(1, 0)
	s.tc.addRegionStore(2, 10)
	s.tc.addRegionStore(3, 0)
	s.classifier.setStore(1, "ns1")
	s.classifier.setStore(2, "ns1")
	s.classifier.setStore(3, "ns2")

	checker := schedule.NewNamespaceChecker(s.tc, s.classifier)

	// Move the region if it was not in the right store.
	s.classifier.setRegion(1, "ns2")
	s.tc.addLeaderRegion(1, 1)
	op := checker.Check(s.tc.GetRegion(1))
	schedulers.CheckTransferPeer(c, op, schedule.OpReplica, 1, 3)

	// Only move one region if the one was in the right store while the other was not.
	s.classifier.setRegion(2, "ns1")
	s.tc.addLeaderRegion(2, 1)
	s.classifier.setRegion(3, "ns2")
	s.tc.addLeaderRegion(3, 2)
	op = checker.Check(s.tc.GetRegion(2))
	c.Assert(op, IsNil)
	op = checker.Check(s.tc.GetRegion(3))
	schedulers.CheckTransferPeer(c, op, schedule.OpReplica, 2, 3)

	// Do NOT move the region if it was in the right store.
	s.classifier.setRegion(4, "ns2")
	s.tc.addLeaderRegion(4, 3)
	op = checker.Check(s.tc.GetRegion(4))
	c.Assert(op, IsNil)

	// Move the peer with questions to the right store if the region has multiple peers.
	s.classifier.setRegion(5, "ns1")
	s.tc.addLeaderRegion(5, 1, 1, 3)
	op = checker.Check(s.tc.GetRegion(5))
	schedulers.CheckTransferPeer(c, op, schedule.OpReplica, 3, 2)
}

func (s *testNamespaceSuite) TestSchedulerBalanceRegion(c *C) {
	// store regionCount namespace
	//     1           0       ns1
	//     2         100       ns1
	//     3         200       ns2
	s.tc.addRegionStore(1, 0)
	s.tc.addRegionStore(2, 100)
	s.tc.addRegionStore(3, 200)
	s.classifier.setStore(1, "ns1")
	s.classifier.setStore(2, "ns1")
	s.classifier.setStore(3, "ns2")
	s.opt.SetMaxReplicas(1)
	sched, _ := schedule.CreateScheduler("balance-region", schedule.NewLimiter())

	// Balance is limited within a namespace.
	s.tc.addLeaderRegion(1, 2)
	s.classifier.setRegion(1, "ns1")
	op := scheduleByNamespace(s.tc, s.classifier, sched, schedule.NewOpInfluence(nil, s.tc))
<<<<<<< HEAD
	schedulers.CheckTransferPeer(c, op[0], 2, 1)
=======
	schedulers.CheckTransferPeer(c, op, schedule.OpBalance, 2, 1)
>>>>>>> b495175a

	// If no more store in the namespace, balance stops.
	s.tc.addLeaderRegion(1, 3)
	s.classifier.setRegion(1, "ns2")
	op = scheduleByNamespace(s.tc, s.classifier, sched, schedule.NewOpInfluence(nil, s.tc))
	c.Assert(op, IsNil)

	// If region is not in the correct namespace, it will not be balanced. The
	// region should be in 'ns1', but its replica is located in 'ns2', neither
	// namespace will select it for balance.
	s.tc.addRegionStore(4, 0)
	s.classifier.setStore(4, "ns2")
	s.tc.addLeaderRegion(1, 3)
	s.classifier.setRegion(1, "ns1")
	op = scheduleByNamespace(s.tc, s.classifier, sched, schedule.NewOpInfluence(nil, s.tc))
	c.Assert(op, IsNil)
}

func (s *testNamespaceSuite) TestSchedulerBalanceLeader(c *C) {
	// store regionCount namespace
	//     1         100       ns1
	//     2         200       ns1
	//     3           0       ns2
	//     4         300       ns2
	s.tc.addLeaderStore(1, 100)
	s.tc.addLeaderStore(2, 200)
	s.tc.addLeaderStore(3, 0)
	s.tc.addLeaderStore(4, 300)
	s.classifier.setStore(1, "ns1")
	s.classifier.setStore(2, "ns1")
	s.classifier.setStore(3, "ns2")
	s.classifier.setStore(4, "ns2")
	sched, _ := schedule.CreateScheduler("balance-leader", schedule.NewLimiter())

	// Balance is limited within a namespace.
	s.tc.addLeaderRegion(1, 2, 1)
	s.classifier.setRegion(1, "ns1")
	op := scheduleByNamespace(s.tc, s.classifier, sched, schedule.NewOpInfluence(nil, s.tc))
<<<<<<< HEAD
	schedulers.CheckTransferLeader(c, op[0], 2, 1)
=======
	schedulers.CheckTransferLeader(c, op, schedule.OpBalance, 2, 1)
>>>>>>> b495175a

	// If region is not in the correct namespace, it will not be balanced.
	s.tc.addLeaderRegion(1, 4, 1)
	s.classifier.setRegion(1, "ns1")
	op = scheduleByNamespace(s.tc, s.classifier, sched, schedule.NewOpInfluence(nil, s.tc))
	c.Assert(op, IsNil)
}

type mapClassifer struct {
	stores  map[uint64]string
	regions map[uint64]string
}

func newMapClassifer() *mapClassifer {
	return &mapClassifer{
		stores:  make(map[uint64]string),
		regions: make(map[uint64]string),
	}
}

func (c *mapClassifer) GetStoreNamespace(store *core.StoreInfo) string {
	if ns, ok := c.stores[store.GetId()]; ok {
		return ns
	}
	return namespace.DefaultNamespace
}

func (c *mapClassifer) GetRegionNamespace(region *core.RegionInfo) string {
	if ns, ok := c.regions[region.GetId()]; ok {
		return ns
	}
	return namespace.DefaultNamespace
}

func (c *mapClassifer) GetAllNamespaces() []string {
	all := make(map[string]struct{})
	for _, ns := range c.stores {
		all[ns] = struct{}{}
	}
	for _, ns := range c.regions {
		all[ns] = struct{}{}
	}

	nss := make([]string, 0, len(all))

	for ns := range all {
		nss = append(nss, ns)
	}
	return nss
}

func (c *mapClassifer) IsNamespaceExist(name string) bool {
	for _, ns := range c.stores {
		if ns == name {
			return true
		}
	}
	for _, ns := range c.regions {
		if ns == name {
			return true
		}
	}
	return false
}

func (c *mapClassifer) AllowMerge(one *core.RegionInfo, other *core.RegionInfo) bool {
	return c.GetRegionNamespace(one) == c.GetRegionNamespace(other)
}

func (c *mapClassifer) setStore(id uint64, namespace string) {
	c.stores[id] = namespace
}

func (c *mapClassifer) setRegion(id uint64, namespace string) {
	c.regions[id] = namespace
}<|MERGE_RESOLUTION|>--- conflicted
+++ resolved
@@ -125,11 +125,7 @@
 	s.tc.addLeaderRegion(1, 2)
 	s.classifier.setRegion(1, "ns1")
 	op := scheduleByNamespace(s.tc, s.classifier, sched, schedule.NewOpInfluence(nil, s.tc))
-<<<<<<< HEAD
-	schedulers.CheckTransferPeer(c, op[0], 2, 1)
-=======
-	schedulers.CheckTransferPeer(c, op, schedule.OpBalance, 2, 1)
->>>>>>> b495175a
+	schedulers.CheckTransferPeer(c, op[0], schedule.OpBalance, 2, 1)
 
 	// If no more store in the namespace, balance stops.
 	s.tc.addLeaderRegion(1, 3)
@@ -168,11 +164,7 @@
 	s.tc.addLeaderRegion(1, 2, 1)
 	s.classifier.setRegion(1, "ns1")
 	op := scheduleByNamespace(s.tc, s.classifier, sched, schedule.NewOpInfluence(nil, s.tc))
-<<<<<<< HEAD
-	schedulers.CheckTransferLeader(c, op[0], 2, 1)
-=======
-	schedulers.CheckTransferLeader(c, op, schedule.OpBalance, 2, 1)
->>>>>>> b495175a
+	schedulers.CheckTransferLeader(c, op[0], schedule.OpBalance, 2, 1)
 
 	// If region is not in the correct namespace, it will not be balanced.
 	s.tc.addLeaderRegion(1, 4, 1)
