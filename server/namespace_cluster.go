--- conflicted
+++ resolved
@@ -60,15 +60,9 @@
 const randRegionMaxRetry = 10
 
 // RandFollowerRegion returns a random region that has a follower on the store.
-<<<<<<< HEAD
-func (c *namespaceCluster) RandFollowerRegion(storeID uint64, skipUnhealth bool) *core.RegionInfo {
-	for i := 0; i < randRegionMaxRetry; i++ {
-		r := c.Cluster.RandFollowerRegion(storeID, skipUnhealth)
-=======
 func (c *namespaceCluster) RandFollowerRegion(storeID uint64, opts ...core.RegionOption) *core.RegionInfo {
 	for i := 0; i < randRegionMaxRetry; i++ {
 		r := c.Cluster.RandFollowerRegion(storeID, opts...)
->>>>>>> 05d6a09d
 		if r == nil {
 			return nil
 		}
@@ -80,15 +74,9 @@
 }
 
 // RandLeaderRegion returns a random region that has leader on the store.
-<<<<<<< HEAD
-func (c *namespaceCluster) RandLeaderRegion(storeID uint64, skipUnhealth bool) *core.RegionInfo {
-	for i := 0; i < randRegionMaxRetry; i++ {
-		r := c.Cluster.RandLeaderRegion(storeID, skipUnhealth)
-=======
 func (c *namespaceCluster) RandLeaderRegion(storeID uint64, opts ...core.RegionOption) *core.RegionInfo {
 	for i := 0; i < randRegionMaxRetry; i++ {
 		r := c.Cluster.RandLeaderRegion(storeID, opts...)
->>>>>>> 05d6a09d
 		if r == nil {
 			return nil
 		}
