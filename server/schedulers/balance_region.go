--- conflicted
+++ resolved
@@ -61,21 +61,16 @@
 	return "balance-region-scheduler"
 }
 
-<<<<<<< HEAD
 func (s *balanceRegionScheduler) GetMinInterval() time.Duration {
 	return MinScheduleInterval
 }
 
 func (s *balanceRegionScheduler) GetNextInterval(interval time.Duration) time.Duration {
 	return intervalGrow(interval, MaxScheduleInterval, exponentailGrowth)
-=======
+}
+
 func (s *balanceRegionScheduler) GetType() string {
 	return "balance-region"
-}
-
-func (s *balanceRegionScheduler) GetInterval() time.Duration {
-	return schedule.MinScheduleInterval
->>>>>>> 098a9e6d
 }
 
 func (s *balanceRegionScheduler) GetResourceKind() core.ResourceKind {
