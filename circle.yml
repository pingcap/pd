--- conflicted
+++ resolved
@@ -1,17 +1,4 @@
-<<<<<<< HEAD
-machine:
-  environment:
-    GITHUB_PROJECT_USERNAME: pingcap
-    GITHUB_PROJECT_REPONAME: pd
-    GODIST: "go1.8.3.linux-amd64.tar.gz"
-  post:
-    - mkdir -p download
-    - test -e download/$GODIST || curl -o download/$GODIST https://storage.googleapis.com/golang/$GODIST
-    - sudo rm -rf /usr/local/go
-    - sudo tar -C /usr/local -xzf download/$GODIST
-=======
 version: 2
->>>>>>> 9bc25213
 
 jobs:
   build:
