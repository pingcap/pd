--- conflicted
+++ resolved
@@ -741,12 +741,8 @@
 			ChangePeerV2: &pdpb.ChangePeerV2{},
 		}
 	default:
-<<<<<<< HEAD
-		log.Error("unknown operator step", zap.Reflect("step", step))
+		log.Error("unknown operator step", zap.Reflect("step", step), errs.ZapError(errs.ErrUnknownOperatorStep))
 		return
-=======
-		log.Error("unknown operator step", zap.Reflect("step", step), errs.ZapError(errs.ErrUnknownOperatorStep))
->>>>>>> fe8477ab
 	}
 	oc.hbStreams.SendMsg(region, cmd)
 }
