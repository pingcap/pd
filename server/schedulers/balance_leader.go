// Copyright 2017 PingCAP, Inc.
//
// Licensed under the Apache License, Version 2.0 (the "License");
// you may not use this file except in compliance with the License.
// You may obtain a copy of the License at
//
//     http://www.apache.org/licenses/LICENSE-2.0
//
// Unless required by applicable law or agreed to in writing, software
// distributed under the License is distributed on an "AS IS" BASIS,
// See the License for the specific language governing permissions and
// limitations under the License.

package schedulers

import (
	"fmt"
	"strconv"

	"github.com/pingcap/pd/server/cache"
	"github.com/pingcap/pd/server/core"
	"github.com/pingcap/pd/server/schedule"
	log "github.com/sirupsen/logrus"
)

func init() {
	schedule.RegisterScheduler("balance-leader", func(limiter *schedule.Limiter, args []string) (schedule.Scheduler, error) {
		return newBalanceLeaderScheduler(limiter), nil
	})
}

// balanceLeaderRetryLimit is the limit to retry schedule for selected source store and target store.
const balanceLeaderRetryLimit = 10

type balanceLeaderScheduler struct {
	*baseScheduler
	selector    *schedule.BalanceSelector
	taintStores *cache.TTLUint64
}

// newBalanceLeaderScheduler creates a scheduler that tends to keep leaders on
// each store balanced.
func newBalanceLeaderScheduler(limiter *schedule.Limiter) schedule.Scheduler {
	taintStores := newTaintCache()
	filters := []schedule.Filter{
		schedule.StoreStateFilter{TransferLeader: true},
		schedule.NewCacheFilter(taintStores),
	}
	base := newBaseScheduler(limiter)
	return &balanceLeaderScheduler{
		baseScheduler: base,
		selector:      schedule.NewBalanceSelector(core.LeaderKind, filters),
		taintStores:   taintStores,
	}
}

func (l *balanceLeaderScheduler) GetName() string {
	return "balance-leader-scheduler"
}

func (l *balanceLeaderScheduler) GetType() string {
	return "balance-leader"
}

func (l *balanceLeaderScheduler) IsScheduleAllowed(cluster schedule.Cluster) bool {
	return l.limiter.OperatorCount(schedule.OpLeader) < cluster.GetLeaderScheduleLimit()
}

func (l *balanceLeaderScheduler) Schedule(cluster schedule.Cluster, opInfluence schedule.OpInfluence) []*schedule.Operator {
	schedulerCounter.WithLabelValues(l.GetName(), "schedule").Inc()

	stores := cluster.GetStores()

	// source/target is the store with highest/lowest leader score in the list that
	// can be selected as balance source/target.
	source := l.selector.SelectSource(cluster, stores)
	target := l.selector.SelectTarget(cluster, stores)

	// No store can be selected as source or target.
	if source == nil || target == nil {
		schedulerCounter.WithLabelValues(l.GetName(), "no_store").Inc()
		// When the cluster is balanced, all stores will be added to the cache once
		// all of them have been selected. This will cause the scheduler to not adapt
		// to sudden change of a store's leader. Here we clear the taint cache and
		// re-iterate.
		l.taintStores.Clear()
		return nil
	}

	log.Debugf("[%s] store%d has the max leader score, store%d has the min leader score", l.GetName(), source.GetId(), target.GetId())
	sourceStoreLabel := strconv.FormatUint(source.GetId(), 10)
	targetStoreLabel := strconv.FormatUint(target.GetId(), 10)
	balanceLeaderCounter.WithLabelValues("high_score", sourceStoreLabel).Inc()
	balanceLeaderCounter.WithLabelValues("low_score", targetStoreLabel).Inc()

	for i := 0; i < balanceLeaderRetryLimit; i++ {
		if op := l.transferLeaderOut(source, cluster, opInfluence); op != nil {
			balanceLeaderCounter.WithLabelValues("transfer_out", sourceStoreLabel).Inc()
			return op
		}
		if op := l.transferLeaderIn(target, cluster, opInfluence); op != nil {
			balanceLeaderCounter.WithLabelValues("transfer_in", targetStoreLabel).Inc()
			return op
		}
	}

	// If no operator can be created for the selected stores, ignore them for a while.
	log.Debugf("[%s] no operator created for selected store%d and store%d", l.GetName(), source.GetId(), target.GetId())
	balanceLeaderCounter.WithLabelValues("add_taint", strconv.FormatUint(source.GetId(), 10)).Inc()
	l.taintStores.Put(source.GetId())
	balanceLeaderCounter.WithLabelValues("add_taint", strconv.FormatUint(target.GetId(), 10)).Inc()
	l.taintStores.Put(target.GetId())
	return nil
}

func (l *balanceLeaderScheduler) transferLeaderOut(source *core.StoreInfo, cluster schedule.Cluster, opInfluence schedule.OpInfluence) []*schedule.Operator {
	region := cluster.RandLeaderRegion(source.GetId(), core.HealthRegion())
	if region == nil {
		log.Debugf("[%s] store%d has no leader", l.GetName(), source.GetId())
		schedulerCounter.WithLabelValues(l.GetName(), "no_leader_region").Inc()
		return nil
	}
	target := l.selector.SelectTarget(cluster, cluster.GetFollowerStores(region))
	if target == nil {
		log.Debugf("[%s] region %d has no target store", l.GetName(), region.GetID())
		schedulerCounter.WithLabelValues(l.GetName(), "no_target_store").Inc()
		return nil
	}
	return l.createOperator(region, source, target, cluster, opInfluence)
}

func (l *balanceLeaderScheduler) transferLeaderIn(target *core.StoreInfo, cluster schedule.Cluster, opInfluence schedule.OpInfluence) []*schedule.Operator {
	region := cluster.RandFollowerRegion(target.GetId(), core.HealthRegion())
	if region == nil {
		log.Debugf("[%s] store%d has no follower", l.GetName(), target.GetId())
		schedulerCounter.WithLabelValues(l.GetName(), "no_follower_region").Inc()
		return nil
	}
	source := cluster.GetStore(region.GetLeader().GetStoreId())
	if source == nil {
		log.Debugf("[%s] region %d has no leader", l.GetName(), region.GetID())
		schedulerCounter.WithLabelValues(l.GetName(), "no_leader").Inc()
		return nil
	}
	return l.createOperator(region, source, target, cluster, opInfluence)
}

func (l *balanceLeaderScheduler) createOperator(region *core.RegionInfo, source, target *core.StoreInfo, cluster schedule.Cluster, opInfluence schedule.OpInfluence) []*schedule.Operator {
	if cluster.IsRegionHot(region.GetID()) {
		log.Debugf("[%s] region %d is hot region, ignore it", l.GetName(), region.GetID())
		schedulerCounter.WithLabelValues(l.GetName(), "region_hot").Inc()
		return nil
	}

	if !shouldBalance(cluster, source, target, region, core.LeaderKind, opInfluence) {
<<<<<<< HEAD
		log.Debugf(`[%s] skip balance region %d, source %d to target %d, source size: %v, source score: %v, source influence: %v,
			target size: %v, target score: %v, target influence: %v, average region size: %v`, l.GetName(), region.GetID(), source.GetId(), target.GetId(),
=======
		log.Debugf("[%s] skip balance region %d, source %d to target %d, source size: %v, source score: %v, source influence: %v, target size: %v, target score: %v, target influence: %v, average region size: %v",
			l.GetName(), region.GetId(), source.GetId(), target.GetId(),
>>>>>>> e3cecdbe
			source.LeaderSize, source.LeaderScore(0), opInfluence.GetStoreInfluence(source.GetId()).ResourceSize(core.LeaderKind),
			target.LeaderSize, target.LeaderScore(0), opInfluence.GetStoreInfluence(target.GetId()).ResourceSize(core.LeaderKind),
			cluster.GetAverageRegionSize())
		schedulerCounter.WithLabelValues(l.GetName(), "skip").Inc()
		return nil
	}

	schedulerCounter.WithLabelValues(l.GetName(), "new_operator").Inc()
	balanceLeaderCounter.WithLabelValues("move_leader", fmt.Sprintf("store%d-out", source.GetId())).Inc()
	balanceLeaderCounter.WithLabelValues("move_leader", fmt.Sprintf("store%d-in", target.GetId())).Inc()
	step := schedule.TransferLeader{FromStore: region.GetLeader().GetStoreId(), ToStore: target.GetId()}
	op := schedule.NewOperator("balance-leader", region.GetID(), region.GetRegionEpoch(), schedule.OpBalance|schedule.OpLeader, step)
	return []*schedule.Operator{op}
}<|MERGE_RESOLUTION|>--- conflicted
+++ resolved
@@ -153,13 +153,8 @@
 	}
 
 	if !shouldBalance(cluster, source, target, region, core.LeaderKind, opInfluence) {
-<<<<<<< HEAD
-		log.Debugf(`[%s] skip balance region %d, source %d to target %d, source size: %v, source score: %v, source influence: %v,
-			target size: %v, target score: %v, target influence: %v, average region size: %v`, l.GetName(), region.GetID(), source.GetId(), target.GetId(),
-=======
 		log.Debugf("[%s] skip balance region %d, source %d to target %d, source size: %v, source score: %v, source influence: %v, target size: %v, target score: %v, target influence: %v, average region size: %v",
-			l.GetName(), region.GetId(), source.GetId(), target.GetId(),
->>>>>>> e3cecdbe
+			l.GetName(), region.GetID(), source.GetId(), target.GetId(),
 			source.LeaderSize, source.LeaderScore(0), opInfluence.GetStoreInfluence(source.GetId()).ResourceSize(core.LeaderKind),
 			target.LeaderSize, target.LeaderScore(0), opInfluence.GetStoreInfluence(target.GetId()).ResourceSize(core.LeaderKind),
 			cluster.GetAverageRegionSize())
