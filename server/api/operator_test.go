// Copyright 2017 PingCAP, Inc.
//
// Licensed under the Apache License, Version 2.0 (the "License");
// you may not use this file except in compliance with the License.
// You may obtain a copy of the License at
//
//     http://www.apache.org/licenses/LICENSE-2.0
//
// Unless required by applicable law or agreed to in writing, software
// distributed under the License is distributed on an "AS IS" BASIS,
// See the License for the specific language governing permissions and
// limitations under the License.

package api

import (
	"context"
	"fmt"
	"io/ioutil"
	"net/http"
	"strings"

	. "github.com/pingcap/check"
	"github.com/pingcap/kvproto/pkg/metapb"
	"github.com/pingcap/kvproto/pkg/pdpb"
	"github.com/pingcap/pd/server"
	"github.com/pingcap/pd/server/core"
)

var _ = Suite(&testOperatorSuite{})

type testOperatorSuite struct {
	svr       *server.Server
	cleanup   cleanUpFunc
	urlPrefix string
}

func (s *testOperatorSuite) SetUpSuite(c *C) {
	s.svr, s.cleanup = mustNewServer(c)
	mustWaitLeader(c, []*server.Server{s.svr})

	addr := s.svr.GetAddr()
	s.urlPrefix = fmt.Sprintf("%s%s/api/v1", addr, apiPrefix)

	mustBootstrapCluster(c, s.svr)
}

func (s *testOperatorSuite) TearDownSuite(c *C) {
	s.cleanup()
}

func (s *testOperatorSuite) TestAddRemovePeer(c *C) {
	mustPutStore(c, s.svr, 1, metapb.StoreState_Up, nil)
	mustPutStore(c, s.svr, 2, metapb.StoreState_Up, nil)

	peer1 := &metapb.Peer{Id: 1, StoreId: 1}
	peer2 := &metapb.Peer{Id: 2, StoreId: 2}
	region := &metapb.Region{Id: 1, Peers: []*metapb.Peer{peer1, peer2}}
	regionInfo := core.NewRegionInfo(region, peer1)
	mustRegionHeartbeat(c, s.svr, regionInfo)

	regionURL := fmt.Sprintf("%s/operators/%d", s.urlPrefix, region.GetId())
	operator := mustReadURL(c, regionURL)
	c.Assert(strings.Contains(operator, "operator not found"), IsTrue)

	mustPutStore(c, s.svr, 3, metapb.StoreState_Up, nil)
	err := postJSON(fmt.Sprintf("%s/operators", s.urlPrefix), []byte(`{"name":"add-peer", "region_id": 1, "store_id": 3}`))
	c.Assert(err, IsNil)
	operator = mustReadURL(c, regionURL)
	c.Assert(strings.Contains(operator, "add learner peer 1 on store 3"), IsTrue)

	err = doDelete(regionURL)
	c.Assert(err, IsNil)

	err = postJSON(fmt.Sprintf("%s/operators", s.urlPrefix), []byte(`{"name":"remove-peer", "region_id": 1, "store_id": 2}`))
	c.Assert(err, IsNil)
	operator = mustReadURL(c, regionURL)
	c.Log(operator)
	c.Assert(strings.Contains(operator, "remove peer on store 2"), IsTrue)

	err = doDelete(regionURL)
	c.Assert(err, IsNil)

<<<<<<< HEAD
	mustPutStore(c, s.svr, 4, metapb.StoreState_Up, nil)
	err = postJSON(fmt.Sprintf("%s/operators", s.urlPrefix), []byte(`{"name":"add-learner", "region_id": 1, "store_id": 4}`))
	c.Assert(err, IsNil)
	operator = mustReadURL(c, regionURL)
	c.Assert(strings.Contains(operator, "add learner peer 2 on store 4"), IsTrue)
=======
	// Fail to add peer to tombstone store.
	err = s.svr.GetRaftCluster().BuryStore(3, true)
	c.Assert(err, IsNil)
	err = postJSON(fmt.Sprintf("%s/operators", s.urlPrefix), []byte(`{"name":"add-peer", "region_id": 1, "store_id": 3}`))
	c.Assert(err, NotNil)
	err = postJSON(fmt.Sprintf("%s/operators", s.urlPrefix), []byte(`{"name":"transfer-peer", "region_id": 1, "from_store_id": 1, "to_store_id": 3}`))
	c.Assert(err, NotNil)
	err = postJSON(fmt.Sprintf("%s/operators", s.urlPrefix), []byte(`{"name":"transfer-region", "region_id": 1, "to_store_ids": [1, 2, 3]}`))
	c.Assert(err, NotNil)

>>>>>>> 8c45ec09
}

func mustPutStore(c *C, svr *server.Server, id uint64, state metapb.StoreState, labels []*metapb.StoreLabel) {
	_, err := svr.PutStore(context.Background(), &pdpb.PutStoreRequest{
		Header: &pdpb.RequestHeader{ClusterId: svr.ClusterID()},
		Store: &metapb.Store{
			Id:      id,
			Address: fmt.Sprintf("tikv%d", id),
			State:   state,
			Labels:  labels,
			Version: server.MinSupportedVersion(server.Version2_0).String(),
		},
	})
	c.Assert(err, IsNil)
}

func mustRegionHeartbeat(c *C, svr *server.Server, region *core.RegionInfo) {
	cluster := svr.GetRaftCluster()
	err := cluster.HandleRegionHeartbeat(region)
	c.Assert(err, IsNil)
}

func mustReadURL(c *C, url string) string {
	res, err := http.Get(url)
	c.Assert(err, IsNil)
	defer res.Body.Close()
	data, err := ioutil.ReadAll(res.Body)
	c.Assert(err, IsNil)
	return string(data)
}<|MERGE_RESOLUTION|>--- conflicted
+++ resolved
@@ -81,13 +81,12 @@
 	err = doDelete(regionURL)
 	c.Assert(err, IsNil)
 
-<<<<<<< HEAD
 	mustPutStore(c, s.svr, 4, metapb.StoreState_Up, nil)
 	err = postJSON(fmt.Sprintf("%s/operators", s.urlPrefix), []byte(`{"name":"add-learner", "region_id": 1, "store_id": 4}`))
 	c.Assert(err, IsNil)
 	operator = mustReadURL(c, regionURL)
 	c.Assert(strings.Contains(operator, "add learner peer 2 on store 4"), IsTrue)
-=======
+
 	// Fail to add peer to tombstone store.
 	err = s.svr.GetRaftCluster().BuryStore(3, true)
 	c.Assert(err, IsNil)
@@ -98,7 +97,6 @@
 	err = postJSON(fmt.Sprintf("%s/operators", s.urlPrefix), []byte(`{"name":"transfer-region", "region_id": 1, "to_store_ids": [1, 2, 3]}`))
 	c.Assert(err, NotNil)
 
->>>>>>> 8c45ec09
 }
 
 func mustPutStore(c *C, svr *server.Server, id uint64, state metapb.StoreState, labels []*metapb.StoreLabel) {
