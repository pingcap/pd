--- conflicted
+++ resolved
@@ -39,11 +39,8 @@
 	GetHotRegionLowThreshold() int
 	GetTolerantSizeRatio() float64
 
-<<<<<<< HEAD
 	IsEnableRaftLearner() bool
-=======
 	CheckLabelProperty(typ string, labels []*metapb.StoreLabel) bool
->>>>>>> c737d975
 }
 
 // NamespaceOptions for namespace cluster.
