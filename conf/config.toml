# PD Configuration.

cluster-id = 0

name = "pd"
data-dir = "default.pd"

client-urls = "http://127.0.0.1:2379"
# if not set, use ${client-urls}
advertise-client-urls = ""

peer-urls = "http://127.0.0.1:2380"
# if not set, use ${peer-urls}
advertise-peer-urls = ""

initial-cluster = "pd=http://127.0.0.1:2380"
initial-cluster-state = "new"

<<<<<<< HEAD
addr = "127.0.0.1:1234" # deprecate later
# if not set, use ${addr}
# advertise-addr = "" # deprecate later 

=======
>>>>>>> f758b3b8

lease = 3
log-level = "debug"
tso-save-interval = 2000
max-peer-count = 3


[balance]
min-capacity-used-ratio = 0.4
max-capacity-used-ratio = 0.9
max-leader-count = 10
max-sending-snap-count = 3
max-receiving-snap-count = 3
max-diff-score-fraction = 0.1
balance-interval = 30
max-balance-count = 16
max-balance-retry-per-loop = 10
max-balance-count-per-loop = 3
max-transfer-wait-count = 3
max-peer-down-duration = "30m"
max-store-down-duration = "10m"<|MERGE_RESOLUTION|>--- conflicted
+++ resolved
@@ -16,13 +16,6 @@
 initial-cluster = "pd=http://127.0.0.1:2380"
 initial-cluster-state = "new"
 
-<<<<<<< HEAD
-addr = "127.0.0.1:1234" # deprecate later
-# if not set, use ${addr}
-# advertise-addr = "" # deprecate later 
-
-=======
->>>>>>> f758b3b8
 
 lease = 3
 log-level = "debug"
