--- conflicted
+++ resolved
@@ -435,28 +435,10 @@
 	schedulers := make(SchedulerConfigs, len(c.Schedulers))
 	copy(schedulers, c.Schedulers)
 	return &ScheduleConfig{
-<<<<<<< HEAD
-		MaxSnapshotCount:     c.MaxSnapshotCount,
-		MaxPendingPeerCount:  c.MaxPendingPeerCount,
-		MaxMergeRegionSize:   c.MaxMergeRegionSize,
-		MaxMergeRegionKeys:   c.MaxMergeRegionKeys,
-		SplitMergeInterval:   c.SplitMergeInterval,
-		PatrolRegionInterval: c.PatrolRegionInterval,
-		MaxStoreDownTime:     c.MaxStoreDownTime,
-		LeaderScheduleLimit:  c.LeaderScheduleLimit,
-		RegionScheduleLimit:  c.RegionScheduleLimit,
-		ReplicaScheduleLimit: c.ReplicaScheduleLimit,
-		MergeScheduleLimit:   c.MergeScheduleLimit,
-		TolerantSizeRatio:    c.TolerantSizeRatio,
-		LowSpaceRatio:        c.LowSpaceRatio,
-		HighSpaceRatio:       c.HighSpaceRatio,
-		DisableLearner:       c.DisableLearner,
-		Schedulers:           schedulers,
-=======
 		MaxSnapshotCount:             c.MaxSnapshotCount,
 		MaxPendingPeerCount:          c.MaxPendingPeerCount,
 		MaxMergeRegionSize:           c.MaxMergeRegionSize,
-		MaxMergeRegionRows:           c.MaxMergeRegionRows,
+		MaxMergeRegionKeys:           c.MaxMergeRegionKeys,
 		SplitMergeInterval:           c.SplitMergeInterval,
 		PatrolRegionInterval:         c.PatrolRegionInterval,
 		MaxStoreDownTime:             c.MaxStoreDownTime,
@@ -474,7 +456,6 @@
 		DisableRemoveExtraReplica:    c.DisableRemoveExtraReplica,
 		DisableLocationReplacement:   c.DisableLocationReplacement,
 		Schedulers:                   schedulers,
->>>>>>> bb4657ce
 	}
 }
 
