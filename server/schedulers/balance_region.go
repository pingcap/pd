// Copyright 2017 PingCAP, Inc.
//
// Licensed under the Apache License, Version 2.0 (the "License");
// you may not use this file except in compliance with the License.
// You may obtain a copy of the License at
//
//     http://www.apache.org/licenses/LICENSE-2.0
//
// Unless required by applicable law or agreed to in writing, software
// distributed under the License is distributed on an "AS IS" BASIS,
// See the License for the specific language governing permissions and
// limitations under the License.

package schedulers

import (
<<<<<<< HEAD
	"fmt"
	"time"
=======
	"strconv"
>>>>>>> dadede47

	"github.com/pingcap/kvproto/pkg/metapb"
	log "github.com/pingcap/log"
	"github.com/pingcap/pd/server/core"
	"github.com/pingcap/pd/server/schedule"
	"go.uber.org/zap"
)

func init() {
	schedule.RegisterScheduler("balance-region", func(opController *schedule.OperatorController, args []string) (schedule.Scheduler, error) {
		return newBalanceRegionScheduler(opController), nil
	})
}

const (
	// balanceRegionRetryLimit is the limit to retry schedule for selected store.
	balanceRegionRetryLimit = 10
	hitsStoreTTL            = 5 * time.Minute
	// The scheduler selects the same source or source-target for a long time
	// and do not create an operator will trigger the hit filter. the
	// calculation of this time is as follows:
	// ScheduleIntervalFactor default is 1.3 , and MinScheduleInterval is 10ms,
	// the total time spend  t = a1 * (1-pow(q,n)) / (1 - q), where a1 = 10,
	// q = 1.3, and n = 30, so t = 87299ms ≈ 87s.
	hitsStoreCountThreshold = 30 * balanceRegionRetryLimit
)

type balanceRegionScheduler struct {
	*baseScheduler
	selector     *schedule.BalanceSelector
	opController *schedule.OperatorController
	hitsCounter  *hitsStoreBuilder
}

// newBalanceRegionScheduler creates a scheduler that tends to keep regions on
// each store balanced.
func newBalanceRegionScheduler(opController *schedule.OperatorController) schedule.Scheduler {
	filters := []schedule.Filter{
		schedule.StoreStateFilter{MoveRegion: true},
	}
	base := newBaseScheduler(opController)
	s := &balanceRegionScheduler{
		baseScheduler: base,
		selector:      schedule.NewBalanceSelector(core.RegionKind, filters),
		opController:  opController,
		hitsCounter:   newHitsStoreBuilder(hitsStoreTTL, hitsStoreCountThreshold),
	}
	return s
}

func (s *balanceRegionScheduler) GetName() string {
	return "balance-region-scheduler"
}

func (s *balanceRegionScheduler) GetType() string {
	return "balance-region"
}

func (s *balanceRegionScheduler) IsScheduleAllowed(cluster schedule.Cluster) bool {
	return s.opController.OperatorCount(schedule.OpRegion) < cluster.GetRegionScheduleLimit()
}

func (s *balanceRegionScheduler) Schedule(cluster schedule.Cluster) []*schedule.Operator {
	schedulerCounter.WithLabelValues(s.GetName(), "schedule").Inc()
	stores := cluster.GetStores()

	// source is the store with highest region score in the list that can be selected as balance source.
	source := s.selector.SelectSource(cluster, stores, s.hitsCounter.buildSourceFilter(cluster))
	if source == nil {
		schedulerCounter.WithLabelValues(s.GetName(), "no_store").Inc()
		// Unlike the balanceLeaderScheduler, we don't need to clear the taintCache
		// here. Because normally region score won't change rapidly, and the region
		// balance requires lower sensitivity compare to leader balance.
		return nil
	}

	sourceID := source.GetID()
	log.Debug("store has the max region score", zap.String("scheduler", s.GetName()), zap.Uint64("store-id", sourceID))
	sourceAddress := source.GetAddress()
	sourceLabel := strconv.FormatUint(sourceID, 10)
	balanceRegionCounter.WithLabelValues("source_store", sourceAddress, sourceLabel).Inc()

	opInfluence := s.opController.GetOpInfluence(cluster)
	for i := 0; i < balanceRegionRetryLimit; i++ {
		// Priority the region that has a follower in the source store.
		region := cluster.RandFollowerRegion(sourceID, core.HealthRegion())
		if region == nil {
			// Then the region has the leader in the source store
			region = cluster.RandLeaderRegion(sourceID, core.HealthRegion())
		}
		if region == nil {
			schedulerCounter.WithLabelValues(s.GetName(), "no_region").Inc()
			s.hitsCounter.hit(source, nil)
			continue
		}
		log.Debug("select region", zap.String("scheduler", s.GetName()), zap.Uint64("region-id", region.GetID()))

		// We don't schedule region with abnormal number of replicas.
		if len(region.GetPeers()) != cluster.GetMaxReplicas() {
			log.Debug("region has abnormal replica count", zap.String("scheduler", s.GetName()), zap.Uint64("region-id", region.GetID()))
			schedulerCounter.WithLabelValues(s.GetName(), "abnormal_replica").Inc()
			s.hitsCounter.hit(source, nil)
			continue
		}

		// Skip hot regions.
		if cluster.IsRegionHot(region.GetID()) {
			log.Debug("region is hot", zap.String("scheduler", s.GetName()), zap.Uint64("region-id", region.GetID()))
			schedulerCounter.WithLabelValues(s.GetName(), "region_hot").Inc()
			s.hitsCounter.hit(source, nil)
			continue
		}

<<<<<<< HEAD
		oldPeer := region.GetStorePeer(source.GetID())
=======
		if !s.hasPotentialTarget(cluster, region, source, opInfluence) {
			continue
		}
		hasPotentialTarget = true

		oldPeer := region.GetStorePeer(sourceID)
>>>>>>> dadede47
		if op := s.transferPeer(cluster, region, oldPeer, opInfluence); op != nil {
			schedulerCounter.WithLabelValues(s.GetName(), "new_operator").Inc()
			return []*schedule.Operator{op}
		}
	}
<<<<<<< HEAD
=======

	if !hasPotentialTarget {
		// If no potential target store can be found for the selected store, ignore it for a while.
		log.Debug("no operator created for selected store", zap.String("scheduler", s.GetName()), zap.Uint64("store-id", sourceID))
		balanceRegionCounter.WithLabelValues("add_taint", sourceAddress, sourceLabel).Inc()
		s.taintStores.Put(sourceID)
	}

>>>>>>> dadede47
	return nil
}

// transferPeer selects the best store to create a new peer to replace the old peer.
func (s *balanceRegionScheduler) transferPeer(cluster schedule.Cluster, region *core.RegionInfo, oldPeer *metapb.Peer, opInfluence schedule.OpInfluence) *schedule.Operator {
	// scoreGuard guarantees that the distinct score will not decrease.
	stores := cluster.GetRegionStores(region)
	source := cluster.GetStore(oldPeer.GetStoreId())
	scoreGuard := schedule.NewDistinctScoreFilter(cluster.GetLocationLabels(), stores, source)
	hitsFilter := s.hitsCounter.buildTargetFilter(cluster, source)
	checker := schedule.NewReplicaChecker(cluster, nil)
	storeID, _ := checker.SelectBestReplacementStore(region, oldPeer, scoreGuard, hitsFilter)
	if storeID == 0 {
		schedulerCounter.WithLabelValues(s.GetName(), "no_replacement").Inc()
		s.hitsCounter.hit(source, nil)
		return nil
	}

	target := cluster.GetStore(storeID)
	regionID := region.GetID()
	sourceID := source.GetID()
	targetID := target.GetID()
	log.Debug("", zap.Uint64("region-id", regionID), zap.Uint64("source-store", sourceID), zap.Uint64("target-store", targetID))

	if !shouldBalance(cluster, source, target, region, core.RegionKind, opInfluence) {
		log.Debug("skip balance region",
			zap.String("scheduler", s.GetName()), zap.Uint64("region-id", regionID), zap.Uint64("source-store", sourceID), zap.Uint64("target-store", targetID),
			zap.Int64("source-size", source.GetRegionSize()), zap.Float64("source-score", source.RegionScore(cluster.GetHighSpaceRatio(), cluster.GetLowSpaceRatio(), 0)),
			zap.Int64("source-influence", opInfluence.GetStoreInfluence(sourceID).ResourceSize(core.RegionKind)),
			zap.Int64("target-size", target.GetRegionSize()), zap.Float64("target-score", target.RegionScore(cluster.GetHighSpaceRatio(), cluster.GetLowSpaceRatio(), 0)),
			zap.Int64("target-influence", opInfluence.GetStoreInfluence(targetID).ResourceSize(core.RegionKind)),
			zap.Int64("average-region-size", cluster.GetAverageRegionSize()))
		schedulerCounter.WithLabelValues(s.GetName(), "skip").Inc()
		s.hitsCounter.hit(source, target)
		return nil
	}

	newPeer, err := cluster.AllocPeer(storeID)
	if err != nil {
		schedulerCounter.WithLabelValues(s.GetName(), "no_peer").Inc()
		return nil
	}
	op, err := schedule.CreateMovePeerOperator("balance-region", cluster, region, schedule.OpBalance, oldPeer.GetStoreId(), newPeer.GetStoreId(), newPeer.GetId())
	if err != nil {
		schedulerCounter.WithLabelValues(s.GetName(), "create_operator_fail").Inc()
		return nil
	}
<<<<<<< HEAD
	s.hitsCounter.miss(source, target)
	s.hitsCounter.miss(source, nil)
=======
	sourceLabel := strconv.FormatUint(sourceID, 10)
	targetLabel := strconv.FormatUint(targetID, 10)
	balanceRegionCounter.WithLabelValues("move_peer", source.GetAddress()+"-out", sourceLabel).Inc()
	balanceRegionCounter.WithLabelValues("move_peer", target.GetAddress()+"-in", targetLabel).Inc()
	// only for testing
	balanceRegionCounter.WithLabelValues("direction", "from_to", sourceLabel+"-"+targetLabel).Inc()
>>>>>>> dadede47
	return op
}

type record struct {
	lastTime time.Time
	count    int
}
type hitsStoreBuilder struct {
	hits      map[string]*record
	ttl       time.Duration
	threshold int
}

func newHitsStoreBuilder(ttl time.Duration, threshold int) *hitsStoreBuilder {
	return &hitsStoreBuilder{
		hits:      make(map[string]*record),
		ttl:       ttl,
		threshold: threshold,
	}
}

func (h *hitsStoreBuilder) getKey(source, target *core.StoreInfo) string {
	if source == nil {
		return ""
	}
	key := fmt.Sprintf("s%d", source.GetID())
	if target != nil {
		key = fmt.Sprintf("%s->t%d", key, source.GetID())
	}
	return key
}

func (h *hitsStoreBuilder) filter(source, target *core.StoreInfo) bool {
	key := h.getKey(source, target)
	if key == "" {
		return false
	}
	if item, ok := h.hits[key]; ok {
		if time.Since(item.lastTime) > h.ttl {
			delete(h.hits, key)
		}
		if time.Since(item.lastTime) <= h.ttl && item.count >= h.threshold {
			return true
		}
	}
	return false
}

func (h *hitsStoreBuilder) miss(source, target *core.StoreInfo) {
	key := h.getKey(source, target)
	if _, ok := h.hits[key]; ok && key != "" {
		delete(h.hits, key)
	}
}

func (h *hitsStoreBuilder) hit(source, target *core.StoreInfo) {
	key := h.getKey(source, target)
	if key == "" {
		return
	}
	if item, ok := h.hits[key]; ok {
		if time.Since(item.lastTime) >= h.ttl {
			item.count = 0
		} else {
			item.count++
		}
		item.lastTime = time.Now()
	} else {
		item := &record{lastTime: time.Now()}
		h.hits[key] = item
	}
}

func (h *hitsStoreBuilder) buildSourceFilter(cluster schedule.Cluster) schedule.Filter {
	filter := schedule.NewBlacklistStoreFilter(schedule.SignSource)
	for _, source := range cluster.GetStores() {
		if h.filter(source, nil) {
			filter.Add(source.GetID())
		}
	}
	return filter
}

func (h *hitsStoreBuilder) buildTargetFilter(cluster schedule.Cluster, source *core.StoreInfo) schedule.Filter {
	filter := schedule.NewBlacklistStoreFilter(schedule.SignTarget)
	for _, target := range cluster.GetStores() {
		if h.filter(source, target) {
			filter.Add(target.GetID())
		}
	}
	return filter
}<|MERGE_RESOLUTION|>--- conflicted
+++ resolved
@@ -14,12 +14,9 @@
 package schedulers
 
 import (
-<<<<<<< HEAD
 	"fmt"
+	"strconv"
 	"time"
-=======
-	"strconv"
->>>>>>> dadede47
 
 	"github.com/pingcap/kvproto/pkg/metapb"
 	log "github.com/pingcap/log"
@@ -133,32 +130,12 @@
 			continue
 		}
 
-<<<<<<< HEAD
-		oldPeer := region.GetStorePeer(source.GetID())
-=======
-		if !s.hasPotentialTarget(cluster, region, source, opInfluence) {
-			continue
-		}
-		hasPotentialTarget = true
-
 		oldPeer := region.GetStorePeer(sourceID)
->>>>>>> dadede47
 		if op := s.transferPeer(cluster, region, oldPeer, opInfluence); op != nil {
 			schedulerCounter.WithLabelValues(s.GetName(), "new_operator").Inc()
 			return []*schedule.Operator{op}
 		}
 	}
-<<<<<<< HEAD
-=======
-
-	if !hasPotentialTarget {
-		// If no potential target store can be found for the selected store, ignore it for a while.
-		log.Debug("no operator created for selected store", zap.String("scheduler", s.GetName()), zap.Uint64("store-id", sourceID))
-		balanceRegionCounter.WithLabelValues("add_taint", sourceAddress, sourceLabel).Inc()
-		s.taintStores.Put(sourceID)
-	}
-
->>>>>>> dadede47
 	return nil
 }
 
@@ -206,17 +183,13 @@
 		schedulerCounter.WithLabelValues(s.GetName(), "create_operator_fail").Inc()
 		return nil
 	}
-<<<<<<< HEAD
 	s.hitsCounter.miss(source, target)
 	s.hitsCounter.miss(source, nil)
-=======
 	sourceLabel := strconv.FormatUint(sourceID, 10)
 	targetLabel := strconv.FormatUint(targetID, 10)
 	balanceRegionCounter.WithLabelValues("move_peer", source.GetAddress()+"-out", sourceLabel).Inc()
 	balanceRegionCounter.WithLabelValues("move_peer", target.GetAddress()+"-in", targetLabel).Inc()
-	// only for testing
 	balanceRegionCounter.WithLabelValues("direction", "from_to", sourceLabel+"-"+targetLabel).Inc()
->>>>>>> dadede47
 	return op
 }
 
