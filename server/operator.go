// Copyright 2016 PingCAP, Inc.
//
// Licensed under the Apache License, Version 2.0 (the "License");
// you may not use this file except in compliance with the License.
// You may obtain a copy of the License at
//
//     http://www.apache.org/licenses/LICENSE-2.0
//
// Unless required by applicable law or agreed to in writing, software
// distributed under the License is distributed on an "AS IS" BASIS,
// See the License for the specific language governing permissions and
// limitations under the License.

package server

import (
	"fmt"
	"time"

	"github.com/ngaut/log"
	"github.com/pingcap/kvproto/pkg/metapb"
	"github.com/pingcap/kvproto/pkg/pdpb"
)

const (
	maxOperatorWaitTime = 5 * time.Minute
)

// Operator is an interface to schedule region.
type Operator interface {
	GetRegionID() uint64
	GetResourceKind() ResourceKind
	Do(region *RegionInfo) (*pdpb.RegionHeartbeatResponse, bool)
}

type adminOperator struct {
	Region *RegionInfo `json:"region"`
	Start  time.Time   `json:"start"`
	Ops    []Operator  `json:"ops"`
}

func newAdminOperator(region *RegionInfo, ops ...Operator) *adminOperator {
	return &adminOperator{
		Region: region,
		Start:  time.Now(),
		Ops:    ops,
	}
}

func (op *adminOperator) String() string {
	return fmt.Sprintf("%+v", *op)
}

func (op *adminOperator) GetRegionID() uint64 {
	return op.Region.GetId()
}

func (op *adminOperator) GetResourceKind() ResourceKind {
	return adminKind
}

func (op *adminOperator) Do(region *RegionInfo) (*pdpb.RegionHeartbeatResponse, bool) {
	// Update region.
	op.Region = region.clone()

	// Do all operators in order.
	for i := 0; i < len(op.Ops); i++ {
		if res, finished := op.Ops[i].Do(region); !finished {
			return res, false
		}
	}

	// Admin operator never ends, remove it from the API.
	return nil, false
}

type regionOperator struct {
<<<<<<< HEAD
	Region *RegionInfo `json:"region"`
	Start  time.Time   `json:"start"`
	End    time.Time   `json:"end"`
	Index  int         `json:"index"`
	Ops    []Operator  `json:"ops"`
}

func newRegionOperator(region *RegionInfo, ops ...Operator) *regionOperator {
=======
	Region *regionInfo  `json:"region"`
	Start  time.Time    `json:"start"`
	End    time.Time    `json:"end"`
	Index  int          `json:"index"`
	Ops    []Operator   `json:"ops"`
	Kind   ResourceKind `json:"kind"`
}

func newRegionOperator(region *regionInfo, kind ResourceKind, ops ...Operator) *regionOperator {
>>>>>>> 1ce6782d
	// Do some check here, just fatal because it must be bug.
	if len(ops) == 0 {
		log.Fatalf("[region %d] new region operator with no ops", region.GetId())
	}

	return &regionOperator{
		Region: region,
		Start:  time.Now(),
		Ops:    ops,
		Kind:   kind,
	}
}

func (op *regionOperator) String() string {
	return fmt.Sprintf("%+v", *op)
}

func (op *regionOperator) GetRegionID() uint64 {
	return op.Region.GetId()
}

func (op *regionOperator) GetResourceKind() ResourceKind {
	return op.Kind
}

func (op *regionOperator) Do(region *RegionInfo) (*pdpb.RegionHeartbeatResponse, bool) {
	if time.Since(op.Start) > maxOperatorWaitTime {
		log.Errorf("[region %d] Operator timeout:%s", region.GetId(), op)
		return nil, true
	}

	// Update region.
	op.Region = region.clone()

	// If an operator is not finished, do it.
	for ; op.Index < len(op.Ops); op.Index++ {
		if res, finished := op.Ops[op.Index].Do(region); !finished {
			return res, false
		}
	}

	op.End = time.Now()
	return nil, true
}

type changePeerOperator struct {
	Name       string           `json:"name"`
	RegionID   uint64           `json:"region_id"`
	ChangePeer *pdpb.ChangePeer `json:"change_peer"`
}

func newAddPeerOperator(regionID uint64, peer *metapb.Peer) *changePeerOperator {
	return &changePeerOperator{
		Name:     "add_peer",
		RegionID: regionID,
		ChangePeer: &pdpb.ChangePeer{
			// FIXME: replace with actual ConfChangeType once eraftpb uses proto3.
			ChangeType: pdpb.ConfChangeType_AddNode,
			Peer:       peer,
		},
	}
}

func newRemovePeerOperator(regionID uint64, peer *metapb.Peer) *changePeerOperator {
	return &changePeerOperator{
		Name:     "remove_peer",
		RegionID: regionID,
		ChangePeer: &pdpb.ChangePeer{
			// FIXME: replace with actual ConfChangeType once eraftpb uses proto3.
			ChangeType: pdpb.ConfChangeType_RemoveNode,
			Peer:       peer,
		},
	}
}

func (op *changePeerOperator) String() string {
	return fmt.Sprintf("%+v", *op)
}

func (op *changePeerOperator) GetRegionID() uint64 {
	return op.RegionID
}

func (op *changePeerOperator) GetResourceKind() ResourceKind {
	return regionKind
}

func (op *changePeerOperator) Do(region *RegionInfo) (*pdpb.RegionHeartbeatResponse, bool) {
	// Check if operator is finished.
	peer := op.ChangePeer.GetPeer()
	switch op.ChangePeer.GetChangeType() {
	case pdpb.ConfChangeType_AddNode:
		if region.GetPendingPeer(peer.GetId()) != nil {
			// Peer is added but not finished.
			return nil, false
		}
		if region.GetPeer(peer.GetId()) != nil {
			// Peer is added and finished.
			return nil, true
		}
	case pdpb.ConfChangeType_RemoveNode:
		if region.GetPeer(peer.GetId()) == nil {
			// Peer is removed.
			return nil, true
		}
	}

	log.Infof("[region %d] Do operator %s {%v}", region.GetId(), op.Name, op.ChangePeer.GetPeer())

	res := &pdpb.RegionHeartbeatResponse{
		ChangePeer: op.ChangePeer,
	}
	return res, false
}

type transferLeaderOperator struct {
	Name      string       `json:"name"`
	RegionID  uint64       `json:"region_id"`
	OldLeader *metapb.Peer `json:"old_leader"`
	NewLeader *metapb.Peer `json:"new_leader"`
}

func newTransferLeaderOperator(regionID uint64, oldLeader, newLeader *metapb.Peer) *transferLeaderOperator {
	return &transferLeaderOperator{
		Name:      "transfer_leader",
		RegionID:  regionID,
		OldLeader: oldLeader,
		NewLeader: newLeader,
	}
}

func (op *transferLeaderOperator) String() string {
	return fmt.Sprintf("%+v", *op)
}

func (op *transferLeaderOperator) GetRegionID() uint64 {
	return op.RegionID
}

func (op *transferLeaderOperator) GetResourceKind() ResourceKind {
	return leaderKind
}

func (op *transferLeaderOperator) Do(region *RegionInfo) (*pdpb.RegionHeartbeatResponse, bool) {
	// Check if operator is finished.
	if region.Leader.GetId() == op.NewLeader.GetId() {
		return nil, true
	}

	log.Infof("[region %d] Do operator %s,from peer:{%v} to peer:{%v}", region.GetId(), op.Name, op.OldLeader, op.NewLeader)
	res := &pdpb.RegionHeartbeatResponse{
		TransferLeader: &pdpb.TransferLeader{
			Peer: op.NewLeader,
		},
	}
	return res, false
}<|MERGE_RESOLUTION|>--- conflicted
+++ resolved
@@ -75,17 +75,7 @@
 }
 
 type regionOperator struct {
-<<<<<<< HEAD
-	Region *RegionInfo `json:"region"`
-	Start  time.Time   `json:"start"`
-	End    time.Time   `json:"end"`
-	Index  int         `json:"index"`
-	Ops    []Operator  `json:"ops"`
-}
-
-func newRegionOperator(region *RegionInfo, ops ...Operator) *regionOperator {
-=======
-	Region *regionInfo  `json:"region"`
+	Region *RegionInfo  `json:"region"`
 	Start  time.Time    `json:"start"`
 	End    time.Time    `json:"end"`
 	Index  int          `json:"index"`
@@ -93,8 +83,7 @@
 	Kind   ResourceKind `json:"kind"`
 }
 
-func newRegionOperator(region *regionInfo, kind ResourceKind, ops ...Operator) *regionOperator {
->>>>>>> 1ce6782d
+func newRegionOperator(region *RegionInfo, kind ResourceKind, ops ...Operator) *regionOperator {
 	// Do some check here, just fatal because it must be bug.
 	if len(ops) == 0 {
 		log.Fatalf("[region %d] new region operator with no ops", region.GetId())
