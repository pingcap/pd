--- conflicted
+++ resolved
@@ -49,21 +49,16 @@
 	return "shuffle-region-scheduler"
 }
 
-<<<<<<< HEAD
 func (s *shuffleRegionScheduler) GetMinInterval() time.Duration {
 	return MinScheduleInterval
 }
 
 func (s *shuffleRegionScheduler) GetNextInterval(interval time.Duration) time.Duration {
 	return intervalGrow(interval, MaxScheduleInterval, exponentailGrowth)
-=======
+}
+
 func (s *shuffleRegionScheduler) GetType() string {
 	return "shuffle-region"
-}
-
-func (s *shuffleRegionScheduler) GetInterval() time.Duration {
-	return schedule.MinScheduleInterval
->>>>>>> 098a9e6d
 }
 
 func (s *shuffleRegionScheduler) GetResourceKind() core.ResourceKind {
