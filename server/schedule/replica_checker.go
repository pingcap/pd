// Copyright 2017 PingCAP, Inc.
//
// Licensed under the Apache License, Version 2.0 (the "License");
// you may not use this file except in compliance with the License.
// You may obtain a copy of the License at
//
//     http://www.apache.org/licenses/LICENSE-2.0
//
// Unless required by applicable law or agreed to in writing, software
// distributed under the License is distributed on an "AS IS" BASIS,
// See the License for the specific language governing permissions and
// limitations under the License.

package schedule

import (
	"github.com/pingcap/kvproto/pkg/metapb"
	"github.com/pingcap/pd/server/core"
	"github.com/pingcap/pd/server/namespace"
	log "github.com/sirupsen/logrus"
)

// ReplicaChecker ensures region has the best replicas.
type ReplicaChecker struct {
	cluster    Cluster
	classifier namespace.Classifier
	filters    []Filter
}

// NewReplicaChecker creates a replica checker.
func NewReplicaChecker(cluster Cluster, classifier namespace.Classifier) *ReplicaChecker {
	filters := []Filter{
		NewHealthFilter(),
		NewSnapshotCountFilter(),
	}

	return &ReplicaChecker{
		cluster:    cluster,
		classifier: classifier,
		filters:    filters,
	}
}

// Check verifies a region's replicas, creating an Operator if need.
func (r *ReplicaChecker) Check(region *core.RegionInfo) *Operator {
	checkerCounter.WithLabelValues("replica_checker", "check").Inc()
	if op := r.checkDownPeer(region); op != nil {
		checkerCounter.WithLabelValues("replica_checker", "new_operator").Inc()
		return op
	}
	if op := r.checkOfflinePeer(region); op != nil {
		checkerCounter.WithLabelValues("replica_checker", "new_operator").Inc()
		return op
	}

	if len(region.GetPeers()) < r.cluster.GetMaxReplicas() {
		log.Debugf("[region %d] has %d peers fewer than max replicas", region.GetId(), len(region.GetPeers()))
		newPeer := r.SelectBestPeerToAddReplica(region, r.filters...)
		if newPeer == nil {
			checkerCounter.WithLabelValues("replica_checker", "no_target_store").Inc()
			return nil
		}
<<<<<<< HEAD
		var steps []OperatorStep
		if r.cluster.IsEnableRaftLearner() {
			steps = []OperatorStep{
				AddLearnerPeer{ToStore: newPeer.GetStoreId(), PeerID: newPeer.GetId()},
				PromoteLearnerPeer{ToStore: newPeer.GetStoreId(), PeerID: newPeer.GetId()},
			}
		} else {
			steps = []OperatorStep{
				AddPeer{ToStore: newPeer.GetStoreId(), PeerID: newPeer.GetId()},
			}
		}
		return NewOperator("makeUpReplica", region.GetId(), OpReplica|OpRegion, steps...)
=======
		step := AddPeer{ToStore: newPeer.GetStoreId(), PeerID: newPeer.GetId()}
		checkerCounter.WithLabelValues("replica_checker", "new_operator").Inc()
		return NewOperator("makeUpReplica", region.GetId(), OpReplica|OpRegion, step)
>>>>>>> 96751689
	}

	if len(region.GetPeers()) > r.cluster.GetMaxReplicas() {
		log.Debugf("[region %d] has %d peers more than max replicas", region.GetId(), len(region.GetPeers()))
		oldPeer, _ := r.selectWorstPeer(region)
		if oldPeer == nil {
			checkerCounter.WithLabelValues("replica_checker", "no_worst_peer").Inc()
			return nil
		}
		checkerCounter.WithLabelValues("replica_checker", "new_operator").Inc()
		return CreateRemovePeerOperator("removeExtraReplica", OpReplica, region, oldPeer.GetStoreId())
	}

	return r.checkBestReplacement(region)
}

// SelectBestPeerToAddReplica returns a new peer that to be used to add a replica.
func (r *ReplicaChecker) SelectBestPeerToAddReplica(region *core.RegionInfo, filters ...Filter) *metapb.Peer {
	storeID, _ := r.SelectBestStoreToAddReplica(region, filters...)
	if storeID == 0 {
		log.Debugf("[region %d] no best store to add replica", region.GetId())
		return nil
	}
	newPeer, err := r.cluster.AllocPeer(storeID)
	if err != nil {
		return nil
	}
	return newPeer
}

// SelectBestStoreToAddReplica returns the store to add a replica.
func (r *ReplicaChecker) SelectBestStoreToAddReplica(region *core.RegionInfo, filters ...Filter) (uint64, float64) {
	// Add some must have filters.
	newFilters := []Filter{
		NewStateFilter(),
		NewStorageThresholdFilter(),
		NewExcludedFilter(nil, region.GetStoreIds()),
	}
	filters = append(filters, newFilters...)

	if r.classifier != nil {
		filters = append(filters, NewNamespaceFilter(r.classifier, r.classifier.GetRegionNamespace(region)))
	}

	regionStores := r.cluster.GetRegionStores(region)
	selector := NewReplicaSelector(regionStores, r.cluster.GetLocationLabels(), r.filters...)
	target := selector.SelectTarget(r.cluster, r.cluster.GetStores(), filters...)
	if target == nil {
		return 0, 0
	}
	return target.GetId(), DistinctScore(r.cluster.GetLocationLabels(), regionStores, target)
}

// selectWorstPeer returns the worst peer in the region.
func (r *ReplicaChecker) selectWorstPeer(region *core.RegionInfo) (*metapb.Peer, float64) {
	regionStores := r.cluster.GetRegionStores(region)
	selector := NewReplicaSelector(regionStores, r.cluster.GetLocationLabels(), r.filters...)
	worstStore := selector.SelectSource(r.cluster, regionStores)
	if worstStore == nil {
		log.Debugf("[region %d] no worst store", region.GetId())
		return nil, 0
	}
	return region.GetStorePeer(worstStore.GetId()), DistinctScore(r.cluster.GetLocationLabels(), regionStores, worstStore)
}

// selectBestReplacement returns the best store to replace the region peer.
func (r *ReplicaChecker) selectBestReplacement(region *core.RegionInfo, peer *metapb.Peer) (uint64, float64) {
	// Get a new region without the peer we are going to replace.
	newRegion := region.Clone()
	newRegion.RemoveStorePeer(peer.GetStoreId())
	return r.SelectBestStoreToAddReplica(newRegion, NewExcludedFilter(nil, region.GetStoreIds()))
}

func (r *ReplicaChecker) checkDownPeer(region *core.RegionInfo) *Operator {
	for _, stats := range region.DownPeers {
		peer := stats.GetPeer()
		if peer == nil {
			continue
		}
		store := r.cluster.GetStore(peer.GetStoreId())
		if store == nil {
			log.Infof("lost the store %d, maybe you are recovering the PD cluster.", peer.GetStoreId())
			return nil
		}
		if store.DownTime() < r.cluster.GetMaxStoreDownTime() {
			continue
		}
		if stats.GetDownSeconds() < uint64(r.cluster.GetMaxStoreDownTime().Seconds()) {
			continue
		}
		return CreateRemovePeerOperator("removeDownReplica", OpReplica, region, peer.GetStoreId())
	}
	return nil
}

func (r *ReplicaChecker) checkOfflinePeer(region *core.RegionInfo) *Operator {
	for _, peer := range region.GetPeers() {
		store := r.cluster.GetStore(peer.GetStoreId())
		if store == nil {
			log.Infof("lost the store %d, maybe you are recovering the PD cluster.", peer.GetStoreId())
			return nil
		}
		if store.IsUp() {
			continue
		}

		// Check the number of replicas first.
		if len(region.GetPeers()) > r.cluster.GetMaxReplicas() {
			return CreateRemovePeerOperator("removeExtraOfflineReplica", OpReplica, region, peer.GetStoreId())
		}

		// Consider we have 3 peers (A, B, C), we set the store that contains C to
		// offline while C is pending. If we generate an operator that adds a replica
		// D then removes C, D will not be successfully added util C is normal again.
		// So it's better to remove C directly.
		if region.GetPendingPeer(peer.GetId()) != nil {
			return CreateRemovePeerOperator("removePendingOfflineReplica", OpReplica, region, peer.GetStoreId())
		}

		newPeer := r.SelectBestPeerToAddReplica(region)
		if newPeer == nil {
			log.Debugf("[region %d] no best peer to add replica", region.GetId())
			return nil
		}
		return CreateMovePeerOperator("makeUpOfflineReplica", region, OpReplica, peer.GetStoreId(), newPeer.GetStoreId(), newPeer.GetId(), r.cluster.IsEnableRaftLearner())
	}

	return nil
}

func (r *ReplicaChecker) checkBestReplacement(region *core.RegionInfo) *Operator {
	oldPeer, oldScore := r.selectWorstPeer(region)
	if oldPeer == nil {
		checkerCounter.WithLabelValues("replica_checker", "all_right")
		return nil
	}
	storeID, newScore := r.selectBestReplacement(region, oldPeer)
	if storeID == 0 {
		checkerCounter.WithLabelValues("replica_checker", "no_replacement_store")
		return nil
	}
	// Make sure the new peer is better than the old peer.
	if newScore <= oldScore {
		log.Debugf("[region %d] newScore %d is not better than oldScore %d", region.GetId(), newScore, oldScore)
		checkerCounter.WithLabelValues("replica_checker", "not_better")
		return nil
	}
	newPeer, err := r.cluster.AllocPeer(storeID)
	if err != nil {
		return nil
	}
<<<<<<< HEAD
	return CreateMovePeerOperator("moveToBetterLocation", region, OpReplica, oldPeer.GetStoreId(), storeID, newPeer.GetId(), r.cluster.IsEnableRaftLearner())
=======
	checkerCounter.WithLabelValues("replica_checker", "new_operator").Inc()
	return CreateMovePeerOperator("moveToBetterLocation", region, OpReplica, oldPeer.GetStoreId(), storeID, newPeer.GetId())
>>>>>>> 96751689
}<|MERGE_RESOLUTION|>--- conflicted
+++ resolved
@@ -60,7 +60,6 @@
 			checkerCounter.WithLabelValues("replica_checker", "no_target_store").Inc()
 			return nil
 		}
-<<<<<<< HEAD
 		var steps []OperatorStep
 		if r.cluster.IsEnableRaftLearner() {
 			steps = []OperatorStep{
@@ -72,12 +71,8 @@
 				AddPeer{ToStore: newPeer.GetStoreId(), PeerID: newPeer.GetId()},
 			}
 		}
+		checkerCounter.WithLabelValues("replica_checker", "new_operator").Inc()
 		return NewOperator("makeUpReplica", region.GetId(), OpReplica|OpRegion, steps...)
-=======
-		step := AddPeer{ToStore: newPeer.GetStoreId(), PeerID: newPeer.GetId()}
-		checkerCounter.WithLabelValues("replica_checker", "new_operator").Inc()
-		return NewOperator("makeUpReplica", region.GetId(), OpReplica|OpRegion, step)
->>>>>>> 96751689
 	}
 
 	if len(region.GetPeers()) > r.cluster.GetMaxReplicas() {
@@ -229,10 +224,6 @@
 	if err != nil {
 		return nil
 	}
-<<<<<<< HEAD
+	checkerCounter.WithLabelValues("replica_checker", "new_operator").Inc()
 	return CreateMovePeerOperator("moveToBetterLocation", region, OpReplica, oldPeer.GetStoreId(), storeID, newPeer.GetId(), r.cluster.IsEnableRaftLearner())
-=======
-	checkerCounter.WithLabelValues("replica_checker", "new_operator").Inc()
-	return CreateMovePeerOperator("moveToBetterLocation", region, OpReplica, oldPeer.GetStoreId(), storeID, newPeer.GetId())
->>>>>>> 96751689
 }