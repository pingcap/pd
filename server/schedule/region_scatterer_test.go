package schedule

import (
	"context"
	"fmt"
	"math"
<<<<<<< HEAD
<<<<<<< HEAD
=======
	"math/rand"
	"time"
>>>>>>> 9e60f4d3... schedule: revise region_scatter distribution for multi groups  (#3422)
=======
	"time"
>>>>>>> 6b1f8ab5

	. "github.com/pingcap/check"
	"github.com/pingcap/failpoint"
	"github.com/tikv/pd/pkg/mock/mockcluster"
	"github.com/tikv/pd/pkg/mock/mockhbstream"
	"github.com/tikv/pd/pkg/mock/mockoption"
	"github.com/tikv/pd/server/core"
	"github.com/tikv/pd/server/schedule/operator"
	"github.com/tikv/pd/server/schedule/placement"
	"github.com/tikv/pd/server/schedule/storelimit"
)

type sequencer struct {
	minID uint64
	maxID uint64
	curID uint64
}

func newSequencer(maxID uint64) *sequencer {
	return newSequencerWithMinID(1, maxID)
}

func newSequencerWithMinID(minID, maxID uint64) *sequencer {
	return &sequencer{
		minID: minID,
		maxID: maxID,
		curID: maxID,
	}
}

func (s *sequencer) next() uint64 {
	s.curID++
	if s.curID > s.maxID {
		s.curID = s.minID
	}
	return s.curID
}

var _ = Suite(&testScatterRegionSuite{})

type testScatterRegionSuite struct{}

func (s *testScatterRegionSuite) TestSixStores(c *C) {
	s.scatter(c, 6, 100, false)
	s.scatter(c, 6, 100, true)
	s.scatter(c, 6, 1000, false)
	s.scatter(c, 6, 1000, true)
}

func (s *testScatterRegionSuite) TestFiveStores(c *C) {
	s.scatter(c, 5, 100, false)
	s.scatter(c, 5, 100, true)
	s.scatter(c, 5, 1000, false)
	s.scatter(c, 5, 1000, true)
}

func (s *testScatterRegionSuite) TestSixSpecialStores(c *C) {
	s.scatterSpecial(c, 3, 6, 100)
	s.scatterSpecial(c, 3, 6, 1000)
}

func (s *testScatterRegionSuite) TestFiveSpecialStores(c *C) {
	s.scatterSpecial(c, 5, 5, 100)
	s.scatterSpecial(c, 5, 5, 1000)
}

func (s *testScatterRegionSuite) checkOperator(op *operator.Operator, c *C) {
	for i := 0; i < op.Len(); i++ {
		if rp, ok := op.Step(i).(operator.RemovePeer); ok {
			for j := i + 1; j < op.Len(); j++ {
				if tr, ok := op.Step(j).(operator.TransferLeader); ok {
					c.Assert(rp.FromStore, Not(Equals), tr.FromStore)
					c.Assert(rp.FromStore, Not(Equals), tr.ToStore)
				}
			}
		}
	}
}

func (s *testScatterRegionSuite) scatter(c *C, numStores, numRegions uint64, useRules bool) {
	opt := mockoption.NewScheduleOptions()
	c.Assert(opt.SetAllStoresLimit(storelimit.AddPeer, 99999), IsNil)
	c.Assert(opt.SetAllStoresLimit(storelimit.RemovePeer, 99999), IsNil)
	tc := mockcluster.NewCluster(opt)

	// Add ordinary stores.
	for i := uint64(1); i <= numStores; i++ {
		tc.AddRegionStore(i, 0)
	}
	tc.EnablePlacementRules = useRules

	for i := uint64(1); i <= numRegions; i++ {
		// region distributed in same stores.
		tc.AddLeaderRegion(i, 1, 2, 3)
	}

	ctx, cancel := context.WithCancel(context.Background())
	defer cancel()
	scatterer := NewRegionScatterer(ctx, tc)

	for i := uint64(1); i <= numRegions; i++ {
		region := tc.GetRegion(i)
		if op := scatterer.scatterRegion(region, "mock-group"); op != nil {
			s.checkOperator(op, c)
			ApplyOperator(tc, op)
		}
	}
	groupDistribution, ok := scatterer.ordinaryEngine.selectedLeader.GetGroupDistribution("mock-group")
	c.Assert(ok, IsTrue)
	for _, leaderCount := range groupDistribution {
		c.Assert(float64(leaderCount), LessEqual, 1.1*float64(numRegions)/float64(numStores))
		c.Assert(float64(leaderCount), GreaterEqual, 0.9*float64(numRegions)/float64(numStores))
	}
	groupDistribution, ok = scatterer.ordinaryEngine.selectedPeer.GetGroupDistribution("mock-group")
	c.Assert(ok, IsTrue)
	for _, peerCount := range groupDistribution {
		c.Assert(float64(peerCount), LessEqual, 1.1*float64(numRegions*3)/float64(numStores))
		c.Assert(float64(peerCount), GreaterEqual, 0.9*float64(numRegions*3)/float64(numStores))
	}
}

func (s *testScatterRegionSuite) scatterSpecial(c *C, numOrdinaryStores, numSpecialStores, numRegions uint64) {
	opt := mockoption.NewScheduleOptions()
	c.Assert(opt.SetAllStoresLimit(storelimit.AddPeer, 99999), IsNil)
	c.Assert(opt.SetAllStoresLimit(storelimit.RemovePeer, 99999), IsNil)
	tc := mockcluster.NewCluster(opt)

	// Add ordinary stores.
	for i := uint64(1); i <= numOrdinaryStores; i++ {
		tc.AddRegionStore(i, 0)
	}
	// Add special stores.
	for i := uint64(1); i <= numSpecialStores; i++ {
		tc.AddLabelsStore(numOrdinaryStores+i, 0, map[string]string{"engine": "tiflash"})
	}
	tc.EnablePlacementRules = true
	c.Assert(tc.RuleManager.SetRule(&placement.Rule{
		GroupID: "pd", ID: "learner", Role: placement.Learner, Count: 3,
		LabelConstraints: []placement.LabelConstraint{{Key: "engine", Op: placement.In, Values: []string{"tiflash"}}}}), IsNil)

	// Region 1 has the same distribution with the Region 2, which is used to test selectPeerToReplace.
	tc.AddRegionWithLearner(1, 1, []uint64{2, 3}, []uint64{numOrdinaryStores + 1, numOrdinaryStores + 2, numOrdinaryStores + 3})
	for i := uint64(2); i <= numRegions; i++ {
		tc.AddRegionWithLearner(
			i,
			1,
			[]uint64{2, 3},
			[]uint64{numOrdinaryStores + 1, numOrdinaryStores + 2, numOrdinaryStores + 3},
		)
	}

	ctx, cancel := context.WithCancel(context.Background())
	defer cancel()
	scatterer := NewRegionScatterer(ctx, tc)

	for i := uint64(1); i <= numRegions; i++ {
		region := tc.GetRegion(i)
		if op := scatterer.scatterRegion(region, "mock-group"); op != nil {
			s.checkOperator(op, c)
			ApplyOperator(tc, op)
		}
	}
	groupDistribution, ok := scatterer.ordinaryEngine.selectedLeader.GetGroupDistribution("mock-group")
	c.Assert(ok, IsTrue)
	for _, leaderCount := range groupDistribution {
		c.Assert(float64(leaderCount), LessEqual, 1.1*float64(numRegions)/float64(numOrdinaryStores))
		c.Assert(float64(leaderCount), GreaterEqual, 0.9*float64(numRegions)/float64(numOrdinaryStores))
	}
	groupDistribution, ok = scatterer.ordinaryEngine.selectedPeer.GetGroupDistribution("mock-group")
	c.Assert(ok, IsTrue)
	for _, peerCount := range groupDistribution {
		c.Assert(float64(peerCount), LessEqual, 1.1*float64(numRegions*3)/float64(numOrdinaryStores))
		c.Assert(float64(peerCount), GreaterEqual, 0.9*float64(numRegions*3)/float64(numOrdinaryStores))
	}
	groupDistribution, ok = scatterer.specialEngines["tiflash"].selectedPeer.GetGroupDistribution("mock-group")
	c.Assert(ok, IsTrue)
	for _, peerCount := range groupDistribution {
		c.Assert(float64(peerCount), LessEqual, 1.1*float64(numRegions*3)/float64(numSpecialStores))
		c.Assert(float64(peerCount), GreaterEqual, 0.9*float64(numRegions*3)/float64(numSpecialStores))
	}
}

func (s *testScatterRegionSuite) TestStoreLimit(c *C) {
	ctx, cancel := context.WithCancel(context.Background())
	defer cancel()
	opt := mockoption.NewScheduleOptions()
	tc := mockcluster.NewCluster(opt)
	oc := NewOperatorController(ctx, tc, mockhbstream.NewHeartbeatStream())

	// Add stores 1~6.
	for i := uint64(1); i <= 5; i++ {
		tc.AddRegionStore(i, 0)
	}

	// Add regions 1~4.
	seq := newSequencer(3)
	// Region 1 has the same distribution with the Region 2, which is used to test selectPeerToReplace.
	tc.AddLeaderRegion(1, 1, 2, 3)
	for i := uint64(2); i <= 5; i++ {
		tc.AddLeaderRegion(i, seq.next(), seq.next(), seq.next())
	}

	scatterer := NewRegionScatterer(ctx, tc)

	for i := uint64(1); i <= 5; i++ {
		region := tc.GetRegion(i)
		if op, _ := scatterer.Scatter(region, ""); op != nil {
			c.Assert(oc.AddWaitingOperator(op), Equals, 1)
		}
	}
}

<<<<<<< HEAD
func (s *testScatterRegionSuite) TestScatterGroup(c *C) {
	opt := mockoption.NewScheduleOptions()
<<<<<<< HEAD
=======
func (s *testScatterRegionSuite) TestScatterCheck(c *C) {
	opt := config.NewTestOptions()
	tc := mockcluster.NewCluster(opt)
	// Add 5 stores.
	for i := uint64(1); i <= 5; i++ {
		tc.AddRegionStore(i, 0)
	}
	testcases := []struct {
		name        string
		checkRegion *core.RegionInfo
		needFix     bool
	}{
		{
			name:        "region with 4 replicas",
			checkRegion: tc.AddLeaderRegion(1, 1, 2, 3, 4),
			needFix:     true,
		},
		{
			name:        "region with 3 replicas",
			checkRegion: tc.AddLeaderRegion(1, 1, 2, 3),
			needFix:     false,
		},
		{
			name:        "region with 2 replicas",
			checkRegion: tc.AddLeaderRegion(1, 1, 2),
			needFix:     true,
		},
	}
	for _, testcase := range testcases {
		c.Logf(testcase.name)
		ctx, cancel := context.WithCancel(context.Background())
		scatterer := NewRegionScatterer(ctx, tc)
		_, err := scatterer.Scatter(testcase.checkRegion, "")
		if testcase.needFix {
			c.Assert(err, NotNil)
			c.Assert(tc.CheckRegionUnderSuspect(1), Equals, true)
		} else {
			c.Assert(err, IsNil)
			c.Assert(tc.CheckRegionUnderSuspect(1), Equals, false)
		}
		tc.ResetSuspectRegions()
		cancel()
	}
}

func (s *testScatterRegionSuite) TestScatterGroupInConcurrency(c *C) {
	opt := config.NewTestOptions()
>>>>>>> 9e60f4d3... schedule: revise region_scatter distribution for multi groups  (#3422)
=======
	c.Assert(opt.SetAllStoresLimit(storelimit.AddPeer, 99999), IsNil)
	c.Assert(opt.SetAllStoresLimit(storelimit.RemovePeer, 99999), IsNil)
>>>>>>> 6b1f8ab5
	tc := mockcluster.NewCluster(opt)
	// Add 5 stores.
	for i := uint64(1); i <= 5; i++ {
		tc.AddRegionStore(i, 0)
	}

	testcases := []struct {
		name       string
		groupCount int
	}{
		{
			name:       "1 group",
			groupCount: 1,
		},
		{
			name:       "2 group",
			groupCount: 2,
		},
		{
			name:       "3 group",
			groupCount: 3,
		},
	}

	// We send scatter interweave request for each group to simulate scattering multiple region groups in concurrency.
	for _, testcase := range testcases {
		c.Logf(testcase.name)
		ctx, cancel := context.WithCancel(context.Background())
		scatterer := NewRegionScatterer(ctx, tc)
		regionID := 1
		for i := 0; i < 100; i++ {
			for j := 0; j < testcase.groupCount; j++ {
				scatterer.scatterRegion(tc.AddLeaderRegion(uint64(regionID), 1, 2, 3),
					fmt.Sprintf("group-%v", j))
				regionID++
			}
		}

<<<<<<< HEAD
		for i := 0; i < testcase.groupCount; i++ {
			// comparing the leader distribution
			group := fmt.Sprintf("group-%v", i)
			max := uint64(0)
			min := uint64(math.MaxUint64)
			groupDistribution, exist := scatterer.ordinaryEngine.selectedLeader.GetGroupDistribution(group)
			c.Assert(exist, Equals, true)
			for _, count := range groupDistribution {
				if count > max {
					max = count
				}
				if count < min {
					min = count
=======
		checker := func(ss *selectedStores, expected uint64, delta float64) {
			for i := 0; i < testcase.groupCount; i++ {
				// comparing the leader distribution
				group := fmt.Sprintf("group-%v", i)
				max := uint64(0)
				min := uint64(math.MaxUint64)
				groupDistribution, _ := ss.groupDistribution.Get(group)
				for _, count := range groupDistribution.(map[uint64]uint64) {
					if count > max {
						max = count
					}
					if count < min {
						min = count
					}
>>>>>>> 9e60f4d3... schedule: revise region_scatter distribution for multi groups  (#3422)
				}
				c.Assert(math.Abs(float64(max)-float64(expected)), LessEqual, delta)
				c.Assert(math.Abs(float64(min)-float64(expected)), LessEqual, delta)
			}
<<<<<<< HEAD
			// 100 regions divided 5 stores, each store expected to have about 20 regions.
			c.Assert(min, LessEqual, uint64(20))
			c.Assert(max, GreaterEqual, uint64(20))
<<<<<<< HEAD
			c.Assert(max-min, LessEqual, uint64(3))
=======
		}
		// For leader, we expect each store have about 20 leader for each group
		checker(scatterer.ordinaryEngine.selectedLeader, 20, 5)
		// For peer, we expect each store have about 50 peers for each group
		checker(scatterer.ordinaryEngine.selectedPeer, 50, 15)
=======
			c.Assert(max-min, LessEqual, uint64(5))
		}
		cancel()
	}
}

func (s *testScatterRegionSuite) TestScattersGroup(c *C) {
	opt := mockoption.NewScheduleOptions()
	c.Assert(opt.SetAllStoresLimit(storelimit.AddPeer, 99999), IsNil)
	c.Assert(opt.SetAllStoresLimit(storelimit.RemovePeer, 99999), IsNil)
	tc := mockcluster.NewCluster(opt)
	// Add 5 stores.
	for i := uint64(1); i <= 5; i++ {
		tc.AddRegionStore(i, 0)
	}
	testcases := []struct {
		name    string
		failure bool
	}{
		{
			name:    "have failure",
			failure: true,
		},
		{
			name:    "no failure",
			failure: false,
		},
	}
	group := "group"
	for _, testcase := range testcases {
		ctx, cancel := context.WithCancel(context.Background())
		scatterer := NewRegionScatterer(ctx, tc)
		regions := map[uint64]*core.RegionInfo{}
		for i := 1; i <= 100; i++ {
			regions[uint64(i)] = tc.AddLeaderRegion(uint64(i), 1, 2, 3)
		}
		c.Log(testcase.name)
		failures := map[uint64]error{}
		if testcase.failure {
			c.Assert(failpoint.Enable("github.com/tikv/pd/server/schedule/scatterFail", `return(true)`), IsNil)
		}

		scatterer.ScatterRegions(regions, failures, group, 3)
		max := uint64(0)
		min := uint64(math.MaxUint64)
		groupDistribution, exist := scatterer.ordinaryEngine.selectedLeader.GetGroupDistribution(group)
		c.Assert(exist, Equals, true)
		for _, count := range groupDistribution {
			if count > max {
				max = count
			}
			if count < min {
				min = count
			}
		}
		// 100 regions divided 5 stores, each store expected to have about 20 regions.
		c.Assert(min, LessEqual, uint64(20))
		c.Assert(max, GreaterEqual, uint64(20))
		c.Assert(max-min, LessEqual, uint64(3))
		if testcase.failure {
			c.Assert(len(failures), Equals, 1)
			_, ok := failures[1]
			c.Assert(ok, Equals, true)
			c.Assert(failpoint.Disable("github.com/tikv/pd/server/schedule/scatterFail"), IsNil)
		} else {
			c.Assert(len(failures), Equals, 0)
		}
>>>>>>> 6b1f8ab5
		cancel()
	}
}

<<<<<<< HEAD
func (s *testScatterRegionSuite) TestScattersGroup(c *C) {
	opt := config.NewTestOptions()
	tc := mockcluster.NewCluster(opt)
	// Add 5 stores.
	for i := uint64(1); i <= 5; i++ {
		tc.AddRegionStore(i, 0)
	}
	testcases := []struct {
		name    string
		failure bool
	}{
		{
			name:    "have failure",
			failure: true,
		},
		{
			name:    "no failure",
			failure: false,
		},
	}
	group := "group"
	for _, testcase := range testcases {
		ctx, cancel := context.WithCancel(context.Background())
		scatterer := NewRegionScatterer(ctx, tc)
		regions := map[uint64]*core.RegionInfo{}
		for i := 1; i <= 100; i++ {
			regions[uint64(i)] = tc.AddLeaderRegion(uint64(i), 1, 2, 3)
		}
		c.Log(testcase.name)
		failures := map[uint64]error{}
		if testcase.failure {
			c.Assert(failpoint.Enable("github.com/tikv/pd/server/schedule/scatterFail", `return(true)`), IsNil)
		}

		scatterer.ScatterRegions(regions, failures, group, 3)
		max := uint64(0)
		min := uint64(math.MaxUint64)
		groupDistribution, exist := scatterer.ordinaryEngine.selectedLeader.GetGroupDistribution(group)
		c.Assert(exist, Equals, true)
		for _, count := range groupDistribution {
			if count > max {
				max = count
			}
			if count < min {
				min = count
			}
>>>>>>> 9e60f4d3... schedule: revise region_scatter distribution for multi groups  (#3422)
		}
	}
}
<<<<<<< HEAD
=======

=======
>>>>>>> 6b1f8ab5
func (s *testScatterRegionSuite) TestSelectedStoreGC(c *C) {
	// use a shorter gcTTL and gcInterval during the test
	gcInterval = time.Second
	gcTTL = time.Second * 3
	ctx, cancel := context.WithCancel(context.Background())
	defer cancel()
	stores := newSelectedStores(ctx)
	stores.Put(1, "testgroup")
	_, ok := stores.GetGroupDistribution("testgroup")
	c.Assert(ok, Equals, true)
	_, ok = stores.GetGroupDistribution("testgroup")
	c.Assert(ok, Equals, true)
	time.Sleep(gcTTL)
	_, ok = stores.GetGroupDistribution("testgroup")
	c.Assert(ok, Equals, false)
	_, ok = stores.GetGroupDistribution("testgroup")
	c.Assert(ok, Equals, false)
<<<<<<< HEAD
}

// TestRegionFromDifferentGroups test the multi regions. each region have its own group.
// After scatter, the distribution for the whole cluster should be well.
func (s *testScatterRegionSuite) TestRegionFromDifferentGroups(c *C) {
	opt := config.NewTestOptions()
	tc := mockcluster.NewCluster(opt)
	// Add 6 stores.
	storeCount := 6
	for i := uint64(1); i <= uint64(storeCount); i++ {
		tc.AddRegionStore(i, 0)
	}
	ctx, cancel := context.WithCancel(context.Background())
	defer cancel()
	scatterer := NewRegionScatterer(ctx, tc)
	regionCount := 50
	for i := 1; i <= regionCount; i++ {
		p := rand.Perm(storeCount)
		scatterer.scatterRegion(tc.AddLeaderRegion(uint64(i), uint64(p[0])+1, uint64(p[1])+1, uint64(p[2])+1), fmt.Sprintf("t%d", i))
	}
	check := func(ss *selectedStores) {
		max := uint64(0)
		min := uint64(math.MaxUint64)
		for i := uint64(1); i <= uint64(storeCount); i++ {
			count := ss.totalCountByStore(i)
			if count > max {
				max = count
			}
			if count < min {
				min = count
			}
		}
		c.Assert(max-min, LessEqual, uint64(2))
	}
	check(scatterer.ordinaryEngine.selectedPeer)
}
>>>>>>> 9e60f4d3... schedule: revise region_scatter distribution for multi groups  (#3422)
=======
}
>>>>>>> 6b1f8ab5
<|MERGE_RESOLUTION|>--- conflicted
+++ resolved
@@ -4,15 +4,8 @@
 	"context"
 	"fmt"
 	"math"
-<<<<<<< HEAD
-<<<<<<< HEAD
-=======
 	"math/rand"
 	"time"
->>>>>>> 9e60f4d3... schedule: revise region_scatter distribution for multi groups  (#3422)
-=======
-	"time"
->>>>>>> 6b1f8ab5
 
 	. "github.com/pingcap/check"
 	"github.com/pingcap/failpoint"
@@ -22,7 +15,6 @@
 	"github.com/tikv/pd/server/core"
 	"github.com/tikv/pd/server/schedule/operator"
 	"github.com/tikv/pd/server/schedule/placement"
-	"github.com/tikv/pd/server/schedule/storelimit"
 )
 
 type sequencer struct {
@@ -94,8 +86,6 @@
 
 func (s *testScatterRegionSuite) scatter(c *C, numStores, numRegions uint64, useRules bool) {
 	opt := mockoption.NewScheduleOptions()
-	c.Assert(opt.SetAllStoresLimit(storelimit.AddPeer, 99999), IsNil)
-	c.Assert(opt.SetAllStoresLimit(storelimit.RemovePeer, 99999), IsNil)
 	tc := mockcluster.NewCluster(opt)
 
 	// Add ordinary stores.
@@ -136,8 +126,6 @@
 
 func (s *testScatterRegionSuite) scatterSpecial(c *C, numOrdinaryStores, numSpecialStores, numRegions uint64) {
 	opt := mockoption.NewScheduleOptions()
-	c.Assert(opt.SetAllStoresLimit(storelimit.AddPeer, 99999), IsNil)
-	c.Assert(opt.SetAllStoresLimit(storelimit.RemovePeer, 99999), IsNil)
 	tc := mockcluster.NewCluster(opt)
 
 	// Add ordinary stores.
@@ -225,63 +213,8 @@
 	}
 }
 
-<<<<<<< HEAD
-func (s *testScatterRegionSuite) TestScatterGroup(c *C) {
-	opt := mockoption.NewScheduleOptions()
-<<<<<<< HEAD
-=======
-func (s *testScatterRegionSuite) TestScatterCheck(c *C) {
-	opt := config.NewTestOptions()
-	tc := mockcluster.NewCluster(opt)
-	// Add 5 stores.
-	for i := uint64(1); i <= 5; i++ {
-		tc.AddRegionStore(i, 0)
-	}
-	testcases := []struct {
-		name        string
-		checkRegion *core.RegionInfo
-		needFix     bool
-	}{
-		{
-			name:        "region with 4 replicas",
-			checkRegion: tc.AddLeaderRegion(1, 1, 2, 3, 4),
-			needFix:     true,
-		},
-		{
-			name:        "region with 3 replicas",
-			checkRegion: tc.AddLeaderRegion(1, 1, 2, 3),
-			needFix:     false,
-		},
-		{
-			name:        "region with 2 replicas",
-			checkRegion: tc.AddLeaderRegion(1, 1, 2),
-			needFix:     true,
-		},
-	}
-	for _, testcase := range testcases {
-		c.Logf(testcase.name)
-		ctx, cancel := context.WithCancel(context.Background())
-		scatterer := NewRegionScatterer(ctx, tc)
-		_, err := scatterer.Scatter(testcase.checkRegion, "")
-		if testcase.needFix {
-			c.Assert(err, NotNil)
-			c.Assert(tc.CheckRegionUnderSuspect(1), Equals, true)
-		} else {
-			c.Assert(err, IsNil)
-			c.Assert(tc.CheckRegionUnderSuspect(1), Equals, false)
-		}
-		tc.ResetSuspectRegions()
-		cancel()
-	}
-}
-
 func (s *testScatterRegionSuite) TestScatterGroupInConcurrency(c *C) {
-	opt := config.NewTestOptions()
->>>>>>> 9e60f4d3... schedule: revise region_scatter distribution for multi groups  (#3422)
-=======
-	c.Assert(opt.SetAllStoresLimit(storelimit.AddPeer, 99999), IsNil)
-	c.Assert(opt.SetAllStoresLimit(storelimit.RemovePeer, 99999), IsNil)
->>>>>>> 6b1f8ab5
+	opt := mockoption.NewScheduleOptions()
 	tc := mockcluster.NewCluster(opt)
 	// Add 5 stores.
 	for i := uint64(1); i <= 5; i++ {
@@ -320,21 +253,6 @@
 			}
 		}
 
-<<<<<<< HEAD
-		for i := 0; i < testcase.groupCount; i++ {
-			// comparing the leader distribution
-			group := fmt.Sprintf("group-%v", i)
-			max := uint64(0)
-			min := uint64(math.MaxUint64)
-			groupDistribution, exist := scatterer.ordinaryEngine.selectedLeader.GetGroupDistribution(group)
-			c.Assert(exist, Equals, true)
-			for _, count := range groupDistribution {
-				if count > max {
-					max = count
-				}
-				if count < min {
-					min = count
-=======
 		checker := func(ss *selectedStores, expected uint64, delta float64) {
 			for i := 0; i < testcase.groupCount; i++ {
 				// comparing the leader distribution
@@ -349,34 +267,21 @@
 					if count < min {
 						min = count
 					}
->>>>>>> 9e60f4d3... schedule: revise region_scatter distribution for multi groups  (#3422)
 				}
 				c.Assert(math.Abs(float64(max)-float64(expected)), LessEqual, delta)
 				c.Assert(math.Abs(float64(min)-float64(expected)), LessEqual, delta)
 			}
-<<<<<<< HEAD
-			// 100 regions divided 5 stores, each store expected to have about 20 regions.
-			c.Assert(min, LessEqual, uint64(20))
-			c.Assert(max, GreaterEqual, uint64(20))
-<<<<<<< HEAD
-			c.Assert(max-min, LessEqual, uint64(3))
-=======
 		}
 		// For leader, we expect each store have about 20 leader for each group
 		checker(scatterer.ordinaryEngine.selectedLeader, 20, 5)
 		// For peer, we expect each store have about 50 peers for each group
 		checker(scatterer.ordinaryEngine.selectedPeer, 50, 15)
-=======
-			c.Assert(max-min, LessEqual, uint64(5))
-		}
 		cancel()
 	}
 }
 
 func (s *testScatterRegionSuite) TestScattersGroup(c *C) {
 	opt := mockoption.NewScheduleOptions()
-	c.Assert(opt.SetAllStoresLimit(storelimit.AddPeer, 99999), IsNil)
-	c.Assert(opt.SetAllStoresLimit(storelimit.RemovePeer, 99999), IsNil)
 	tc := mockcluster.NewCluster(opt)
 	// Add 5 stores.
 	for i := uint64(1); i <= 5; i++ {
@@ -434,67 +339,10 @@
 		} else {
 			c.Assert(len(failures), Equals, 0)
 		}
->>>>>>> 6b1f8ab5
 		cancel()
 	}
 }
 
-<<<<<<< HEAD
-func (s *testScatterRegionSuite) TestScattersGroup(c *C) {
-	opt := config.NewTestOptions()
-	tc := mockcluster.NewCluster(opt)
-	// Add 5 stores.
-	for i := uint64(1); i <= 5; i++ {
-		tc.AddRegionStore(i, 0)
-	}
-	testcases := []struct {
-		name    string
-		failure bool
-	}{
-		{
-			name:    "have failure",
-			failure: true,
-		},
-		{
-			name:    "no failure",
-			failure: false,
-		},
-	}
-	group := "group"
-	for _, testcase := range testcases {
-		ctx, cancel := context.WithCancel(context.Background())
-		scatterer := NewRegionScatterer(ctx, tc)
-		regions := map[uint64]*core.RegionInfo{}
-		for i := 1; i <= 100; i++ {
-			regions[uint64(i)] = tc.AddLeaderRegion(uint64(i), 1, 2, 3)
-		}
-		c.Log(testcase.name)
-		failures := map[uint64]error{}
-		if testcase.failure {
-			c.Assert(failpoint.Enable("github.com/tikv/pd/server/schedule/scatterFail", `return(true)`), IsNil)
-		}
-
-		scatterer.ScatterRegions(regions, failures, group, 3)
-		max := uint64(0)
-		min := uint64(math.MaxUint64)
-		groupDistribution, exist := scatterer.ordinaryEngine.selectedLeader.GetGroupDistribution(group)
-		c.Assert(exist, Equals, true)
-		for _, count := range groupDistribution {
-			if count > max {
-				max = count
-			}
-			if count < min {
-				min = count
-			}
->>>>>>> 9e60f4d3... schedule: revise region_scatter distribution for multi groups  (#3422)
-		}
-	}
-}
-<<<<<<< HEAD
-=======
-
-=======
->>>>>>> 6b1f8ab5
 func (s *testScatterRegionSuite) TestSelectedStoreGC(c *C) {
 	// use a shorter gcTTL and gcInterval during the test
 	gcInterval = time.Second
@@ -512,13 +360,12 @@
 	c.Assert(ok, Equals, false)
 	_, ok = stores.GetGroupDistribution("testgroup")
 	c.Assert(ok, Equals, false)
-<<<<<<< HEAD
 }
 
 // TestRegionFromDifferentGroups test the multi regions. each region have its own group.
 // After scatter, the distribution for the whole cluster should be well.
 func (s *testScatterRegionSuite) TestRegionFromDifferentGroups(c *C) {
-	opt := config.NewTestOptions()
+	opt := mockoption.NewScheduleOptions()
 	tc := mockcluster.NewCluster(opt)
 	// Add 6 stores.
 	storeCount := 6
@@ -548,8 +395,4 @@
 		c.Assert(max-min, LessEqual, uint64(2))
 	}
 	check(scatterer.ordinaryEngine.selectedPeer)
-}
->>>>>>> 9e60f4d3... schedule: revise region_scatter distribution for multi groups  (#3422)
-=======
-}
->>>>>>> 6b1f8ab5
+}