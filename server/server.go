// Copyright 2016 PingCAP, Inc.
//
// Licensed under the Apache License, Version 2.0 (the "License");
// you may not use this file except in compliance with the License.
// You may obtain a copy of the License at
//
//     http://www.apache.org/licenses/LICENSE-2.0
//
// Unless required by applicable law or agreed to in writing, software
// distributed under the License is distributed on an "AS IS" BASIS,
// See the License for the specific language governing permissions and
// limitations under the License.

package server

import (
	"bytes"
	"context"
	"fmt"
	"io/ioutil"
	"math/rand"
	"net/http"
	"path"
	"path/filepath"
	"strconv"
	"strings"
	"sync"
	"sync/atomic"
	"time"

	"github.com/coreos/go-semver/semver"
	"github.com/golang/protobuf/proto"
	"github.com/gorilla/mux"
	"github.com/pingcap/failpoint"
	"github.com/pingcap/kvproto/pkg/diagnosticspb"
	"github.com/pingcap/kvproto/pkg/metapb"
	"github.com/pingcap/kvproto/pkg/pdpb"
	"github.com/pingcap/log"
	"github.com/pingcap/pd/v4/pkg/component"
	"github.com/pingcap/pd/v4/pkg/etcdutil"
	"github.com/pingcap/pd/v4/pkg/grpcutil"
	"github.com/pingcap/pd/v4/pkg/logutil"
	"github.com/pingcap/pd/v4/pkg/typeutil"
	"github.com/pingcap/pd/v4/server/cluster"
	"github.com/pingcap/pd/v4/server/config"
	"github.com/pingcap/pd/v4/server/core"
	"github.com/pingcap/pd/v4/server/id"
	"github.com/pingcap/pd/v4/server/kv"
	"github.com/pingcap/pd/v4/server/member"
	syncer "github.com/pingcap/pd/v4/server/region_syncer"
	"github.com/pingcap/pd/v4/server/schedule/opt"
	"github.com/pingcap/pd/v4/server/tso"
	"github.com/pingcap/sysutil"
	"github.com/pkg/errors"
	"github.com/urfave/negroni"
	"go.etcd.io/etcd/clientv3"
	"go.etcd.io/etcd/embed"
	"go.etcd.io/etcd/pkg/types"
	"go.uber.org/zap"
	"google.golang.org/grpc"
)

const (
	etcdTimeout           = time.Second * 3
	serverMetricsInterval = time.Minute
	leaderTickInterval    = 50 * time.Millisecond
	// pdRootPath for all pd servers.
	pdRootPath      = "/pd"
	pdAPIPrefix     = "/pd/"
	pdClusterIDPath = "/pd/cluster_id"
)

var (
	// EnableZap enable the zap logger in embed etcd.
	EnableZap = false
	// EtcdStartTimeout the timeout of the startup etcd.
	EtcdStartTimeout = time.Minute * 5
)

// Server is the pd server.
type Server struct {
	diagnosticspb.DiagnosticsServer

	// Server state.
	isServing int64

	// Server start timestamp
	startTimestamp int64

	// Configs and initial fields.
	cfg            *config.Config
	etcdCfg        *embed.Config
	persistOptions *config.PersistOptions
	handler        *Handler

	ctx              context.Context
	serverLoopCtx    context.Context
	serverLoopCancel func()
	serverLoopWg     sync.WaitGroup

	member    *member.Member
	client    *clientv3.Client
	clusterID uint64 // pd cluster id.
	rootPath  string

	// Server services.
	// for id allocator, we can use one allocator for
	// store, region and peer, because we just need
	// a unique ID.
	idAllocator *id.AllocatorImpl
	// for storage operation.
	storage *core.Storage
	// for baiscCluster operation.
	basicCluster *core.BasicCluster
	// for tso.
	tso *tso.TimestampOracle
	// for raft cluster
	cluster *cluster.RaftCluster
	// For async region heartbeat.
	hbStreams *heartbeatStreams
	// Zap logger
	lg       *zap.Logger
	logProps *log.ZapProperties

	// It's used to manage components.
	componentManager *component.Manager

	// Add callback functions at different stages
	startCallbacks []func()
	closeCallbacks []func()

	// serviceSafePointLock is a lock for UpdateServiceGCSafePoint
	serviceSafePointLock sync.Mutex
}

// HandlerBuilder builds a server HTTP handler.
type HandlerBuilder func(context.Context, *Server) (http.Handler, ServiceGroup, error)

// ServiceGroup used to register the service.
type ServiceGroup struct {
	Name       string
	Version    string
	IsCore     bool
	PathPrefix string
}

const (
	// CorePath the core group, is at REST path `/pd/api/v1`.
	CorePath = "/pd/api/v1"
	// ExtensionsPath the named groups are REST at `/pd/apis/{GROUP_NAME}/{Version}`.
	ExtensionsPath = "/pd/apis"
)

func combineBuilderServerHTTPService(ctx context.Context, svr *Server, serviceBuilders ...HandlerBuilder) (map[string]http.Handler, error) {
	userHandlers := make(map[string]http.Handler)
	registerMap := make(map[string]struct{})

	apiService := negroni.New()
	recovery := negroni.NewRecovery()
	apiService.Use(recovery)
	router := mux.NewRouter()

	for _, build := range serviceBuilders {
		handler, info, err := build(ctx, svr)
		if err != nil {
			return nil, err
		}
		if !info.IsCore && len(info.PathPrefix) == 0 && (len(info.Name) == 0 || len(info.Version) == 0) {
			return nil, errors.Errorf("invalid API information, group %s version %s", info.Name, info.Version)
		}
		var pathPrefix string
		if len(info.PathPrefix) != 0 {
			pathPrefix = info.PathPrefix
		} else if info.IsCore {
			pathPrefix = CorePath
		} else {
			pathPrefix = path.Join(ExtensionsPath, info.Name, info.Version)
		}
		if _, ok := registerMap[pathPrefix]; ok {
			return nil, errors.Errorf("service with path [%s] already registered", pathPrefix)
		}

		log.Info("register REST path", zap.String("path", pathPrefix))
		registerMap[pathPrefix] = struct{}{}
		if len(info.PathPrefix) != 0 {
			// If PathPrefix is specified, register directly into userHandlers
			userHandlers[pathPrefix] = handler
		} else {
			// If PathPrefix is not specified, register into apiService,
			// and finally apiService is registered in userHandlers.
			router.PathPrefix(pathPrefix).Handler(handler)
			if info.IsCore {
				// Deprecated
				router.Path("/pd/health").Handler(handler)
				// Deprecated
				router.Path("/pd/diagnose").Handler(handler)
				// Deprecated
				router.Path("/pd/ping").Handler(handler)
			}
		}
	}
	apiService.UseHandler(router)
	userHandlers[pdAPIPrefix] = apiService

	return userHandlers, nil
}

// CreateServer creates the UNINITIALIZED pd server with given configuration.
func CreateServer(ctx context.Context, cfg *config.Config, serviceBuilders ...HandlerBuilder) (*Server, error) {
	log.Info("PD Config", zap.Reflect("config", cfg))
	rand.Seed(time.Now().UnixNano())

	s := &Server{
		cfg:               cfg,
		persistOptions:    config.NewPersistOptions(cfg),
		member:            &member.Member{},
		ctx:               ctx,
		startTimestamp:    time.Now().Unix(),
		DiagnosticsServer: sysutil.NewDiagnosticsServer(cfg.Log.File.Filename),
	}

	s.handler = newHandler(s)

	// Adjust etcd config.
	etcdCfg, err := s.cfg.GenEmbedEtcdConfig()
	if err != nil {
		return nil, err
	}
	if len(serviceBuilders) != 0 {
		userHandlers, err := combineBuilderServerHTTPService(ctx, s, serviceBuilders...)
		if err != nil {
			return nil, err
		}
		etcdCfg.UserHandlers = userHandlers
	}
	etcdCfg.ServiceRegister = func(gs *grpc.Server) {
		pdpb.RegisterPDServer(gs, s)
		diagnosticspb.RegisterDiagnosticsServer(gs, s)
	}
	s.etcdCfg = etcdCfg
	if EnableZap {
		// The etcd master version has removed embed.Config.SetupLogging.
		// Now logger is set up automatically based on embed.Config.Logger,
		// Use zap logger in the test, otherwise will panic.
		// Reference: https://go.etcd.io/etcd/blob/master/embed/config_logging.go#L45
		s.etcdCfg.Logger = "zap"
		s.etcdCfg.LogOutputs = []string{"stdout"}
	}
	s.lg = cfg.GetZapLogger()
	s.logProps = cfg.GetZapLogProperties()
	return s, nil
}

func (s *Server) startEtcd(ctx context.Context) error {
	newCtx, cancel := context.WithTimeout(ctx, EtcdStartTimeout)
	defer cancel()

	etcd, err := embed.StartEtcd(s.etcdCfg)
	if err != nil {
		return errors.WithStack(err)
	}

	// Check cluster ID
	urlmap, err := types.NewURLsMap(s.cfg.InitialCluster)
	if err != nil {
		return errors.WithStack(err)
	}
	tlsConfig, err := s.cfg.Security.ToTLSConfig()
	if err != nil {
		return err
	}

	if err = etcdutil.CheckClusterID(etcd.Server.Cluster().ID(), urlmap, tlsConfig); err != nil {
		return err
	}

	select {
	// Wait etcd until it is ready to use
	case <-etcd.Server.ReadyNotify():
	case <-newCtx.Done():
		return errors.Errorf("canceled when waiting embed etcd to be ready")
	}

	endpoints := []string{s.etcdCfg.ACUrls[0].String()}
	log.Info("create etcd v3 client", zap.Strings("endpoints", endpoints), zap.Reflect("cert", s.cfg.Security))

	client, err := clientv3.New(clientv3.Config{
		Endpoints:   endpoints,
		DialTimeout: etcdTimeout,
		TLS:         tlsConfig,
	})
	if err != nil {
		return errors.WithStack(err)
	}

	etcdServerID := uint64(etcd.Server.ID())

	// update advertise peer urls.
	etcdMembers, err := etcdutil.ListEtcdMembers(client)
	if err != nil {
		return err
	}
	for _, m := range etcdMembers.Members {
		if etcdServerID == m.ID {
			etcdPeerURLs := strings.Join(m.PeerURLs, ",")
			if s.cfg.AdvertisePeerUrls != etcdPeerURLs {
				log.Info("update advertise peer urls", zap.String("from", s.cfg.AdvertisePeerUrls), zap.String("to", etcdPeerURLs))
				s.cfg.AdvertisePeerUrls = etcdPeerURLs
			}
		}
	}
	s.client = client
	failpoint.Inject("memberNil", func() {
		time.Sleep(1500 * time.Millisecond)
	})
	s.member = member.NewMember(etcd, client, etcdServerID)
	return nil
}

// AddStartCallback adds a callback in the startServer phase.
func (s *Server) AddStartCallback(callbacks ...func()) {
	s.startCallbacks = append(s.startCallbacks, callbacks...)
}

func (s *Server) startServer(ctx context.Context) error {
	var err error
	if err = s.initClusterID(); err != nil {
		return err
	}
	log.Info("init cluster id", zap.Uint64("cluster-id", s.clusterID))
	// It may lose accuracy if use float64 to store uint64. So we store the
	// cluster id in label.
	metadataGauge.WithLabelValues(fmt.Sprintf("cluster%d", s.clusterID)).Set(0)

	s.rootPath = path.Join(pdRootPath, strconv.FormatUint(s.clusterID, 10))
	s.member.MemberInfo(s.cfg, s.Name(), s.rootPath)
	s.member.SetMemberDeployPath(s.member.ID())
	s.member.SetMemberBinaryVersion(s.member.ID(), PDReleaseVersion)
	s.member.SetMemberGitHash(s.member.ID(), PDGitHash)
	s.idAllocator = id.NewAllocatorImpl(s.client, s.rootPath, s.member.MemberValue())
	s.tso = tso.NewTimestampOracle(
		s.client,
		s.rootPath,
		s.member.MemberValue(),
		s.cfg.TsoSaveInterval.Duration,
<<<<<<< HEAD
		func() time.Duration { return s.persistOptions.GetMaxResetTSGap() },
=======
		func() time.Duration { return s.persistOptions.GetPDServerConfig().MaxResetTSGap },
>>>>>>> dbd0c7bf
	)
	kvBase := kv.NewEtcdKVBase(s.client, s.rootPath)
	path := filepath.Join(s.cfg.DataDir, "region-meta")
	regionStorage, err := core.NewRegionStorage(ctx, path)
	if err != nil {
		return err
	}
	s.storage = core.NewStorage(kvBase).SetRegionStorage(regionStorage)
	s.basicCluster = core.NewBasicCluster()
	s.cluster = cluster.NewRaftCluster(ctx, s.GetClusterRootPath(), s.clusterID, syncer.NewRegionSyncer(s), s.client)
	s.hbStreams = newHeartbeatStreams(ctx, s.clusterID, s.cluster)
	s.componentManager = component.NewManager()

	// Run callbacks
	for _, cb := range s.startCallbacks {
		cb()
	}

	// Server has started.
	atomic.StoreInt64(&s.isServing, 1)
	return nil
}

func (s *Server) initClusterID() error {
	// Get any cluster key to parse the cluster ID.
	resp, err := etcdutil.EtcdKVGet(s.client, pdClusterIDPath)
	if err != nil {
		return err
	}

	// If no key exist, generate a random cluster ID.
	if len(resp.Kvs) == 0 {
		s.clusterID, err = initOrGetClusterID(s.client, pdClusterIDPath)
		return err
	}
	s.clusterID, err = typeutil.BytesToUint64(resp.Kvs[0].Value)
	return err
}

// AddCloseCallback adds a callback in the Close phase.
func (s *Server) AddCloseCallback(callbacks ...func()) {
	s.closeCallbacks = append(s.closeCallbacks, callbacks...)
}

// Close closes the server.
func (s *Server) Close() {
	if !atomic.CompareAndSwapInt64(&s.isServing, 1, 0) {
		// server is already closed
		return
	}

	log.Info("closing server")

	s.stopServerLoop()

	if s.client != nil {
		s.client.Close()
	}

	if s.member.Etcd() != nil {
		s.member.Close()
	}

	if s.hbStreams != nil {
		s.hbStreams.Close()
	}
	if err := s.storage.Close(); err != nil {
		log.Error("close storage meet error", zap.Error(err))
	}

	// Run callbacks
	for _, cb := range s.closeCallbacks {
		cb()
	}

	log.Info("close server")
}

// IsClosed checks whether server is closed or not.
func (s *Server) IsClosed() bool {
	return atomic.LoadInt64(&s.isServing) == 0
}

// Run runs the pd server.
func (s *Server) Run() error {
	go StartMonitor(s.ctx, time.Now, func() {
		log.Error("system time jumps backward")
		timeJumpBackCounter.Inc()
	})
	if err := s.startEtcd(s.ctx); err != nil {
		return err
	}

	if err := s.startServer(s.ctx); err != nil {
		return err
	}

	s.startServerLoop(s.ctx)

	return nil
}

// Context returns the context of server.
func (s *Server) Context() context.Context {
	return s.ctx
}

// LoopContext returns the loop context of server.
func (s *Server) LoopContext() context.Context {
	return s.serverLoopCtx
}

func (s *Server) startServerLoop(ctx context.Context) {
	s.serverLoopCtx, s.serverLoopCancel = context.WithCancel(ctx)
	s.serverLoopWg.Add(3)
	go s.leaderLoop()
	go s.etcdLeaderLoop()
	go s.serverMetricsLoop()
}

func (s *Server) stopServerLoop() {
	s.serverLoopCancel()
	s.serverLoopWg.Wait()
}

func (s *Server) serverMetricsLoop() {
	defer logutil.LogPanic()
	defer s.serverLoopWg.Done()

	ctx, cancel := context.WithCancel(s.serverLoopCtx)
	defer cancel()
	for {
		select {
		case <-time.After(serverMetricsInterval):
			s.collectEtcdStateMetrics()
		case <-ctx.Done():
			log.Info("server is closed, exit metrics loop")
			return
		}
	}
}

func (s *Server) collectEtcdStateMetrics() {
	etcdStateGauge.WithLabelValues("term").Set(float64(s.member.Etcd().Server.Term()))
	etcdStateGauge.WithLabelValues("appliedIndex").Set(float64(s.member.Etcd().Server.AppliedIndex()))
	etcdStateGauge.WithLabelValues("committedIndex").Set(float64(s.member.Etcd().Server.CommittedIndex()))
}

func (s *Server) bootstrapCluster(req *pdpb.BootstrapRequest) (*pdpb.BootstrapResponse, error) {
	clusterID := s.clusterID

	log.Info("try to bootstrap raft cluster",
		zap.Uint64("cluster-id", clusterID),
		zap.String("request", fmt.Sprintf("%v", req)))

	if err := checkBootstrapRequest(clusterID, req); err != nil {
		return nil, err
	}

	clusterMeta := metapb.Cluster{
		Id:           clusterID,
		MaxPeerCount: uint32(s.persistOptions.GetMaxReplicas()),
	}

	// Set cluster meta
	clusterValue, err := clusterMeta.Marshal()
	if err != nil {
		return nil, errors.WithStack(err)
	}
	clusterRootPath := s.GetClusterRootPath()

	var ops []clientv3.Op
	ops = append(ops, clientv3.OpPut(clusterRootPath, string(clusterValue)))

	// Set bootstrap time
	bootstrapKey := makeBootstrapTimeKey(clusterRootPath)
	nano := time.Now().UnixNano()

	timeData := typeutil.Uint64ToBytes(uint64(nano))
	ops = append(ops, clientv3.OpPut(bootstrapKey, string(timeData)))

	// Set store meta
	storeMeta := req.GetStore()
	storePath := makeStoreKey(clusterRootPath, storeMeta.GetId())
	storeValue, err := storeMeta.Marshal()
	if err != nil {
		return nil, errors.WithStack(err)
	}
	ops = append(ops, clientv3.OpPut(storePath, string(storeValue)))

	regionValue, err := req.GetRegion().Marshal()
	if err != nil {
		return nil, errors.WithStack(err)
	}

	// Set region meta with region id.
	regionPath := makeRegionKey(clusterRootPath, req.GetRegion().GetId())
	ops = append(ops, clientv3.OpPut(regionPath, string(regionValue)))

	// TODO: we must figure out a better way to handle bootstrap failed, maybe intervene manually.
	bootstrapCmp := clientv3.Compare(clientv3.CreateRevision(clusterRootPath), "=", 0)
	resp, err := kv.NewSlowLogTxn(s.client).If(bootstrapCmp).Then(ops...).Commit()
	if err != nil {
		return nil, errors.WithStack(err)
	}
	if !resp.Succeeded {
		log.Warn("cluster already bootstrapped", zap.Uint64("cluster-id", clusterID))
		return nil, errors.Errorf("cluster %d already bootstrapped", clusterID)
	}

	log.Info("bootstrap cluster ok", zap.Uint64("cluster-id", clusterID))
	err = s.storage.SaveRegion(req.GetRegion())
	if err != nil {
		log.Warn("save the bootstrap region failed", zap.Error(err))
	}
	err = s.storage.Flush()
	if err != nil {
		log.Warn("flush the bootstrap region failed", zap.Error(err))
	}

	if err := s.cluster.Start(s); err != nil {
		return nil, err
	}

	return &pdpb.BootstrapResponse{
		ReplicationStatus: s.cluster.GetReplicationMode().GetReplicationStatus(),
	}, nil
}

func (s *Server) createRaftCluster() error {
	if s.cluster.IsRunning() {
		return nil
	}

	return s.cluster.Start(s)
}

func (s *Server) stopRaftCluster() {
	s.cluster.Stop()
}

// GetAddr returns the server urls for clients.
func (s *Server) GetAddr() string {
	return s.cfg.AdvertiseClientUrls
}

// GetMemberInfo returns the server member information.
func (s *Server) GetMemberInfo() *pdpb.Member {
	return proto.Clone(s.member.Member()).(*pdpb.Member)
}

// GetHandler returns the handler for API.
func (s *Server) GetHandler() *Handler {
	return s.handler
}

// GetEndpoints returns the etcd endpoints for outer use.
func (s *Server) GetEndpoints() []string {
	return s.client.Endpoints()
}

// GetClient returns builtin etcd client.
func (s *Server) GetClient() *clientv3.Client {
	return s.client
}

// GetComponentManager returns the component manager of server.
func (s *Server) GetComponentManager() *component.Manager {
	return s.componentManager
}

// GetLeader returns leader of etcd.
func (s *Server) GetLeader() *pdpb.Member {
	return s.member.GetLeader()
}

// GetMember returns the member of server.
func (s *Server) GetMember() *member.Member {
	return s.member
}

// GetStorage returns the backend storage of server.
func (s *Server) GetStorage() *core.Storage {
	return s.storage
}

// SetStorage changes the storage only for test purpose.
// When we use it, we should prevent calling GetStorage, otherwise, it may cause a data race problem.
func (s *Server) SetStorage(storage *core.Storage) {
	s.storage = storage
}

// GetBasicCluster returns the basic cluster of server.
func (s *Server) GetBasicCluster() *core.BasicCluster {
	return s.basicCluster
}

// GetPersistOptions returns the schedule option.
func (s *Server) GetPersistOptions() *config.PersistOptions {
	return s.persistOptions
}

// GetHBStreams returns the heartbeat streams.
func (s *Server) GetHBStreams() opt.HeartbeatStreams {
	return s.hbStreams
}

// GetAllocator returns the ID allocator of server.
func (s *Server) GetAllocator() *id.AllocatorImpl {
	return s.idAllocator
}

// Name returns the unique etcd Name for this server in etcd cluster.
func (s *Server) Name() string {
	return s.cfg.Name
}

// ClusterID returns the cluster ID of this server.
func (s *Server) ClusterID() uint64 {
	return s.clusterID
}

// StartTimestamp returns the start timestamp of this server
func (s *Server) StartTimestamp() int64 {
	return s.startTimestamp
}

// GetConfig gets the config information.
func (s *Server) GetConfig() *config.Config {
	cfg := s.cfg.Clone()
<<<<<<< HEAD
	cfg.Schedule = *s.persistOptions.GetScheduleConfig()
	cfg.Replication = *s.persistOptions.GetReplicationConfig()
	cfg.PDServerCfg = *s.persistOptions.GetPDServerConfig()
	cfg.ReplicationMode = *s.persistOptions.GetReplicationModeConfig()
	cfg.LabelProperty = s.persistOptions.GetLabelPropertyConfig().Clone()
	cfg.ClusterVersion = *s.persistOptions.GetClusterVersion()
=======
	cfg.Schedule = *s.persistOptions.Load()
	cfg.Replication = *s.persistOptions.GetReplication().Load()
	cfg.LabelProperty = s.persistOptions.LoadLabelPropertyConfig().Clone()
	cfg.ClusterVersion = *s.persistOptions.LoadClusterVersion()
	cfg.PDServerCfg = *s.persistOptions.GetPDServerConfig()
	cfg.ReplicationMode = *s.persistOptions.GetReplicationModeConfig()
>>>>>>> dbd0c7bf
	storage := s.GetStorage()
	if storage == nil {
		return cfg
	}
	sches, configs, err := storage.LoadAllScheduleConfig()
	if err != nil {
		return cfg
	}
	payload := make(map[string]string)
	for i, sche := range sches {
		payload[sche] = configs[i]
	}
	cfg.Schedule.SchedulersPayload = payload
	return cfg
}

// GetScheduleConfig gets the balance config information.
func (s *Server) GetScheduleConfig() *config.ScheduleConfig {
	cfg := &config.ScheduleConfig{}
	*cfg = *s.persistOptions.GetScheduleConfig()
	return cfg
}

// SetScheduleConfig sets the balance config information.
func (s *Server) SetScheduleConfig(cfg config.ScheduleConfig) error {
	if err := cfg.Validate(); err != nil {
		return err
	}
	if err := cfg.Deprecated(); err != nil {
		return err
	}
	old := s.persistOptions.GetScheduleConfig()
	cfg.SchedulersPayload = nil
	s.persistOptions.SetScheduleConfig(&cfg)
	if err := s.persistOptions.Persist(s.storage); err != nil {
		s.persistOptions.SetScheduleConfig(old)
		log.Error("failed to update schedule config",
			zap.Reflect("new", cfg),
			zap.Reflect("old", old),
			zap.Error(err))
		return err
	}
	log.Info("schedule config is updated", zap.Reflect("new", cfg), zap.Reflect("old", old))
	return nil
}

// GetReplicationConfig get the replication config.
func (s *Server) GetReplicationConfig() *config.ReplicationConfig {
	cfg := &config.ReplicationConfig{}
	*cfg = *s.persistOptions.GetReplicationConfig()
	return cfg
}

// SetReplicationConfig sets the replication config.
func (s *Server) SetReplicationConfig(cfg config.ReplicationConfig) error {
	if err := cfg.Validate(); err != nil {
		return err
	}
	old := s.persistOptions.GetReplicationConfig()
	if cfg.EnablePlacementRules != old.EnablePlacementRules {
		raftCluster := s.GetRaftCluster()
		if raftCluster == nil {
			return errors.WithStack(cluster.ErrNotBootstrapped)
		}
		if cfg.EnablePlacementRules {
			// initialize rule manager.
			if err := raftCluster.GetRuleManager().Initialize(int(cfg.MaxReplicas), cfg.LocationLabels); err != nil {
				return err
			}
		} else {
			// NOTE: can be removed after placement rules feature is enabled by default.
			for _, s := range raftCluster.GetStores() {
				if !s.IsTombstone() && isTiFlashStore(s.GetMeta()) {
					return errors.New("cannot disable placement rules with TiFlash nodes")
				}
			}
		}
	}

	s.persistOptions.SetReplicationConfig(&cfg)
	if err := s.persistOptions.Persist(s.storage); err != nil {
		s.persistOptions.SetReplicationConfig(old)
		log.Error("failed to update replication config",
			zap.Reflect("new", cfg),
			zap.Reflect("old", old),
			zap.Error(err))
		return err
	}
	log.Info("replication config is updated", zap.Reflect("new", cfg), zap.Reflect("old", old))
	return nil
}

// GetPDServerConfig gets the balance config information.
func (s *Server) GetPDServerConfig() *config.PDServerConfig {
	cfg := &config.PDServerConfig{}
	*cfg = *s.persistOptions.GetPDServerConfig()
	return cfg
}

// SetPDServerConfig sets the server config.
func (s *Server) SetPDServerConfig(cfg config.PDServerConfig) error {
	old := s.persistOptions.GetPDServerConfig()
	s.persistOptions.SetPDServerConfig(&cfg)
	if err := s.persistOptions.Persist(s.storage); err != nil {
		s.persistOptions.SetPDServerConfig(old)
		log.Error("failed to update PDServer config",
			zap.Reflect("new", cfg),
			zap.Reflect("old", old),
			zap.Error(err))
		return err
	}
	log.Info("PD server config is updated", zap.Reflect("new", cfg), zap.Reflect("old", old))
	return nil
}

// SetLabelPropertyConfig sets the label property config.
func (s *Server) SetLabelPropertyConfig(cfg config.LabelPropertyConfig) error {
	old := s.persistOptions.GetLabelPropertyConfig()
	s.persistOptions.SetLabelPropertyConfig(cfg)
	if err := s.persistOptions.Persist(s.storage); err != nil {
		s.persistOptions.SetLabelPropertyConfig(old)
		log.Error("failed to update label property config",
			zap.Reflect("new", cfg),
			zap.Reflect("old", &old),
			zap.Error(err))
		return err
	}
	log.Info("label property config is updated", zap.Reflect("new", cfg), zap.Reflect("old", old))
	return nil
}

// SetLabelProperty inserts a label property config.
func (s *Server) SetLabelProperty(typ, labelKey, labelValue string) error {
	s.persistOptions.SetLabelProperty(typ, labelKey, labelValue)
	err := s.persistOptions.Persist(s.storage)
	if err != nil {
		s.persistOptions.DeleteLabelProperty(typ, labelKey, labelValue)
		log.Error("failed to update label property config",
			zap.String("typ", typ),
			zap.String("labelKey", labelKey),
			zap.String("labelValue", labelValue),
			zap.Reflect("config", s.persistOptions.GetLabelPropertyConfig()),
			zap.Error(err))
		return err
	}

	log.Info("label property config is updated", zap.Reflect("config", s.persistOptions.GetLabelPropertyConfig()))
	return nil
}

// DeleteLabelProperty deletes a label property config.
func (s *Server) DeleteLabelProperty(typ, labelKey, labelValue string) error {
	s.persistOptions.DeleteLabelProperty(typ, labelKey, labelValue)
	err := s.persistOptions.Persist(s.storage)
	if err != nil {
		s.persistOptions.SetLabelProperty(typ, labelKey, labelValue)
		log.Error("failed to delete label property config",
			zap.String("typ", typ),
			zap.String("labelKey", labelKey),
			zap.String("labelValue", labelValue),
			zap.Reflect("config", s.persistOptions.GetLabelPropertyConfig()),
			zap.Error(err))
		return err
	}

	log.Info("label property config is deleted", zap.Reflect("config", s.persistOptions.GetLabelPropertyConfig()))
	return nil
}

// GetLabelProperty returns the whole label property config.
func (s *Server) GetLabelProperty() config.LabelPropertyConfig {
	return s.persistOptions.GetLabelPropertyConfig().Clone()
}

// SetClusterVersion sets the version of cluster.
func (s *Server) SetClusterVersion(v string) error {
	version, err := cluster.ParseVersion(v)
	if err != nil {
		return err
	}
	old := s.persistOptions.GetClusterVersion()
	s.persistOptions.SetClusterVersion(version)
	err = s.persistOptions.Persist(s.storage)
	if err != nil {
		s.persistOptions.SetClusterVersion(old)
		log.Error("failed to update cluster version",
			zap.String("old-version", old.String()),
			zap.String("new-version", v),
			zap.Error(err))
		return err
	}
	log.Info("cluster version is updated", zap.String("new-version", v))
	return nil
}

// GetClusterVersion returns the version of cluster.
func (s *Server) GetClusterVersion() semver.Version {
	return *s.persistOptions.GetClusterVersion()
}

// GetSecurityConfig get the security config.
func (s *Server) GetSecurityConfig() *grpcutil.SecurityConfig {
	return &s.cfg.Security
}

// GetClusterRootPath returns the cluster root path.
func (s *Server) GetClusterRootPath() string {
	return path.Join(s.rootPath, "raft")
}

// GetRaftCluster gets Raft cluster.
// If cluster has not been bootstrapped, return nil.
func (s *Server) GetRaftCluster() *cluster.RaftCluster {
	if s.IsClosed() || !s.cluster.IsRunning() {
		return nil
	}
	return s.cluster
}

// GetCluster gets cluster.
func (s *Server) GetCluster() *metapb.Cluster {
	return &metapb.Cluster{
		Id:           s.clusterID,
		MaxPeerCount: uint32(s.persistOptions.GetMaxReplicas()),
	}
}

// GetServerOption gets the option of the server.
func (s *Server) GetServerOption() *config.PersistOptions {
	return s.persistOptions
}

// GetMetaRegions gets meta regions from cluster.
func (s *Server) GetMetaRegions() []*metapb.Region {
	cluster := s.GetRaftCluster()
	if cluster != nil {
		return cluster.GetMetaRegions()
	}
	return nil
}

// GetRegions gets regions from cluster.
func (s *Server) GetRegions() []*core.RegionInfo {
	cluster := s.GetRaftCluster()
	if cluster != nil {
		return cluster.GetRegions()
	}
	return nil
}

// GetClusterStatus gets cluster status.
func (s *Server) GetClusterStatus() (*cluster.Status, error) {
	s.cluster.Lock()
	defer s.cluster.Unlock()
	return s.cluster.LoadClusterStatus()
}

// SetLogLevel sets log level.
func (s *Server) SetLogLevel(level string) error {
	if !isLevelLegal(level) {
		return errors.Errorf("log level %s is illegal", level)
	}
	s.cfg.Log.Level = level
	log.SetLevel(logutil.StringToZapLogLevel(level))
	log.Warn("log level changed", zap.String("level", log.GetLevel().String()))
	return nil
}

func isLevelLegal(level string) bool {
	switch strings.ToLower(level) {
	case "fatal", "error", "warn", "warning", "debug", "info":
		return true
	default:
		return false
	}
}

// GetReplicationModeConfig returns the replication mode config.
func (s *Server) GetReplicationModeConfig() *config.ReplicationModeConfig {
	return s.persistOptions.GetReplicationModeConfig()
}

// SetReplicationModeConfig sets the replication mode.
func (s *Server) SetReplicationModeConfig(cfg config.ReplicationModeConfig) error {
	old := s.persistOptions.GetReplicationModeConfig()
	s.persistOptions.SetReplicationModeConfig(&cfg)
	if err := s.persistOptions.Persist(s.storage); err != nil {
		s.persistOptions.SetReplicationModeConfig(old)
		log.Error("failed to update replication mode config",
			zap.Reflect("new", cfg),
			zap.Reflect("old", &old),
			zap.Error(err))
		return err
	}
	log.Info("replication mode config is updated", zap.Reflect("new", cfg), zap.Reflect("old", old))

	cluster := s.GetRaftCluster()
	if cluster != nil {
		err := cluster.GetReplicationMode().UpdateConfig(cfg)
		if err != nil {
			log.Warn("failed to update replication mode", zap.Error(err))
			// revert to old config
			// NOTE: since we can't put the 2 storage mutations in a batch, it
			// is possible that memory and persistent data become different
			// (when below revert fail). They will become the same after PD is
			// restart or leader is changed.
			s.persistOptions.SetReplicationModeConfig(old)
			revertErr := s.persistOptions.Persist(s.storage)
			if revertErr != nil {
				log.Error("failed to revert replication mode persistent config", zap.Error(err))
			}
		}
		return err
	}

	return nil
}

func (s *Server) leaderLoop() {
	defer logutil.LogPanic()
	defer s.serverLoopWg.Done()

	for {
		if s.IsClosed() {
			log.Info("server is closed, return leader loop")
			return
		}

		leader, rev, checkAgain := s.member.CheckLeader(s.Name())
		if checkAgain {
			continue
		}
		if leader != nil {
			err := s.reloadConfigFromKV()
			if err != nil {
				log.Error("reload config failed", zap.Error(err))
				continue
			}
			syncer := s.cluster.GetRegionSyncer()
<<<<<<< HEAD
			if s.persistOptions.IsUseRegionStorage() {
=======
			if s.persistOptions.GetPDServerConfig().UseRegionStorage {
>>>>>>> dbd0c7bf
				syncer.StartSyncWithLeader(leader.GetClientUrls()[0])
			}
			log.Info("start watch leader", zap.Stringer("leader", leader))
			s.member.WatchLeader(s.serverLoopCtx, leader, rev)
			syncer.StopSyncWithLeader()
			log.Info("leader changed, try to campaign leader")
		}

		etcdLeader := s.member.GetEtcdLeader()
		if etcdLeader != s.member.ID() {
			log.Info("skip campaign leader and check later",
				zap.String("server-name", s.Name()),
				zap.Uint64("etcd-leader-id", etcdLeader))
			time.Sleep(200 * time.Millisecond)
			continue
		}
		s.campaignLeader()
	}
}

func (s *Server) campaignLeader() {
	log.Info("start to campaign leader", zap.String("campaign-leader-name", s.Name()))

	lease := member.NewLeaderLease(s.client)
	defer lease.Close()
	if err := s.member.CampaignLeader(lease, s.cfg.LeaderLease); err != nil {
		log.Error("campaign leader meet error", zap.Error(err))
		return
	}

	// Start keepalive and enable TSO service.
	// TSO service is strictly enabled/disabled by leader lease for 2 reasons:
	//   1. lease based approach is not affected by thread pause, slow runtime schedule, etc.
	//   2. load region could be slow. Based on lease we can recover TSO service faster.

	ctx, cancel := context.WithCancel(s.serverLoopCtx)
	defer cancel()
	go lease.KeepAlive(ctx)
	log.Info("campaign leader ok", zap.String("campaign-leader-name", s.Name()))

	log.Debug("sync timestamp for tso")
	if err := s.tso.SyncTimestamp(lease); err != nil {
		log.Error("failed to sync timestamp", zap.Error(err))
		return
	}
	defer s.tso.ResetTimestamp()

	err := s.reloadConfigFromKV()
	if err != nil {
		log.Error("failed to reload configuration", zap.Error(err))
		return
	}
	// Try to create raft cluster.
	err = s.createRaftCluster()
	if err != nil {
		log.Error("failed to create raft cluster", zap.Error(err))
		return
	}
	defer s.stopRaftCluster()

	s.member.EnableLeader()
	defer s.member.DisableLeader()

	CheckPDVersion(s.persistOptions)
	log.Info("PD cluster leader is ready to serve", zap.String("leader-name", s.Name()))

	tsTicker := time.NewTicker(tso.UpdateTimestampStep)
	defer tsTicker.Stop()
	leaderTicker := time.NewTicker(leaderTickInterval)
	defer leaderTicker.Stop()

	for {
		select {
		case <-leaderTicker.C:
			if lease.IsExpired() {
				log.Info("lease expired, leader step down")
				return
			}
			etcdLeader := s.member.GetEtcdLeader()
			if etcdLeader != s.member.ID() {
				log.Info("etcd leader changed, resigns leadership", zap.String("old-leader-name", s.Name()))
				return
			}
		case <-tsTicker.C:
			if err = s.tso.UpdateTimestamp(); err != nil {
				log.Error("failed to update timestamp", zap.Error(err))
				return
			}
		case <-ctx.Done():
			// Server is closed and it should return nil.
			log.Info("server is closed")
			return
		}
	}
}

func (s *Server) etcdLeaderLoop() {
	defer logutil.LogPanic()
	defer s.serverLoopWg.Done()

	ctx, cancel := context.WithCancel(s.serverLoopCtx)
	defer cancel()
	for {
		select {
		case <-time.After(s.cfg.LeaderPriorityCheckInterval.Duration):
			s.member.CheckPriority(ctx)
		case <-ctx.Done():
			log.Info("server is closed, exit etcd leader loop")
			return
		}
	}
}

func (s *Server) reloadConfigFromKV() error {
	err := s.persistOptions.Reload(s.storage)
	if err != nil {
		return err
	}
<<<<<<< HEAD
	if s.persistOptions.IsUseRegionStorage() {
=======
	if s.persistOptions.GetPDServerConfig().UseRegionStorage {
>>>>>>> dbd0c7bf
		s.storage.SwitchToRegionStorage()
		log.Info("server enable region storage")
	} else {
		s.storage.SwitchToDefaultStorage()
		log.Info("server disable region storage")
	}
	return nil
}

// ReplicateFileToAllMembers is used to synchronize state among all members.
// Each member will write `data` to a local file named `name`.
func (s *Server) ReplicateFileToAllMembers(ctx context.Context, name string, data []byte) error {
	resp, err := s.GetMembers(ctx, nil)
	if err != nil {
		return err
	}
	for _, member := range resp.Members {
		clientUrls := member.GetClientUrls()
		if len(clientUrls) == 0 {
			log.Warn("failed to replicate file", zap.String("name", name), zap.String("member", member.GetName()), zap.Error(err))
			return errors.Errorf("failed to replicate to member %s: clientUrls is empty", member.GetName())
		}
		url := clientUrls[0] + filepath.Join("/pd/api/v1/admin/persist-file", name)
		req, _ := http.NewRequestWithContext(ctx, "POST", url, bytes.NewBuffer(data))
		req.Header.Set("PD-Allow-follower-handle", "true")
		res, err := cluster.DialClient.Do(req)
		if err != nil {
			log.Warn("failed to replicate file", zap.String("name", name), zap.String("member", member.GetName()), zap.Error(err))
			return errors.Errorf("failed to replicate to member %s", member.GetName())
		}
		if res.StatusCode != http.StatusOK {
			log.Warn("failed to replicate file", zap.String("name", name), zap.String("member", member.GetName()), zap.Int("status-code", res.StatusCode))
			return errors.Errorf("failed to replicate to member %s", member.GetName())
		}
	}
	return nil
}

// PersistFile saves a file in DataDir.
func (s *Server) PersistFile(name string, data []byte) error {
	return ioutil.WriteFile(filepath.Join(s.GetConfig().DataDir, name), data, 0644)
}<|MERGE_RESOLUTION|>--- conflicted
+++ resolved
@@ -343,11 +343,7 @@
 		s.rootPath,
 		s.member.MemberValue(),
 		s.cfg.TsoSaveInterval.Duration,
-<<<<<<< HEAD
 		func() time.Duration { return s.persistOptions.GetMaxResetTSGap() },
-=======
-		func() time.Duration { return s.persistOptions.GetPDServerConfig().MaxResetTSGap },
->>>>>>> dbd0c7bf
 	)
 	kvBase := kv.NewEtcdKVBase(s.client, s.rootPath)
 	path := filepath.Join(s.cfg.DataDir, "region-meta")
@@ -678,21 +674,12 @@
 // GetConfig gets the config information.
 func (s *Server) GetConfig() *config.Config {
 	cfg := s.cfg.Clone()
-<<<<<<< HEAD
 	cfg.Schedule = *s.persistOptions.GetScheduleConfig()
 	cfg.Replication = *s.persistOptions.GetReplicationConfig()
 	cfg.PDServerCfg = *s.persistOptions.GetPDServerConfig()
 	cfg.ReplicationMode = *s.persistOptions.GetReplicationModeConfig()
 	cfg.LabelProperty = s.persistOptions.GetLabelPropertyConfig().Clone()
 	cfg.ClusterVersion = *s.persistOptions.GetClusterVersion()
-=======
-	cfg.Schedule = *s.persistOptions.Load()
-	cfg.Replication = *s.persistOptions.GetReplication().Load()
-	cfg.LabelProperty = s.persistOptions.LoadLabelPropertyConfig().Clone()
-	cfg.ClusterVersion = *s.persistOptions.LoadClusterVersion()
-	cfg.PDServerCfg = *s.persistOptions.GetPDServerConfig()
-	cfg.ReplicationMode = *s.persistOptions.GetReplicationModeConfig()
->>>>>>> dbd0c7bf
 	storage := s.GetStorage()
 	if storage == nil {
 		return cfg
@@ -1032,11 +1019,7 @@
 				continue
 			}
 			syncer := s.cluster.GetRegionSyncer()
-<<<<<<< HEAD
 			if s.persistOptions.IsUseRegionStorage() {
-=======
-			if s.persistOptions.GetPDServerConfig().UseRegionStorage {
->>>>>>> dbd0c7bf
 				syncer.StartSyncWithLeader(leader.GetClientUrls()[0])
 			}
 			log.Info("start watch leader", zap.Stringer("leader", leader))
@@ -1155,11 +1138,7 @@
 	if err != nil {
 		return err
 	}
-<<<<<<< HEAD
 	if s.persistOptions.IsUseRegionStorage() {
-=======
-	if s.persistOptions.GetPDServerConfig().UseRegionStorage {
->>>>>>> dbd0c7bf
 		s.storage.SwitchToRegionStorage()
 		log.Info("server enable region storage")
 	} else {
