// Copyright 2016 PingCAP, Inc.
//
// Licensed under the Apache License, Version 2.0 (the "License");
// you may not use this file except in compliance with the License.
// You may obtain a copy of the License at
//
//     http://www.apache.org/licenses/LICENSE-2.0
//
// Unless required by applicable law or agreed to in writing, software
// distributed under the License is distributed on an "AS IS" BASIS,
// See the License for the specific language governing permissions and
// limitations under the License.

package schedulers

import (
	. "github.com/pingcap/check"
	"github.com/pingcap/kvproto/pkg/metapb"
	"github.com/pingcap/pd/server/namespace"
	"github.com/pingcap/pd/server/schedule"
	log "github.com/sirupsen/logrus"
)

var _ = Suite(&testShuffleLeaderSuite{})

type testShuffleLeaderSuite struct{}

func (s *testShuffleLeaderSuite) TestShuffle(c *C) {
	opt := schedule.NewMockSchedulerOptions()
	tc := schedule.NewMockCluster(opt)

	sl, err := schedule.CreateScheduler("shuffle-leader", schedule.NewLimiter())
	c.Assert(err, IsNil)
	c.Assert(sl.Schedule(tc, schedule.OpInfluence{}), IsNil)

	// Add stores 1,2,3,4
	tc.AddLeaderStore(1, 6)
	tc.AddLeaderStore(2, 7)
	tc.AddLeaderStore(3, 8)
	tc.AddLeaderStore(4, 9)
	// Add regions 1,2,3,4 with leaders in stores 1,2,3,4
	tc.AddLeaderRegion(1, 1, 2, 3, 4)
	tc.AddLeaderRegion(2, 2, 3, 4, 1)
	tc.AddLeaderRegion(3, 3, 4, 1, 2)
	tc.AddLeaderRegion(4, 4, 1, 2, 3)

	for i := 0; i < 4; i++ {
		op := sl.Schedule(tc, schedule.NewOpInfluence(nil, tc))
		c.Assert(op, NotNil)
		c.Assert(op[0].Kind(), Equals, schedule.OpLeader|schedule.OpAdmin)
	}
}

var _ = Suite(&testBalanceAdjacentRegionSuite{})

type testBalanceAdjacentRegionSuite struct{}

func (s *testBalanceAdjacentRegionSuite) TestBalance(c *C) {
	opt := schedule.NewMockSchedulerOptions()
	tc := schedule.NewMockCluster(opt)

	sc, err := schedule.CreateScheduler("adjacent-region", schedule.NewLimiter())
	c.Assert(err, IsNil)
	c.Assert(sc.Schedule(tc, schedule.NewOpInfluence(nil, tc)), IsNil)

	// Add stores 1,2,3,4
	tc.AddLeaderStore(1, 5)
	tc.AddLeaderStore(2, 0)
	tc.AddLeaderStore(3, 0)
	tc.AddLeaderStore(4, 0)
	// Add regions
	tc.AddLeaderRegionWithRange(1, "", "a", 1, 2, 3)
	tc.AddLeaderRegionWithRange(2, "a", "b", 1, 2, 3)
	tc.AddLeaderRegionWithRange(3, "b", "c", 1, 3, 4)
	tc.AddLeaderRegionWithRange(4, "c", "d", 1, 2, 3)
	tc.AddLeaderRegionWithRange(5, "e", "f", 1, 2, 3)
	tc.AddLeaderRegionWithRange(6, "f", "g", 1, 2, 3)
	tc.AddLeaderRegionWithRange(7, "z", "", 1, 2, 3)

	// check and do operator
	// transfer peer from store 1 to 4 for region 1 because the distribution of
	// the two regions is same, we will transfer the peer, which is leader now,
	// to a new store
	checkTransferPeerWithLeaderTransfer(c, sc.Schedule(tc, schedule.NewOpInfluence(nil, tc))[0], schedule.OpAdjacent, 1, 4)
	// suppose we add peer in store 4, transfer leader to store 2, remove peer in store 1
	tc.AddLeaderRegionWithRange(1, "", "a", 2, 3, 4)

	// transfer leader from store 1 to store 2 for region 2 because we have a different peer location,
	// we can directly transfer leader to peer 2. we priority to transfer leader because less overhead
	CheckTransferLeader(c, sc.Schedule(tc, schedule.NewOpInfluence(nil, tc))[0], schedule.OpAdjacent, 1, 2)
	tc.AddLeaderRegionWithRange(2, "a", "b", 2, 1, 3)

	// transfer leader from store 1 to store 2 for region 3
	CheckTransferLeader(c, sc.Schedule(tc, schedule.NewOpInfluence(nil, tc))[0], schedule.OpAdjacent, 1, 4)
	tc.AddLeaderRegionWithRange(3, "b", "c", 4, 1, 3)

	// transfer peer from store 1 to store 4 for region 5
	// the region 5 just adjacent the region 6
	checkTransferPeerWithLeaderTransfer(c, sc.Schedule(tc, schedule.NewOpInfluence(nil, tc))[0], schedule.OpAdjacent, 1, 4)
	tc.AddLeaderRegionWithRange(5, "e", "f", 2, 3, 4)

	c.Assert(sc.Schedule(tc, schedule.NewOpInfluence(nil, tc)), IsNil)
	c.Assert(sc.Schedule(tc, schedule.NewOpInfluence(nil, tc)), IsNil)
	CheckTransferLeader(c, sc.Schedule(tc, schedule.NewOpInfluence(nil, tc))[0], schedule.OpAdjacent, 2, 4)
	tc.AddLeaderRegionWithRange(1, "", "a", 4, 2, 3)
	for i := 0; i < 10; i++ {
		c.Assert(sc.Schedule(tc, schedule.NewOpInfluence(nil, tc)), IsNil)
	}
}

type sequencer struct {
	maxID uint64
	curID uint64
}

func newSequencer(maxID uint64) *sequencer {
	return &sequencer{
		maxID: maxID,
		curID: 0,
	}
}

func (s *sequencer) next() uint64 {
	s.curID++
	if s.curID > s.maxID {
		s.curID = 1
	}
	return s.curID
}

var _ = Suite(&testScatterRegionSuite{})

type testScatterRegionSuite struct{}

func (s *testScatterRegionSuite) TestSixStores(c *C) {
	s.scatter(c, 6, 4)
}

func (s *testScatterRegionSuite) TestFiveStores(c *C) {
	s.scatter(c, 5, 5)
}

func (s *testScatterRegionSuite) scatter(c *C, numStores, numRegions uint64) {
	opt := schedule.NewMockSchedulerOptions()
	tc := schedule.NewMockCluster(opt)

	// Add stores 1~6.
	for i := uint64(1); i <= numStores; i++ {
		tc.AddRegionStore(i, 0)
	}

	// Add regions 1~4.
	seq := newSequencer(numStores)
	for i := uint64(1); i <= numRegions; i++ {
		tc.AddLeaderRegion(i, seq.next(), seq.next(), seq.next())
	}

	scatterer := schedule.NewRegionScatterer(tc, namespace.DefaultClassifier)

	for i := uint64(1); i <= numRegions; i++ {
		region := tc.GetRegion(i)
		if op := scatterer.Scatter(region); op != nil {
			log.Info(op)
			tc.ApplyOperator(op)
		}
	}

	countPeers := make(map[uint64]uint64)
	for i := uint64(1); i <= numRegions; i++ {
		region := tc.GetRegion(i)
		for _, peer := range region.GetPeers() {
			countPeers[peer.GetStoreId()]++
		}
	}

	// Each store should have the same number of peers.
	for _, count := range countPeers {
		c.Assert(count, Equals, numRegions*3/numStores)
	}
}

var _ = Suite(&testRejectLeaderSuite{})

type testRejectLeaderSuite struct{}

func (s *testRejectLeaderSuite) TestRejectLeader(c *C) {
	opt := schedule.NewMockSchedulerOptions()
	opt.LabelProperties = map[string][]*metapb.StoreLabel{
		schedule.RejectLeader: {{Key: "noleader", Value: "true"}},
	}
	tc := schedule.NewMockCluster(opt)

	// Add 3 stores 1,2,3.
	tc.AddLabelsStore(1, 1, map[string]string{"noleader": "true"})
	tc.UpdateLeaderCount(1, 1)
	tc.AddLeaderStore(2, 10)
	tc.AddLeaderStore(3, 0)
	// Add 2 regions with leader on 1 and 2.
	tc.AddLeaderRegion(1, 1, 2, 3)
	tc.AddLeaderRegion(2, 2, 1, 3)

	// The label scheduler transfers leader out of store1.
	sl, err := schedule.CreateScheduler("label", schedule.NewLimiter())
	c.Assert(err, IsNil)
	op := sl.Schedule(tc, schedule.NewOpInfluence(nil, tc))
	CheckTransferLeader(c, op[0], schedule.OpLeader, 1, 3)

	// If store3 is disconnected, transfer leader to store 2 instead.
	tc.SetStoreDisconnect(3)
	op = sl.Schedule(tc, schedule.NewOpInfluence(nil, tc))
	CheckTransferLeader(c, op[0], schedule.OpLeader, 1, 2)

	// As store3 is disconnected, store1 rejects leader. Balancer will not create
	// any operators.
	bs, err := schedule.CreateScheduler("balance-leader", schedule.NewLimiter())
	c.Assert(err, IsNil)
	op = bs.Schedule(tc, schedule.NewOpInfluence(nil, tc))
	c.Assert(op, IsNil)
<<<<<<< HEAD
	// Can't evict leader from store2, neither.
	sl, err = schedule.CreateScheduler("evict-leader", schedule.NewLimiter(), "2")
	c.Assert(err, IsNil)
	op = sl.Schedule(tc, schedule.NewOpInfluence(nil, tc))
	c.Assert(op, IsNil)
=======

	// If the peer on store3 is pending, not trasnfer to store3 neither.
	tc.SetStoreUp(3)
	region := tc.Regions.GetRegion(1)
	for _, p := range region.Peers {
		if p.GetStoreId() == 3 {
			region.PendingPeers = append(region.PendingPeers, p)
			break
		}
	}
	tc.Regions.AddRegion(region)
	op = sl.Schedule(tc, schedule.NewOpInfluence(nil, tc))
	CheckTransferLeader(c, op[0], schedule.OpLeader, 1, 2)
>>>>>>> eb9e6db7
}<|MERGE_RESOLUTION|>--- conflicted
+++ resolved
@@ -216,13 +216,12 @@
 	c.Assert(err, IsNil)
 	op = bs.Schedule(tc, schedule.NewOpInfluence(nil, tc))
 	c.Assert(op, IsNil)
-<<<<<<< HEAD
+
 	// Can't evict leader from store2, neither.
 	sl, err = schedule.CreateScheduler("evict-leader", schedule.NewLimiter(), "2")
 	c.Assert(err, IsNil)
 	op = sl.Schedule(tc, schedule.NewOpInfluence(nil, tc))
 	c.Assert(op, IsNil)
-=======
 
 	// If the peer on store3 is pending, not trasnfer to store3 neither.
 	tc.SetStoreUp(3)
@@ -236,5 +235,4 @@
 	tc.Regions.AddRegion(region)
 	op = sl.Schedule(tc, schedule.NewOpInfluence(nil, tc))
 	CheckTransferLeader(c, op[0], schedule.OpLeader, 1, 2)
->>>>>>> eb9e6db7
 }