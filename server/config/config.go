// Copyright 2016 PingCAP, Inc.
//
// Licensed under the Apache License, Version 2.0 (the "License");
// you may not use this file except in compliance with the License.
// You may obtain a copy of the License at
//
//     http://www.apache.org/licenses/LICENSE-2.0
//
// Unless required by applicable law or agreed to in writing, software
// distributed under the License is distributed on an "AS IS" BASIS,
// See the License for the specific language governing permissions and
// limitations under the License.

package config

import (
	"bytes"
	"crypto/tls"
	"encoding/json"
	"flag"
	"fmt"
	"net/url"
	"os"
	"path/filepath"
	"strings"
	"time"

	"github.com/BurntSushi/toml"
	"github.com/coreos/go-semver/semver"
	"github.com/pingcap/kvproto/pkg/metapb"
	"github.com/pingcap/log"
	"github.com/pingcap/pd/v4/pkg/grpcutil"
	"github.com/pingcap/pd/v4/pkg/metricutil"
	"github.com/pingcap/pd/v4/pkg/typeutil"
	"github.com/pingcap/pd/v4/server/schedule"
	"github.com/pkg/errors"
	"go.etcd.io/etcd/embed"
	"go.etcd.io/etcd/pkg/transport"
	"go.uber.org/zap"
	"go.uber.org/zap/zapcore"
)

// Config is the pd server configuration.
type Config struct {
	flagSet *flag.FlagSet

	Version bool `json:"-"`

	ConfigCheck bool `json:"-"`

	ClientUrls          string `toml:"client-urls" json:"client-urls"`
	PeerUrls            string `toml:"peer-urls" json:"peer-urls"`
	AdvertiseClientUrls string `toml:"advertise-client-urls" json:"advertise-client-urls"`
	AdvertisePeerUrls   string `toml:"advertise-peer-urls" json:"advertise-peer-urls"`

	Name              string `toml:"name" json:"name"`
	DataDir           string `toml:"data-dir" json:"data-dir"`
	ForceNewCluster   bool   `json:"force-new-cluster"`
	EnableGRPCGateway bool   `json:"enable-grpc-gateway"`

	InitialCluster      string `toml:"initial-cluster" json:"initial-cluster"`
	InitialClusterState string `toml:"initial-cluster-state" json:"initial-cluster-state"`

	// Join to an existing pd cluster, a string of endpoints.
	Join string `toml:"join" json:"join"`

	// LeaderLease time, if leader doesn't update its TTL
	// in etcd after lease time, etcd will expire the leader key
	// and other servers can campaign the leader again.
	// Etcd only supports seconds TTL, so here is second too.
	LeaderLease int64 `toml:"lease" json:"lease"`

	// Log related config.
	Log log.Config `toml:"log" json:"log"`

	// Backward compatibility.
	LogFileDeprecated  string `toml:"log-file" json:"log-file"`
	LogLevelDeprecated string `toml:"log-level" json:"log-level"`

	// TsoSaveInterval is the interval to save timestamp.
	TsoSaveInterval typeutil.Duration `toml:"tso-save-interval" json:"tso-save-interval"`

	Metric metricutil.MetricConfig `toml:"metric" json:"metric"`

	Schedule ScheduleConfig `toml:"schedule" json:"schedule"`

	Replication ReplicationConfig `toml:"replication" json:"replication"`

	PDServerCfg PDServerConfig `toml:"pd-server" json:"pd-server"`

	ClusterVersion semver.Version `toml:"cluster-version" json:"cluster-version"`

	// QuotaBackendBytes Raise alarms when backend size exceeds the given quota. 0 means use the default quota.
	// the default size is 2GB, the maximum is 8GB.
	QuotaBackendBytes typeutil.ByteSize `toml:"quota-backend-bytes" json:"quota-backend-bytes"`
	// AutoCompactionMode is either 'periodic' or 'revision'. The default value is 'periodic'.
	AutoCompactionMode string `toml:"auto-compaction-mode" json:"auto-compaction-mode"`
	// AutoCompactionRetention is either duration string with time unit
	// (e.g. '5m' for 5-minute), or revision unit (e.g. '5000').
	// If no time unit is provided and compaction mode is 'periodic',
	// the unit defaults to hour. For example, '5' translates into 5-hour.
	// The default retention is 1 hour.
	// Before etcd v3.3.x, the type of retention is int. We add 'v2' suffix to make it backward compatible.
	AutoCompactionRetention string `toml:"auto-compaction-retention" json:"auto-compaction-retention-v2"`

	// TickInterval is the interval for etcd Raft tick.
	TickInterval typeutil.Duration `toml:"tick-interval"`
	// ElectionInterval is the interval for etcd Raft election.
	ElectionInterval typeutil.Duration `toml:"election-interval"`
	// Prevote is true to enable Raft Pre-Vote.
	// If enabled, Raft runs an additional election phase
	// to check whether it would get enough votes to win
	// an election, thus minimizing disruptions.
	PreVote bool `toml:"enable-prevote"`

	Security grpcutil.SecurityConfig `toml:"security" json:"security"`

	LabelProperty LabelPropertyConfig `toml:"label-property" json:"label-property"`

	configFile string

	// For all warnings during parsing.
	WarningMsgs []string

	// Only test can change them.
	nextRetryDelay             time.Duration
	DisableStrictReconfigCheck bool

	HeartbeatStreamBindInterval typeutil.Duration

	LeaderPriorityCheckInterval typeutil.Duration

	logger   *zap.Logger
	logProps *log.ZapProperties

	EnableDynamicConfig bool `toml:"enable-dynamic-config" json:"enable-dynamic-config"`
<<<<<<< HEAD
=======

	EnableDashboard bool

	Dashboard DashboardConfig `toml:"dashboard" json:"dashboard"`
>>>>>>> 6d42b08a
}

// NewConfig creates a new config.
func NewConfig() *Config {
	cfg := &Config{}
	cfg.flagSet = flag.NewFlagSet("pd", flag.ContinueOnError)
	fs := cfg.flagSet

	fs.BoolVar(&cfg.Version, "V", false, "print version information and exit")
	fs.BoolVar(&cfg.Version, "version", false, "print version information and exit")
	fs.StringVar(&cfg.configFile, "config", "", "Config file")
	fs.BoolVar(&cfg.ConfigCheck, "config-check", false, "check config file validity and exit")

	fs.StringVar(&cfg.Name, "name", "", "human-readable name for this pd member")

	fs.StringVar(&cfg.DataDir, "data-dir", "", "path to the data directory (default 'default.${name}')")
	fs.StringVar(&cfg.ClientUrls, "client-urls", defaultClientUrls, "url for client traffic")
	fs.StringVar(&cfg.AdvertiseClientUrls, "advertise-client-urls", "", "advertise url for client traffic (default '${client-urls}')")
	fs.StringVar(&cfg.PeerUrls, "peer-urls", defaultPeerUrls, "url for peer traffic")
	fs.StringVar(&cfg.AdvertisePeerUrls, "advertise-peer-urls", "", "advertise url for peer traffic (default '${peer-urls}')")
	fs.StringVar(&cfg.InitialCluster, "initial-cluster", "", "initial cluster configuration for bootstrapping, e,g. pd=http://127.0.0.1:2380")
	fs.StringVar(&cfg.Join, "join", "", "join to an existing cluster (usage: cluster's '${advertise-client-urls}'")

	fs.StringVar(&cfg.Metric.PushAddress, "metrics-addr", "", "prometheus pushgateway address, leaves it empty will disable prometheus push.")

	fs.StringVar(&cfg.Log.Level, "L", "", "log level: debug, info, warn, error, fatal (default 'info')")
	fs.StringVar(&cfg.Log.File.Filename, "log-file", "", "log file path")

	fs.StringVar(&cfg.Security.CAPath, "cacert", "", "Path of file that contains list of trusted TLS CAs")
	fs.StringVar(&cfg.Security.CertPath, "cert", "", "Path of file that contains X509 certificate in PEM format")
	fs.StringVar(&cfg.Security.KeyPath, "key", "", "Path of file that contains X509 key in PEM format")
	fs.BoolVar(&cfg.ForceNewCluster, "force-new-cluster", false, "Force to create a new one-member cluster")

	return cfg
}

const (
	defaultLeaderLease             = int64(3)
	defaultNextRetryDelay          = time.Second
	defaultCompactionMode          = "periodic"
	defaultAutoCompactionRetention = "1h"
	defaultQuotaBackendBytes       = typeutil.ByteSize(8 * 1024 * 1024 * 1024) // 8GB

	defaultName                = "pd"
	defaultClientUrls          = "http://127.0.0.1:2379"
	defaultPeerUrls            = "http://127.0.0.1:2380"
	defaultInitialClusterState = embed.ClusterStateFlagNew

	// etcd use 100ms for heartbeat and 1s for election timeout.
	// We can enlarge both a little to reduce the network aggression.
	// now embed etcd use TickMs for heartbeat, we will update
	// after embed etcd decouples tick and heartbeat.
	defaultTickInterval = 500 * time.Millisecond
	// embed etcd has a check that `5 * tick > election`
	defaultElectionInterval = 3000 * time.Millisecond

	defaultMetricsPushInterval = 15 * time.Second

	defaultHeartbeatStreamRebindInterval = time.Minute

	defaultLeaderPriorityCheckInterval = time.Minute

	defaultUseRegionStorage = true
	defaultMaxResetTsGap    = 24 * time.Hour
	defaultKeyType          = "table"

	defaultStrictlyMatchLabel  = false
	defaultEnableGRPCGateway   = true
	defaultDisableErrorVerbose = true

	defaultEnableDynamicConfig = true
	defaultDashboardAddress    = "auto"
)

var (
	defaultRuntimeServices = []string{}
	defaultLocationLabels  = []string{}
)

func adjustString(v *string, defValue string) {
	if len(*v) == 0 {
		*v = defValue
	}
}

func adjustUint64(v *uint64, defValue uint64) {
	if *v == 0 {
		*v = defValue
	}
}

func adjustInt64(v *int64, defValue int64) {
	if *v == 0 {
		*v = defValue
	}
}

func adjustFloat64(v *float64, defValue float64) {
	if *v == 0 {
		*v = defValue
	}
}

func adjustDuration(v *typeutil.Duration, defValue time.Duration) {
	if v.Duration == 0 {
		v.Duration = defValue
	}
}

func adjustSchedulers(v *SchedulerConfigs, defValue SchedulerConfigs) {
	if len(*v) == 0 {
		*v = defValue
	}
}

// Parse parses flag definitions from the argument list.
func (c *Config) Parse(arguments []string) error {
	// Parse first to get config file.
	err := c.flagSet.Parse(arguments)
	if err != nil {
		return errors.WithStack(err)
	}

	// Load config file if specified.
	var meta *toml.MetaData
	if c.configFile != "" {
		meta, err = c.configFromFile(c.configFile)
		if err != nil {
			return err
		}

		// Backward compatibility for toml config
		if c.LogFileDeprecated != "" && c.Log.File.Filename == "" {
			c.Log.File.Filename = c.LogFileDeprecated
			msg := fmt.Sprintf("log-file in %s is deprecated, use [log.file] instead", c.configFile)
			c.WarningMsgs = append(c.WarningMsgs, msg)
		}
		if c.LogLevelDeprecated != "" && c.Log.Level == "" {
			c.Log.Level = c.LogLevelDeprecated
			msg := fmt.Sprintf("log-level in %s is deprecated, use [log] instead", c.configFile)
			c.WarningMsgs = append(c.WarningMsgs, msg)
		}
		if meta.IsDefined("schedule", "disable-raft-learner") {
			msg := fmt.Sprintf("disable-raft-learner in %s is deprecated", c.configFile)
			c.WarningMsgs = append(c.WarningMsgs, msg)
		}
	}

	// Parse again to replace with command line options.
	err = c.flagSet.Parse(arguments)
	if err != nil {
		return errors.WithStack(err)
	}

	if len(c.flagSet.Args()) != 0 {
		return errors.Errorf("'%s' is an invalid flag", c.flagSet.Arg(0))
	}

	err = c.Adjust(meta)
	return err
}

// Validate is used to validate if some configurations are right.
func (c *Config) Validate() error {
	if c.Join != "" && c.InitialCluster != "" {
		return errors.New("-initial-cluster and -join can not be provided at the same time")
	}
	dataDir, err := filepath.Abs(c.DataDir)
	if err != nil {
		return errors.WithStack(err)
	}
	logFile, err := filepath.Abs(c.Log.File.Filename)
	if err != nil {
		return errors.WithStack(err)
	}
	rel, err := filepath.Rel(dataDir, filepath.Dir(logFile))
	if err != nil {
		return errors.WithStack(err)
	}
	if !strings.HasPrefix(rel, "..") {
		return errors.New("log directory shouldn't be the subdirectory of data directory")
	}

	return nil
}

// Utility to test if a configuration is defined.
type configMetaData struct {
	meta *toml.MetaData
	path []string
}

func newConfigMetadata(meta *toml.MetaData) *configMetaData {
	return &configMetaData{meta: meta}
}

func (m *configMetaData) IsDefined(key string) bool {
	if m.meta == nil {
		return false
	}
	keys := append([]string(nil), m.path...)
	keys = append(keys, key)
	return m.meta.IsDefined(keys...)
}

func (m *configMetaData) Child(path ...string) *configMetaData {
	newPath := append([]string(nil), m.path...)
	newPath = append(newPath, path...)
	return &configMetaData{
		meta: m.meta,
		path: newPath,
	}
}

func (m *configMetaData) CheckUndecoded() error {
	if m.meta == nil {
		return nil
	}
	undecoded := m.meta.Undecoded()
	if len(undecoded) == 0 {
		return nil
	}
	errInfo := "Config contains undefined item: "
	for _, key := range undecoded {
		errInfo += key.String() + ", "
	}
	return errors.New(errInfo[:len(errInfo)-2])
}

// Adjust is used to adjust the PD configurations.
func (c *Config) Adjust(meta *toml.MetaData) error {
	configMetaData := newConfigMetadata(meta)
	if err := configMetaData.CheckUndecoded(); err != nil {
		c.WarningMsgs = append(c.WarningMsgs, err.Error())
	}

	if c.Name == "" {
		hostname, err := os.Hostname()
		if err != nil {
			return err
		}
		adjustString(&c.Name, fmt.Sprintf("%s-%s", defaultName, hostname))
	}
	adjustString(&c.DataDir, fmt.Sprintf("default.%s", c.Name))

	if err := c.Validate(); err != nil {
		return err
	}

	adjustString(&c.ClientUrls, defaultClientUrls)
	adjustString(&c.AdvertiseClientUrls, c.ClientUrls)
	adjustString(&c.PeerUrls, defaultPeerUrls)
	adjustString(&c.AdvertisePeerUrls, c.PeerUrls)
	adjustDuration(&c.Metric.PushInterval, defaultMetricsPushInterval)

	if len(c.InitialCluster) == 0 {
		// The advertise peer urls may be http://127.0.0.1:2380,http://127.0.0.1:2381
		// so the initial cluster is pd=http://127.0.0.1:2380,pd=http://127.0.0.1:2381
		items := strings.Split(c.AdvertisePeerUrls, ",")

		sep := ""
		for _, item := range items {
			c.InitialCluster += fmt.Sprintf("%s%s=%s", sep, c.Name, item)
			sep = ","
		}
	}

	adjustString(&c.InitialClusterState, defaultInitialClusterState)

	if len(c.Join) > 0 {
		if _, err := url.Parse(c.Join); err != nil {
			return errors.Errorf("failed to parse join addr:%s, err:%v", c.Join, err)
		}
	}

	adjustInt64(&c.LeaderLease, defaultLeaderLease)

	adjustDuration(&c.TsoSaveInterval, time.Duration(defaultLeaderLease)*time.Second)

	if c.nextRetryDelay == 0 {
		c.nextRetryDelay = defaultNextRetryDelay
	}

	adjustString(&c.AutoCompactionMode, defaultCompactionMode)
	adjustString(&c.AutoCompactionRetention, defaultAutoCompactionRetention)
	if !configMetaData.IsDefined("quota-backend-bytes") {
		c.QuotaBackendBytes = defaultQuotaBackendBytes
	}
	adjustDuration(&c.TickInterval, defaultTickInterval)
	adjustDuration(&c.ElectionInterval, defaultElectionInterval)

	adjustString(&c.Metric.PushJob, c.Name)

	if err := c.Schedule.adjust(configMetaData.Child("schedule")); err != nil {
		return err
	}
	if err := c.Replication.adjust(configMetaData.Child("replication")); err != nil {
		return err
	}

	if err := c.PDServerCfg.adjust(configMetaData.Child("pd-server")); err != nil {
		return err
	}

	c.adjustLog(configMetaData.Child("log"))
	adjustDuration(&c.HeartbeatStreamBindInterval, defaultHeartbeatStreamRebindInterval)

	adjustDuration(&c.LeaderPriorityCheckInterval, defaultLeaderPriorityCheckInterval)

	if !configMetaData.IsDefined("enable-prevote") {
		c.PreVote = true
	}
	if !configMetaData.IsDefined("enable-grpc-gateway") {
		c.EnableGRPCGateway = defaultEnableGRPCGateway
	}

	if !configMetaData.IsDefined("enable-dynamic-config") {
		c.EnableDynamicConfig = defaultEnableDynamicConfig
	}
	return nil
}

func (c *Config) adjustLog(meta *configMetaData) {
	if !meta.IsDefined("disable-error-verbose") {
		c.Log.DisableErrorVerbose = defaultDisableErrorVerbose
	}
}

// Clone returns a cloned configuration.
func (c *Config) Clone() *Config {
	cfg := &Config{}
	*cfg = *c
	return cfg
}

func (c *Config) String() string {
	data, err := json.MarshalIndent(c, "", "  ")
	if err != nil {
		return "<nil>"
	}
	return string(data)
}

// configFromFile loads config from file.
func (c *Config) configFromFile(path string) (*toml.MetaData, error) {
	meta, err := toml.DecodeFile(path, c)
	return &meta, errors.WithStack(err)
}

// ScheduleConfig is the schedule configuration.
type ScheduleConfig struct {
	// If the snapshot count of one store is greater than this value,
	// it will never be used as a source or target store.
	MaxSnapshotCount    uint64 `toml:"max-snapshot-count" json:"max-snapshot-count"`
	MaxPendingPeerCount uint64 `toml:"max-pending-peer-count" json:"max-pending-peer-count"`
	// If both the size of region is smaller than MaxMergeRegionSize
	// and the number of rows in region is smaller than MaxMergeRegionKeys,
	// it will try to merge with adjacent regions.
	MaxMergeRegionSize uint64 `toml:"max-merge-region-size" json:"max-merge-region-size"`
	MaxMergeRegionKeys uint64 `toml:"max-merge-region-keys" json:"max-merge-region-keys"`
	// SplitMergeInterval is the minimum interval time to permit merge after split.
	SplitMergeInterval typeutil.Duration `toml:"split-merge-interval" json:"split-merge-interval"`
	// EnableOneWayMerge is the option to enable one way merge. This means a Region can only be merged into the next region of it.
	EnableOneWayMerge bool `toml:"enable-one-way-merge" json:"enable-one-way-merge,string"`
	// EnableCrossTableMerge is the option to enable cross table merge. This means two Regions can be merged with different table IDs.
	// This option only works when key type is "table".
	EnableCrossTableMerge bool `toml:"enable-cross-table-merge" json:"enable-cross-table-merge,string"`
	// PatrolRegionInterval is the interval for scanning region during patrol.
	PatrolRegionInterval typeutil.Duration `toml:"patrol-region-interval" json:"patrol-region-interval"`
	// MaxStoreDownTime is the max duration after which
	// a store will be considered to be down if it hasn't reported heartbeats.
	MaxStoreDownTime typeutil.Duration `toml:"max-store-down-time" json:"max-store-down-time"`
	// LeaderScheduleLimit is the max coexist leader schedules.
	LeaderScheduleLimit uint64 `toml:"leader-schedule-limit" json:"leader-schedule-limit"`
	// LeaderSchedulePolicy is the option to balance leader, there are some policies supported: ["count", "size"], default: "count"
	LeaderSchedulePolicy string `toml:"leader-schedule-policy" json:"leader-schedule-policy"`
	// RegionScheduleLimit is the max coexist region schedules.
	RegionScheduleLimit uint64 `toml:"region-schedule-limit" json:"region-schedule-limit"`
	// ReplicaScheduleLimit is the max coexist replica schedules.
	ReplicaScheduleLimit uint64 `toml:"replica-schedule-limit" json:"replica-schedule-limit"`
	// MergeScheduleLimit is the max coexist merge schedules.
	MergeScheduleLimit uint64 `toml:"merge-schedule-limit" json:"merge-schedule-limit"`
	// HotRegionScheduleLimit is the max coexist hot region schedules.
	HotRegionScheduleLimit uint64 `toml:"hot-region-schedule-limit" json:"hot-region-schedule-limit"`
	// HotRegionCacheHitThreshold is the cache hits threshold of the hot region.
	// If the number of times a region hits the hot cache is greater than this
	// threshold, it is considered a hot region.
	HotRegionCacheHitsThreshold uint64 `toml:"hot-region-cache-hits-threshold" json:"hot-region-cache-hits-threshold"`
	// StoreBalanceRate is the maximum of balance rate for each store.
	StoreBalanceRate float64 `toml:"store-balance-rate" json:"store-balance-rate"`
	// TolerantSizeRatio is the ratio of buffer size for balance scheduler.
	TolerantSizeRatio float64 `toml:"tolerant-size-ratio" json:"tolerant-size-ratio"`
	//
	//      high space stage         transition stage           low space stage
	//   |--------------------|-----------------------------|-------------------------|
	//   ^                    ^                             ^                         ^
	//   0       HighSpaceRatio * capacity       LowSpaceRatio * capacity          capacity
	//
	// LowSpaceRatio is the lowest usage ratio of store which regraded as low space.
	// When in low space, store region score increases to very large and varies inversely with available size.
	LowSpaceRatio float64 `toml:"low-space-ratio" json:"low-space-ratio"`
	// HighSpaceRatio is the highest usage ratio of store which regraded as high space.
	// High space means there is a lot of spare capacity, and store region score varies directly with used size.
	HighSpaceRatio float64 `toml:"high-space-ratio" json:"high-space-ratio"`
	// SchedulerMaxWaitingOperator is the max coexist operators for each scheduler.
	SchedulerMaxWaitingOperator uint64 `toml:"scheduler-max-waiting-operator" json:"scheduler-max-waiting-operator"`
	// WARN: DisableLearner is deprecated.
	// DisableLearner is the option to disable using AddLearnerNode instead of AddNode.
	DisableLearner bool `toml:"disable-raft-learner" json:"disable-raft-learner,string,omitempty"`
	// DisableRemoveDownReplica is the option to prevent replica checker from
	// removing down replicas.
	// WARN: DisableRemoveDownReplica is deprecated.
	DisableRemoveDownReplica bool `toml:"disable-remove-down-replica" json:"disable-remove-down-replica,string,omitempty"`
	// DisableReplaceOfflineReplica is the option to prevent replica checker from
	// replacing offline replicas.
	// WARN: DisableReplaceOfflineReplica is deprecated.
	DisableReplaceOfflineReplica bool `toml:"disable-replace-offline-replica" json:"disable-replace-offline-replica,string,omitempty"`
	// DisableMakeUpReplica is the option to prevent replica checker from making up
	// replicas when replica count is less than expected.
	// WARN: DisableMakeUpReplica is deprecated.
	DisableMakeUpReplica bool `toml:"disable-make-up-replica" json:"disable-make-up-replica,string,omitempty"`
	// DisableRemoveExtraReplica is the option to prevent replica checker from
	// removing extra replicas.
	// WARN: DisableRemoveExtraReplica is deprecated.
	DisableRemoveExtraReplica bool `toml:"disable-remove-extra-replica" json:"disable-remove-extra-replica,string,omitempty"`
	// DisableLocationReplacement is the option to prevent replica checker from
	// moving replica to a better location.
	// WARN: DisableLocationReplacement is deprecated.
	DisableLocationReplacement bool `toml:"disable-location-replacement" json:"disable-location-replacement,string,omitempty"`

	// EnableRemoveDownReplica is the option to enable replica checker to remove down replica.
	EnableRemoveDownReplica bool `toml:"enable-remove-down-replica" json:"enable-remove-down-replica,string"`
	// EnableReplaceOfflineReplica is the option to enable replica checker to replace offline replica.
	EnableReplaceOfflineReplica bool `toml:"enable-replace-offline-replica" json:"enable-replace-offline-replica,string"`
	// EnableMakeUpReplica is the option to enable replica checker to make up replica.
	EnableMakeUpReplica bool `toml:"enable-make-up-replica" json:"enable-make-up-replica,string"`
	// EnableRemoveExtraReplica is the option to enable replica checker to remove extra replica.
	EnableRemoveExtraReplica bool `toml:"enable-remove-extra-replica" json:"enable-remove-extra-replica,string"`
	// EnableLocationReplacement is the option to enable replica checker to move replica to a better location.
	EnableLocationReplacement bool `toml:"enable-location-replacement" json:"enable-location-replacement,string"`
	// EnableDebugMetrics is the option to enable debug metrics.
	EnableDebugMetrics bool `toml:"enable-debug-metrics" json:"enable-debug-metrics,string"`

	// Schedulers support for loading customized schedulers
	Schedulers SchedulerConfigs `toml:"schedulers" json:"schedulers-v2"` // json v2 is for the sake of compatible upgrade

	// Only used to display
	SchedulersPayload map[string]string `toml:"schedulers-payload" json:"schedulers-payload"`

	// StoreLimitMode can be auto or manual, when set to auto,
	// PD tries to change the store limit values according to
	// the load state of the cluster dynamically. User can
	// overwrite the auto-tuned value by pd-ctl, when the value
	// is overwritten, the value is fixed until it is deleted.
	// Default: manual
	StoreLimitMode string `toml:"store-limit-mode" json:"store-limit-mode"`
}

// Clone returns a cloned scheduling configuration.
func (c *ScheduleConfig) Clone() *ScheduleConfig {
	schedulers := make(SchedulerConfigs, len(c.Schedulers))
	copy(schedulers, c.Schedulers)
	return &ScheduleConfig{
		MaxSnapshotCount:             c.MaxSnapshotCount,
		MaxPendingPeerCount:          c.MaxPendingPeerCount,
		MaxMergeRegionSize:           c.MaxMergeRegionSize,
		MaxMergeRegionKeys:           c.MaxMergeRegionKeys,
		SplitMergeInterval:           c.SplitMergeInterval,
		PatrolRegionInterval:         c.PatrolRegionInterval,
		MaxStoreDownTime:             c.MaxStoreDownTime,
		LeaderScheduleLimit:          c.LeaderScheduleLimit,
		LeaderSchedulePolicy:         c.LeaderSchedulePolicy,
		RegionScheduleLimit:          c.RegionScheduleLimit,
		ReplicaScheduleLimit:         c.ReplicaScheduleLimit,
		MergeScheduleLimit:           c.MergeScheduleLimit,
		EnableOneWayMerge:            c.EnableOneWayMerge,
		EnableCrossTableMerge:        c.EnableCrossTableMerge,
		HotRegionScheduleLimit:       c.HotRegionScheduleLimit,
		HotRegionCacheHitsThreshold:  c.HotRegionCacheHitsThreshold,
		StoreBalanceRate:             c.StoreBalanceRate,
		TolerantSizeRatio:            c.TolerantSizeRatio,
		LowSpaceRatio:                c.LowSpaceRatio,
		HighSpaceRatio:               c.HighSpaceRatio,
		SchedulerMaxWaitingOperator:  c.SchedulerMaxWaitingOperator,
		DisableLearner:               c.DisableLearner,
		DisableRemoveDownReplica:     c.DisableRemoveDownReplica,
		DisableReplaceOfflineReplica: c.DisableReplaceOfflineReplica,
		DisableMakeUpReplica:         c.DisableMakeUpReplica,
		DisableRemoveExtraReplica:    c.DisableRemoveExtraReplica,
		DisableLocationReplacement:   c.DisableLocationReplacement,
		EnableRemoveDownReplica:      c.EnableRemoveDownReplica,
		EnableReplaceOfflineReplica:  c.EnableReplaceOfflineReplica,
		EnableMakeUpReplica:          c.EnableMakeUpReplica,
		EnableRemoveExtraReplica:     c.EnableRemoveExtraReplica,
		EnableLocationReplacement:    c.EnableLocationReplacement,
		EnableDebugMetrics:           c.EnableDebugMetrics,
		StoreLimitMode:               c.StoreLimitMode,
		Schedulers:                   schedulers,
	}
}

const (
	defaultMaxReplicas            = 3
	defaultMaxSnapshotCount       = 3
	defaultMaxPendingPeerCount    = 16
	defaultMaxMergeRegionSize     = 20
	defaultMaxMergeRegionKeys     = 200000
	defaultSplitMergeInterval     = 1 * time.Hour
	defaultPatrolRegionInterval   = 100 * time.Millisecond
	defaultMaxStoreDownTime       = 30 * time.Minute
	defaultLeaderScheduleLimit    = 4
	defaultRegionScheduleLimit    = 2048
	defaultReplicaScheduleLimit   = 64
	defaultMergeScheduleLimit     = 8
	defaultHotRegionScheduleLimit = 4
	defaultStoreBalanceRate       = 15
	defaultTolerantSizeRatio      = 0
	defaultLowSpaceRatio          = 0.8
	defaultHighSpaceRatio         = 0.6
	// defaultHotRegionCacheHitsThreshold is the low hit number threshold of the
	// hot region.
	defaultHotRegionCacheHitsThreshold = 3
	defaultSchedulerMaxWaitingOperator = 5
	defaultLeaderSchedulePolicy        = "count"
	defaultStoreLimitMode              = "manual"
)

func (c *ScheduleConfig) adjust(meta *configMetaData) error {
	if !meta.IsDefined("max-snapshot-count") {
		adjustUint64(&c.MaxSnapshotCount, defaultMaxSnapshotCount)
	}
	if !meta.IsDefined("max-pending-peer-count") {
		adjustUint64(&c.MaxPendingPeerCount, defaultMaxPendingPeerCount)
	}
	if !meta.IsDefined("max-merge-region-size") {
		adjustUint64(&c.MaxMergeRegionSize, defaultMaxMergeRegionSize)
	}
	if !meta.IsDefined("max-merge-region-keys") {
		adjustUint64(&c.MaxMergeRegionKeys, defaultMaxMergeRegionKeys)
	}
	adjustDuration(&c.SplitMergeInterval, defaultSplitMergeInterval)
	adjustDuration(&c.PatrolRegionInterval, defaultPatrolRegionInterval)
	adjustDuration(&c.MaxStoreDownTime, defaultMaxStoreDownTime)
	if !meta.IsDefined("leader-schedule-limit") {
		adjustUint64(&c.LeaderScheduleLimit, defaultLeaderScheduleLimit)
	}
	if !meta.IsDefined("region-schedule-limit") {
		adjustUint64(&c.RegionScheduleLimit, defaultRegionScheduleLimit)
	}
	if !meta.IsDefined("replica-schedule-limit") {
		adjustUint64(&c.ReplicaScheduleLimit, defaultReplicaScheduleLimit)
	}
	if !meta.IsDefined("merge-schedule-limit") {
		adjustUint64(&c.MergeScheduleLimit, defaultMergeScheduleLimit)
	}
	if !meta.IsDefined("hot-region-schedule-limit") {
		adjustUint64(&c.HotRegionScheduleLimit, defaultHotRegionScheduleLimit)
	}
	if !meta.IsDefined("hot-region-cache-hits-threshold") {
		adjustUint64(&c.HotRegionCacheHitsThreshold, defaultHotRegionCacheHitsThreshold)
	}
	if !meta.IsDefined("tolerant-size-ratio") {
		adjustFloat64(&c.TolerantSizeRatio, defaultTolerantSizeRatio)
	}
	if !meta.IsDefined("scheduler-max-waiting-operator") {
		adjustUint64(&c.SchedulerMaxWaitingOperator, defaultSchedulerMaxWaitingOperator)
	}
	if !meta.IsDefined("leader-schedule-policy") {
		adjustString(&c.LeaderSchedulePolicy, defaultLeaderSchedulePolicy)
	}
	if !meta.IsDefined("store-limit-mode") {
		adjustString(&c.StoreLimitMode, defaultStoreLimitMode)
	}
	adjustFloat64(&c.StoreBalanceRate, defaultStoreBalanceRate)
	adjustFloat64(&c.LowSpaceRatio, defaultLowSpaceRatio)
	adjustFloat64(&c.HighSpaceRatio, defaultHighSpaceRatio)
	adjustSchedulers(&c.Schedulers, defaultSchedulers)

	for k, b := range c.migrateConfigurationMap() {
		v, err := c.parseDeprecatedFlag(meta, k, *b[0], *b[1])
		if err != nil {
			return err
		}
		*b[0], *b[1] = false, v // reset old flag false to make it ignored when marshal to JSON
	}

	return c.Validate()
}

func (c *ScheduleConfig) migrateConfigurationMap() map[string][2]*bool {
	return map[string][2]*bool{
		"remove-down-replica":     {&c.DisableRemoveDownReplica, &c.EnableRemoveDownReplica},
		"replace-offline-replica": {&c.DisableReplaceOfflineReplica, &c.EnableReplaceOfflineReplica},
		"make-up-replica":         {&c.DisableMakeUpReplica, &c.EnableMakeUpReplica},
		"remove-extra-replica":    {&c.DisableRemoveExtraReplica, &c.EnableRemoveExtraReplica},
		"location-replacement":    {&c.DisableLocationReplacement, &c.EnableLocationReplacement},
	}
}

// revive:disable-next-line:flag-parameter
func (c *ScheduleConfig) parseDeprecatedFlag(meta *configMetaData, name string, old, new bool) (bool, error) {
	oldName, newName := "disable-"+name, "enable-"+name
	defineOld, defineNew := meta.IsDefined(oldName), meta.IsDefined(newName)
	switch {
	case defineNew && defineOld:
		if new == old {
			return false, errors.Errorf("config item %s and %s(deprecated) are conflict", newName, oldName)
		}
		return new, nil
	case defineNew && !defineOld:
		return new, nil
	case !defineNew && defineOld:
		return !old, nil // use !disable-*
	case !defineNew && !defineOld:
		return true, nil // use default value true
	}
	return false, nil // unreachable.
}

// MigrateDeprecatedFlags updates new flags according to deprecated flags.
func (c *ScheduleConfig) MigrateDeprecatedFlags() {
	c.DisableLearner = false
	for _, b := range c.migrateConfigurationMap() {
		// If old=false (previously disabled), set both old and new to false.
		if *b[0] {
			*b[0], *b[1] = false, false
		}
	}
}

// Validate is used to validate if some scheduling configurations are right.
func (c *ScheduleConfig) Validate() error {
	if c.TolerantSizeRatio < 0 {
		return errors.New("tolerant-size-ratio should be nonnegative")
	}
	if c.LowSpaceRatio < 0 || c.LowSpaceRatio > 1 {
		return errors.New("low-space-ratio should between 0 and 1")
	}
	if c.HighSpaceRatio < 0 || c.HighSpaceRatio > 1 {
		return errors.New("high-space-ratio should between 0 and 1")
	}
	if c.LowSpaceRatio <= c.HighSpaceRatio {
		return errors.New("low-space-ratio should be larger than high-space-ratio")
	}
	for _, scheduleConfig := range c.Schedulers {
		if !schedule.IsSchedulerRegistered(scheduleConfig.Type) {
			return errors.Errorf("create func of %v is not registered, maybe misspelled", scheduleConfig.Type)
		}
	}
	return nil
}

// Deprecated is used to find if there is an option has been deprecated.
func (c *ScheduleConfig) Deprecated() error {
	if c.DisableLearner {
		return errors.New("disable-raft-learner has already been deprecated")
	}
	if c.DisableRemoveDownReplica {
		return errors.New("disable-remove-down-replica has already been deprecated")
	}
	if c.DisableReplaceOfflineReplica {
		return errors.New("disable-replace-offline-replica has already been deprecated")
	}
	if c.DisableMakeUpReplica {
		return errors.New("disable-make-up-replica has already been deprecated")
	}
	if c.DisableRemoveExtraReplica {
		return errors.New("disable-remove-extra-replica has already been deprecated")
	}
	if c.DisableLocationReplacement {
		return errors.New("disable-location-replacement has already been deprecated")
	}
	return nil
}

var deprecateConfigs = []string{
	"disable-remove-down-replica",
	"disable-replace-offline-replica",
	"disable-make-up-replica",
	"disable-remove-extra-replica",
	"disable-location-replacement",
}

// IsDeprecated returns if a config is deprecated.
func IsDeprecated(config string) bool {
	for _, t := range deprecateConfigs {
		if t == config {
			return true
		}
	}
	return false
}

// SchedulerConfigs is a slice of customized scheduler configuration.
type SchedulerConfigs []SchedulerConfig

// SchedulerConfig is customized scheduler configuration
type SchedulerConfig struct {
	Type        string   `toml:"type" json:"type"`
	Args        []string `toml:"args" json:"args"`
	Disable     bool     `toml:"disable" json:"disable"`
	ArgsPayload string   `toml:"args-payload" json:"args-payload"`
}

var defaultSchedulers = SchedulerConfigs{
	{Type: "balance-region"},
	{Type: "balance-leader"},
	{Type: "hot-region"},
	{Type: "label"},
}

// IsDefaultScheduler checks whether the scheduler is enable by default.
func IsDefaultScheduler(typ string) bool {
	for _, c := range defaultSchedulers {
		if typ == c.Type {
			return true
		}
	}
	return false
}

// ReplicationConfig is the replication configuration.
type ReplicationConfig struct {
	// MaxReplicas is the number of replicas for each region.
	MaxReplicas uint64 `toml:"max-replicas" json:"max-replicas"`

	// The label keys specified the location of a store.
	// The placement priorities is implied by the order of label keys.
	// For example, ["zone", "rack"] means that we should place replicas to
	// different zones first, then to different racks if we don't have enough zones.
	LocationLabels typeutil.StringSlice `toml:"location-labels" json:"location-labels"`
	// StrictlyMatchLabel strictly checks if the label of TiKV is matched with LocationLabels.
	StrictlyMatchLabel bool `toml:"strictly-match-label" json:"strictly-match-label,string"`

	// When PlacementRules feature is enabled. MaxReplicas and LocationLabels are not uesd any more.
	EnablePlacementRules bool `toml:"enable-placement-rules" json:"enable-placement-rules,string"`
}

func (c *ReplicationConfig) clone() *ReplicationConfig {
	locationLabels := make(typeutil.StringSlice, len(c.LocationLabels))
	copy(locationLabels, c.LocationLabels)
	return &ReplicationConfig{
		MaxReplicas:          c.MaxReplicas,
		LocationLabels:       locationLabels,
		StrictlyMatchLabel:   c.StrictlyMatchLabel,
		EnablePlacementRules: c.EnablePlacementRules,
	}
}

// Validate is used to validate if some replication configurations are right.
func (c *ReplicationConfig) Validate() error {
	for _, label := range c.LocationLabels {
		err := ValidateLabels([]*metapb.StoreLabel{{Key: label}})
		if err != nil {
			return err
		}
	}
	return nil
}

func (c *ReplicationConfig) adjust(meta *configMetaData) error {
	adjustUint64(&c.MaxReplicas, defaultMaxReplicas)
	if !meta.IsDefined("strictly-match-label") {
		c.StrictlyMatchLabel = defaultStrictlyMatchLabel
	}
	if !meta.IsDefined("location-labels") {
		c.LocationLabels = defaultLocationLabels
	}
	return c.Validate()
}

// PDServerConfig is the configuration for pd server.
type PDServerConfig struct {
	// UseRegionStorage enables the independent region storage.
	UseRegionStorage bool `toml:"use-region-storage" json:"use-region-storage,string"`
	// MaxResetTSGap is the max gap to reset the tso.
	MaxResetTSGap time.Duration `toml:"max-reset-ts-gap" json:"max-reset-ts-gap"`
	// KeyType is option to specify the type of keys.
	// There are some types supported: ["table", "raw", "txn"], default: "table"
	KeyType string `toml:"key-type" json:"key-type"`
	// RuntimeServices is the running the running extension services.
	RuntimeServices typeutil.StringSlice `toml:"runtime-services" json:"runtime-services"`
	// MetricStorage is the cluster metric storage.
	// Currently we use prometheus as metric storage, we may use PD/TiKV as metric storage later.
	MetricStorage string `toml:"metric-storage" json:"metric-storage"`
	// There are some values supported: "auto", "none", or a specific address, default: "auto"
	DashboardAddress string `toml:"dashboard-address" json:"dashboard-address"`
}

func (c *PDServerConfig) adjust(meta *configMetaData) error {
	if !meta.IsDefined("use-region-storage") {
		c.UseRegionStorage = defaultUseRegionStorage
	}
	if !meta.IsDefined("max-reset-ts-gap") {
		c.MaxResetTSGap = defaultMaxResetTsGap
	}
	if !meta.IsDefined("key-type") {
		c.KeyType = defaultKeyType
	}
	if !meta.IsDefined("runtime-services") {
		c.RuntimeServices = defaultRuntimeServices
	}
	if !meta.IsDefined("dashboard-address") {
		c.DashboardAddress = defaultDashboardAddress
	}
	return nil
}

func (c *PDServerConfig) clone() *PDServerConfig {
	runtimeServices := make(typeutil.StringSlice, len(c.RuntimeServices))
	copy(runtimeServices, c.RuntimeServices)
	return &PDServerConfig{
		UseRegionStorage: c.UseRegionStorage,
		MaxResetTSGap:    c.MaxResetTSGap,
		KeyType:          c.KeyType,
		MetricStorage:    c.MetricStorage,
		DashboardAddress: c.DashboardAddress,
		RuntimeServices:  runtimeServices,
	}
}

// StoreLabel is the config item of LabelPropertyConfig.
type StoreLabel struct {
	Key   string `toml:"key" json:"key"`
	Value string `toml:"value" json:"value"`
}

// LabelPropertyConfig is the config section to set properties to store labels.
type LabelPropertyConfig map[string][]StoreLabel

// Clone returns a cloned label property configuration.
func (c LabelPropertyConfig) Clone() LabelPropertyConfig {
	m := make(map[string][]StoreLabel, len(c))
	for k, sl := range c {
		sl2 := make([]StoreLabel, 0, len(sl))
		sl2 = append(sl2, sl...)
		m[k] = sl2
	}
	return m
}

// ParseUrls parse a string into multiple urls.
// Export for api.
func ParseUrls(s string) ([]url.URL, error) {
	items := strings.Split(s, ",")
	urls := make([]url.URL, 0, len(items))
	for _, item := range items {
		u, err := url.Parse(item)
		if err != nil {
			return nil, errors.WithStack(err)
		}

		urls = append(urls, *u)
	}

	return urls, nil
}

// SetupLogger setup the logger.
func (c *Config) SetupLogger() error {
	lg, p, err := log.InitLogger(&c.Log, zap.AddStacktrace(zapcore.FatalLevel))
	if err != nil {
		return err
	}
	c.logger = lg
	c.logProps = p
	return nil
}

// GetZapLogger gets the created zap logger.
func (c *Config) GetZapLogger() *zap.Logger {
	return c.logger
}

// GetZapLogProperties gets properties of the zap logger.
func (c *Config) GetZapLogProperties() *log.ZapProperties {
	return c.logProps
}

// GetConfigFile gets the config file.
func (c *Config) GetConfigFile() string {
	return c.configFile
}

// RewriteFile rewrites the config file after updating the config.
func (c *Config) RewriteFile(new *Config) error {
	filePath := c.GetConfigFile()
	if filePath == "" {
		return nil
	}
	var buf bytes.Buffer
	if err := toml.NewEncoder(&buf).Encode(*new); err != nil {
		return err
	}
	dir := filepath.Dir(filePath)
	tmpfile := filepath.Join(dir, "tmp_pd.toml")

	f, err := os.Create(tmpfile)
	if err != nil {
		return err
	}
	defer f.Close()
	if _, err := f.Write(buf.Bytes()); err != nil {
		return err
	}
	if err := f.Sync(); err != nil {
		return err
	}
	return os.Rename(tmpfile, filePath)
}

// GenEmbedEtcdConfig generates a configuration for embedded etcd.
func (c *Config) GenEmbedEtcdConfig() (*embed.Config, error) {
	cfg := embed.NewConfig()
	cfg.Name = c.Name
	cfg.Dir = c.DataDir
	cfg.WalDir = ""
	cfg.InitialCluster = c.InitialCluster
	cfg.ClusterState = c.InitialClusterState
	cfg.EnablePprof = true
	cfg.PreVote = c.PreVote
	cfg.StrictReconfigCheck = !c.DisableStrictReconfigCheck
	cfg.TickMs = uint(c.TickInterval.Duration / time.Millisecond)
	cfg.ElectionMs = uint(c.ElectionInterval.Duration / time.Millisecond)
	cfg.AutoCompactionMode = c.AutoCompactionMode
	cfg.AutoCompactionRetention = c.AutoCompactionRetention
	cfg.QuotaBackendBytes = int64(c.QuotaBackendBytes)

	allowedCN, serr := c.Security.GetOneAllowedCN()
	if serr != nil {
		return nil, serr
	}
	cfg.ClientTLSInfo.ClientCertAuth = len(c.Security.CAPath) != 0
	cfg.ClientTLSInfo.TrustedCAFile = c.Security.CAPath
	cfg.ClientTLSInfo.CertFile = c.Security.CertPath
	cfg.ClientTLSInfo.KeyFile = c.Security.KeyPath
	cfg.ClientTLSInfo.AllowedCN = allowedCN
	cfg.PeerTLSInfo.ClientCertAuth = len(c.Security.CAPath) != 0
	cfg.PeerTLSInfo.TrustedCAFile = c.Security.CAPath
	cfg.PeerTLSInfo.CertFile = c.Security.CertPath
	cfg.PeerTLSInfo.KeyFile = c.Security.KeyPath
	cfg.PeerTLSInfo.AllowedCN = allowedCN
	cfg.ForceNewCluster = c.ForceNewCluster
	cfg.ZapLoggerBuilder = embed.NewZapCoreLoggerBuilder(c.logger, c.logger.Core(), c.logProps.Syncer)
	cfg.EnableGRPCGateway = c.EnableGRPCGateway
	cfg.EnableV2 = true
	cfg.Logger = "zap"
	var err error

	cfg.LPUrls, err = ParseUrls(c.PeerUrls)
	if err != nil {
		return nil, err
	}

	cfg.APUrls, err = ParseUrls(c.AdvertisePeerUrls)
	if err != nil {
		return nil, err
	}

	cfg.LCUrls, err = ParseUrls(c.ClientUrls)
	if err != nil {
		return nil, err
	}

	cfg.ACUrls, err = ParseUrls(c.AdvertiseClientUrls)
	if err != nil {
		return nil, err
	}

	return cfg, nil
}

// DashboardConfig is the configuration for tidb-dashboard.
type DashboardConfig struct {
	TiDBCAPath   string `toml:"tidb-cacert-path" json:"tidb_cacert_path"`
	TiDBCertPath string `toml:"tidb-cert-path" json:"tidb_cert_path"`
	TiDBKeyPath  string `toml:"tidb-key-path" json:"tidb_key_path"`
}

// ToTiDBTLSConfig generates tls config for connecting to TiDB, used by tidb-dashboard.
func (c DashboardConfig) ToTiDBTLSConfig() (*tls.Config, error) {
	if (len(c.TiDBCertPath) != 0 && len(c.TiDBKeyPath) != 0) || len(c.TiDBCAPath) != 0 {
		tlsInfo := transport.TLSInfo{
			CertFile:      c.TiDBCertPath,
			KeyFile:       c.TiDBKeyPath,
			TrustedCAFile: c.TiDBCAPath,
		}
		tlsConfig, err := tlsInfo.ClientConfig()
		if err != nil {
			return nil, errors.WithStack(err)
		}
		return tlsConfig, nil
	}
	return nil, nil
}<|MERGE_RESOLUTION|>--- conflicted
+++ resolved
@@ -134,13 +134,8 @@
 	logProps *log.ZapProperties
 
 	EnableDynamicConfig bool `toml:"enable-dynamic-config" json:"enable-dynamic-config"`
-<<<<<<< HEAD
-=======
-
-	EnableDashboard bool
 
 	Dashboard DashboardConfig `toml:"dashboard" json:"dashboard"`
->>>>>>> 6d42b08a
 }
 
 // NewConfig creates a new config.
