// Copyright 2016 PingCAP, Inc.
//
// Licensed under the Apache License, Version 2.0 (the "License");
// you may not use this file except in compliance with the License.
// You may obtain a copy of the License at
//
//     http://www.apache.org/licenses/LICENSE-2.0
//
// Unless required by applicable law or agreed to in writing, software
// distributed under the License is distributed on an "AS IS" BASIS,
// See the License for the specific language governing permissions and
// limitations under the License.

package core

import (
	"bytes"
	"fmt"
	"math/rand"
	"reflect"
	"strings"
	"time"

	"github.com/gogo/protobuf/proto"
	"github.com/pingcap/kvproto/pkg/metapb"
	"github.com/pingcap/kvproto/pkg/pdpb"
)

// RegionOption used to select region
type RegionOption func(region *RegionInfo) bool

// HealthRegion checks if the region is healthy
func HealthRegion() RegionOption {
	return func(region *RegionInfo) bool {
		return len(region.DownPeers) == 0 && len(region.PendingPeers) == 0
	}
}

// RegionInfo records detail region info.
type RegionInfo struct {
	*metapb.Region
	Leader          *metapb.Peer
	DownPeers       []*pdpb.PeerStats
	PendingPeers    []*metapb.Peer
	WrittenBytes    uint64
	ReadBytes       uint64
	ApproximateSize int64
}

// NewRegionInfo creates RegionInfo with region's meta and leader peer.
func NewRegionInfo(region *metapb.Region, leader *metapb.Peer) *RegionInfo {
	return &RegionInfo{
		Region: region,
		Leader: leader,
	}
}

// EmptyRegionApproximateSize is the region approximate size of an empty region
// (heartbeat size <= 1MB).
const EmptyRegionApproximateSize = 1

// RegionFromHeartbeat constructs a Region from region heartbeat.
func RegionFromHeartbeat(heartbeat *pdpb.RegionHeartbeatRequest) *RegionInfo {
	// Convert unit to MB.
	// If region is empty or less than 1MB, use 1MB instead.
	regionSize := heartbeat.GetApproximateSize() / (1 << 20)
	if regionSize < EmptyRegionApproximateSize {
		regionSize = EmptyRegionApproximateSize
	}
	return &RegionInfo{
		Region:          heartbeat.GetRegion(),
		Leader:          heartbeat.GetLeader(),
		DownPeers:       heartbeat.GetDownPeers(),
		PendingPeers:    heartbeat.GetPendingPeers(),
		WrittenBytes:    heartbeat.GetBytesWritten(),
		ReadBytes:       heartbeat.GetBytesRead(),
		ApproximateSize: int64(regionSize),
	}
}

// Clone returns a copy of current regionInfo.
func (r *RegionInfo) Clone() *RegionInfo {
	downPeers := make([]*pdpb.PeerStats, 0, len(r.DownPeers))
	for _, peer := range r.DownPeers {
		downPeers = append(downPeers, proto.Clone(peer).(*pdpb.PeerStats))
	}
	pendingPeers := make([]*metapb.Peer, 0, len(r.PendingPeers))
	for _, peer := range r.PendingPeers {
		pendingPeers = append(pendingPeers, proto.Clone(peer).(*metapb.Peer))
	}
	return &RegionInfo{
		Region:          proto.Clone(r.Region).(*metapb.Region),
		Leader:          proto.Clone(r.Leader).(*metapb.Peer),
		DownPeers:       downPeers,
		PendingPeers:    pendingPeers,
		WrittenBytes:    r.WrittenBytes,
		ReadBytes:       r.ReadBytes,
		ApproximateSize: r.ApproximateSize,
	}
}

// GetPeer returns the peer with specified peer id.
func (r *RegionInfo) GetPeer(peerID uint64) *metapb.Peer {
	for _, peer := range r.GetPeers() {
		//		fmt.Println("debug get peer:", peer)
		if peer.GetId() == peerID {
			return peer
		}
	}
	return nil
}

// GetDownPeer returns the down peers with specified peer id.
func (r *RegionInfo) GetDownPeer(peerID uint64) *metapb.Peer {
	for _, down := range r.DownPeers {
		if down.GetPeer().GetId() == peerID {
			return down.GetPeer()
		}
	}
	return nil
}

// GetPendingPeer returns the pending peer with specified peer id.
func (r *RegionInfo) GetPendingPeer(peerID uint64) *metapb.Peer {
	for _, peer := range r.PendingPeers {
		if peer.GetId() == peerID {
			return peer
		}
	}
	return nil
}

// GetStorePeer returns the peer in specified store.
func (r *RegionInfo) GetStorePeer(storeID uint64) *metapb.Peer {
	for _, peer := range r.GetPeers() {
		if peer.GetStoreId() == storeID {
			return peer
		}
	}
	return nil
}

// RemoveStorePeer removes the peer in specified store.
func (r *RegionInfo) RemoveStorePeer(storeID uint64) {
	var peers []*metapb.Peer
	for _, peer := range r.GetPeers() {
		if peer.GetStoreId() != storeID {
			peers = append(peers, peer)
		}
	}
	r.Peers = peers
}

// GetStoreIds returns a map indicate the region distributed.
func (r *RegionInfo) GetStoreIds() map[uint64]struct{} {
	peers := r.GetPeers()
	stores := make(map[uint64]struct{}, len(peers))
	for _, peer := range peers {
		stores[peer.GetStoreId()] = struct{}{}
	}
	return stores
}

// GetFollowers returns a map indicate the follow peers distributed.
func (r *RegionInfo) GetFollowers() map[uint64]*metapb.Peer {
	peers := r.GetPeers()
	followers := make(map[uint64]*metapb.Peer, len(peers))
	for _, peer := range peers {
		if r.Leader == nil || r.Leader.GetId() != peer.GetId() {
			followers[peer.GetStoreId()] = peer
		}
	}
	return followers
}

// GetFollower randomly returns a follow peer.
func (r *RegionInfo) GetFollower() *metapb.Peer {
	for _, peer := range r.GetPeers() {
		if r.Leader == nil || r.Leader.GetId() != peer.GetId() {
			return peer
		}
	}
	return nil
}

// GetDiffFollowers returns the followers which is not located in the same
// store as any other followers of the another specified region.
func (r *RegionInfo) GetDiffFollowers(other *RegionInfo) []*metapb.Peer {
	res := make([]*metapb.Peer, 0, len(r.Peers))
	for _, p := range r.GetFollowers() {
		diff := true
		for _, o := range other.GetFollowers() {
			if p.GetStoreId() == o.GetStoreId() {
				diff = false
				break
			}
		}
		if diff {
			res = append(res, p)
		}
	}
	return res
}

// HealthPeerCount counts the health peers
func (r *RegionInfo) HealthPeerCount() int {
	h := make(map[uint64]struct{})
	for _, peer := range r.GetPeers() {
		h[peer.GetId()] = struct{}{}
	}
	for _, peerStat := range r.DownPeers {
		peer := peerStat.GetPeer()
		if peer == nil {
			continue
		}
		if _, ok := h[peer.GetId()]; ok {
			delete(h, peer.GetId())
		}
	}
	for _, peer := range r.PendingPeers {
		if _, ok := h[peer.GetId()]; ok {
			delete(h, peer.GetId())
		}
	}
	return len(h)
}

// RegionStat records each hot region's statistics
type RegionStat struct {
	RegionID  uint64 `json:"region_id"`
	FlowBytes uint64 `json:"flow_bytes"`
	// HotDegree records the hot region update times
	HotDegree int `json:"hot_degree"`
	// LastUpdateTime used to calculate average write
	LastUpdateTime time.Time `json:"last_update_time"`
	StoreID        uint64    `json:"-"`
	// AntiCount used to eliminate some noise when remove region in cache
	AntiCount int
	// Version used to check the region split times
	Version uint64
}

// RegionsStat is a list of a group region state type
type RegionsStat []RegionStat

func (m RegionsStat) Len() int           { return len(m) }
func (m RegionsStat) Swap(i, j int)      { m[i], m[j] = m[j], m[i] }
func (m RegionsStat) Less(i, j int) bool { return m[i].FlowBytes < m[j].FlowBytes }

// HotRegionsStat records all hot regions statistics
type HotRegionsStat struct {
	TotalFlowBytes uint64      `json:"total_flow_bytes"`
	RegionsCount   int         `json:"regions_count"`
	RegionsStat    RegionsStat `json:"statistics"`
}

// regionMap wraps a map[uint64]*core.RegionInfo and supports randomly pick a region.
type regionMap struct {
	m         map[uint64]*regionEntry
	ids       []uint64
	totalSize int64
}

type regionEntry struct {
	*RegionInfo
	pos int
}

func newRegionMap() *regionMap {
	return &regionMap{
		m:         make(map[uint64]*regionEntry),
		totalSize: 0,
	}
}

func (rm *regionMap) Len() int {
	if rm == nil {
		return 0
	}
	return len(rm.m)
}

func (rm *regionMap) Get(id uint64) *RegionInfo {
	if rm == nil {
		return nil
	}
	if entry, ok := rm.m[id]; ok {
		return entry.RegionInfo
	}
	return nil
}

func (rm *regionMap) Put(region *RegionInfo) {
	if old, ok := rm.m[region.GetId()]; ok {
		rm.totalSize += region.ApproximateSize - old.ApproximateSize
		old.RegionInfo = region
		return
	}
	rm.m[region.GetId()] = &regionEntry{
		RegionInfo: region,
		pos:        len(rm.ids),
	}
	rm.ids = append(rm.ids, region.GetId())
	rm.totalSize += region.ApproximateSize
}

func (rm *regionMap) RandomRegion() *RegionInfo {
	if rm.Len() == 0 {
		return nil
	}
	return rm.Get(rm.ids[rand.Intn(rm.Len())])
}

func (rm *regionMap) Delete(id uint64) {
	if rm == nil {
		return
	}
	if old, ok := rm.m[id]; ok {
		len := rm.Len()
		last := rm.m[rm.ids[len-1]]
		last.pos = old.pos
		rm.ids[last.pos] = last.GetId()
		delete(rm.m, id)
		rm.ids = rm.ids[:len-1]
		rm.totalSize -= old.ApproximateSize
	}
}

func (rm *regionMap) TotalSize() int64 {
	if rm.Len() == 0 {
		return 0
	}
	return rm.totalSize
}

// RegionsInfo for export
type RegionsInfo struct {
	tree         *regionTree
	regions      *regionMap            // regionID -> regionInfo
	leaders      map[uint64]*regionMap // storeID -> regionID -> regionInfo
	followers    map[uint64]*regionMap // storeID -> regionID -> regionInfo
	pendingPeers map[uint64]*regionMap // storeID -> regionID -> regionInfo
}

// NewRegionsInfo creates RegionsInfo with tree, regions, leaders and followers
func NewRegionsInfo() *RegionsInfo {
	return &RegionsInfo{
		tree:         newRegionTree(),
		regions:      newRegionMap(),
		leaders:      make(map[uint64]*regionMap),
		followers:    make(map[uint64]*regionMap),
		pendingPeers: make(map[uint64]*regionMap),
	}
}

// GetRegion return the RegionInfo with regionID
func (r *RegionsInfo) GetRegion(regionID uint64) *RegionInfo {
	region := r.regions.Get(regionID)
	if region == nil {
		return nil
	}
	return region.Clone()
}

// SetRegion set the RegionInfo with regionID
func (r *RegionsInfo) SetRegion(region *RegionInfo) []*metapb.Region {
	if origin := r.regions.Get(region.GetId()); origin != nil {
		r.RemoveRegion(origin)
	}
	return r.AddRegion(region)
}

// Length return the RegionsInfo length
func (r *RegionsInfo) Length() int {
	return r.regions.Len()
}

// TreeLength return the RegionsInfo tree length(now only used in test)
func (r *RegionsInfo) TreeLength() int {
	return r.tree.length()
}

// AddRegion add RegionInfo to regionTree and regionMap, also update leadres and followers by region peers
func (r *RegionsInfo) AddRegion(region *RegionInfo) []*metapb.Region {
	// Add to tree and regions.
	overlaps := r.tree.update(region.Region)
	for _, item := range overlaps {
		r.RemoveRegion(r.GetRegion(item.Id))
	}

	r.regions.Put(region)

	if region.Leader == nil {
		return overlaps
	}

	// Add to leaders and followers.
	for _, peer := range region.GetPeers() {
		storeID := peer.GetStoreId()
		if peer.GetId() == region.Leader.GetId() {
			// Add leader peer to leaders.
			store, ok := r.leaders[storeID]
			if !ok {
				store = newRegionMap()
				r.leaders[storeID] = store
			}
			store.Put(region)
		} else {
			// Add follower peer to followers.
			store, ok := r.followers[storeID]
			if !ok {
				store = newRegionMap()
				r.followers[storeID] = store
			}
			store.Put(region)
		}
	}

	for _, peer := range region.PendingPeers {
		storeID := peer.GetStoreId()
		store, ok := r.pendingPeers[storeID]
		if !ok {
			store = newRegionMap()
			r.pendingPeers[storeID] = store
		}
		store.Put(region)
	}

	return overlaps
}

// RemoveRegion remove RegionInfo from regionTree and regionMap
func (r *RegionsInfo) RemoveRegion(region *RegionInfo) {
	// Remove from tree and regions.
	r.tree.remove(region.Region)
	r.regions.Delete(region.GetId())

	// Remove from leaders and followers.
	for _, peer := range region.GetPeers() {
		storeID := peer.GetStoreId()
		r.leaders[storeID].Delete(region.GetId())
		r.followers[storeID].Delete(region.GetId())
		r.pendingPeers[storeID].Delete(region.GetId())
	}
}

// SearchRegion search RegionInfo from regionTree
func (r *RegionsInfo) SearchRegion(regionKey []byte) *RegionInfo {
	region := r.tree.search(regionKey)
	if region == nil {
		return nil
	}
	return r.GetRegion(region.GetId())
}

// GetRegions get a set of RegionInfo from regionMap
func (r *RegionsInfo) GetRegions() []*RegionInfo {
	regions := make([]*RegionInfo, 0, r.regions.Len())
	for _, region := range r.regions.m {
		regions = append(regions, region.Clone())
	}
	return regions
}

// GetStoreLeaderRegionSize get total size of store's leader regions
func (r *RegionsInfo) GetStoreLeaderRegionSize(storeID uint64) int64 {
	return r.leaders[storeID].TotalSize()
}

// GetStoreFollowerRegionSize get total size of store's follower regions
func (r *RegionsInfo) GetStoreFollowerRegionSize(storeID uint64) int64 {
	return r.followers[storeID].TotalSize()
}

// GetStoreRegionSize get total size of store's regions
func (r *RegionsInfo) GetStoreRegionSize(storeID uint64) int64 {
	return r.GetStoreLeaderRegionSize(storeID) + r.GetStoreFollowerRegionSize(storeID)
}

// GetMetaRegions get a set of metapb.Region from regionMap
func (r *RegionsInfo) GetMetaRegions() []*metapb.Region {
	regions := make([]*metapb.Region, 0, r.regions.Len())
	for _, region := range r.regions.m {
		regions = append(regions, proto.Clone(region.Region).(*metapb.Region))
	}
	return regions
}

// GetRegionCount get the total count of RegionInfo of regionMap
func (r *RegionsInfo) GetRegionCount() int {
	return r.regions.Len()
}

// GetStoreRegionCount get  the total count of  a store's leader and follower RegionInfo by storeID
func (r *RegionsInfo) GetStoreRegionCount(storeID uint64) int {
	return r.GetStoreLeaderCount(storeID) + r.GetStoreFollowerCount(storeID)
}

// GetStorePendingPeerCount gets the total count of  a store's region that includes pending peer
func (r *RegionsInfo) GetStorePendingPeerCount(storeID uint64) int {
	return r.pendingPeers[storeID].Len()
}

// GetStoreLeaderCount get the total count of a store's leader RegionInfo
func (r *RegionsInfo) GetStoreLeaderCount(storeID uint64) int {
	return r.leaders[storeID].Len()
}

// GetStoreFollowerCount get the total count of a store's follower RegionInfo
func (r *RegionsInfo) GetStoreFollowerCount(storeID uint64) int {
	return r.followers[storeID].Len()
}

// RandRegion get a region by random
<<<<<<< HEAD
func (r *RegionsInfo) RandRegion(skipUnhealth bool) *RegionInfo {
	return randRegion(r.regions, skipUnhealth)
}

// RandLeaderRegion get a store's leader region by random
func (r *RegionsInfo) RandLeaderRegion(storeID uint64, skipUnhealth bool) *RegionInfo {
	return randRegion(r.leaders[storeID], skipUnhealth)
}

// RandFollowerRegion get a store's follower region by random
func (r *RegionsInfo) RandFollowerRegion(storeID uint64, skipUnhealth bool) *RegionInfo {
	return randRegion(r.followers[storeID], skipUnhealth)
=======
func (r *RegionsInfo) RandRegion(opts ...RegionOption) *RegionInfo {
	return randRegion(r.regions, opts...)
}

// RandLeaderRegion get a store's leader region by random
func (r *RegionsInfo) RandLeaderRegion(storeID uint64, opts ...RegionOption) *RegionInfo {
	return randRegion(r.leaders[storeID], opts...)
}

// RandFollowerRegion get a store's follower region by random
func (r *RegionsInfo) RandFollowerRegion(storeID uint64, opts ...RegionOption) *RegionInfo {
	return randRegion(r.followers[storeID], opts...)
>>>>>>> 05d6a09d
}

// GetLeader return leader RegionInfo by storeID and regionID(now only used in test)
func (r *RegionsInfo) GetLeader(storeID uint64, regionID uint64) *RegionInfo {
	return r.leaders[storeID].Get(regionID)
}

// GetFollower return follower RegionInfo by storeID and regionID(now only used in test)
func (r *RegionsInfo) GetFollower(storeID uint64, regionID uint64) *RegionInfo {
	return r.followers[storeID].Get(regionID)
}

// ScanRange scans region with start key, until number greater than limit.
func (r *RegionsInfo) ScanRange(startKey []byte, limit int) []*RegionInfo {
	res := make([]*RegionInfo, 0, limit)
	r.tree.scanRange(startKey, func(region *metapb.Region) bool {
		res = append(res, r.GetRegion(region.GetId()))
		return len(res) < limit
	})
	return res
}

// GetAdjacentRegions returns region's info that is adjacent with specific region
func (r *RegionsInfo) GetAdjacentRegions(region *RegionInfo) (*RegionInfo, *RegionInfo) {
	metaPrev, metaNext := r.tree.getAdjacentRegions(region.Region)
	var prev, next *RegionInfo
	// check key to avoid key range hole
	if metaPrev != nil && bytes.Compare(metaPrev.region.EndKey, region.Region.StartKey) == 0 {
		prev = r.GetRegion(metaPrev.region.GetId())
	}
	if metaNext != nil && bytes.Compare(region.Region.EndKey, metaNext.region.StartKey) == 0 {
		next = r.GetRegion(metaNext.region.GetId())
	}
	return prev, next
}

// RegionStats records a list of regions' statistics and distribution status.
type RegionStats struct {
	Count            int              `json:"count"`
	EmptyCount       int              `json:"empty_count"`
	StorageSize      int64            `json:"storage_size"`
	StoreLeaderCount map[uint64]int   `json:"store_leader_count"`
	StorePeerCount   map[uint64]int   `json:"store_peer_count"`
	StoreLeaderSize  map[uint64]int64 `json:"store_leader_size"`
	StorePeerSize    map[uint64]int64 `json:"store_peer_size"`
}

func newRegionStats() *RegionStats {
	return &RegionStats{
		StoreLeaderCount: make(map[uint64]int),
		StorePeerCount:   make(map[uint64]int),
		StoreLeaderSize:  make(map[uint64]int64),
		StorePeerSize:    make(map[uint64]int64),
	}
}

// Observe adds a region's statistics into RegionStats.
func (s *RegionStats) Observe(r *RegionInfo) {
	s.Count++
	if r.ApproximateSize <= EmptyRegionApproximateSize {
		s.EmptyCount++
	}
	s.StorageSize += r.ApproximateSize
	if r.Leader != nil {
		s.StoreLeaderCount[r.Leader.GetStoreId()]++
		s.StoreLeaderSize[r.Leader.GetStoreId()] += r.ApproximateSize
	}
	for _, p := range r.Peers {
		s.StorePeerCount[p.GetStoreId()]++
		s.StorePeerSize[p.GetStoreId()] += r.ApproximateSize
	}
}

// GetRegionStats scans regions that inside range [startKey, endKey) and sums up
// their statistics.
func (r *RegionsInfo) GetRegionStats(startKey, endKey []byte) *RegionStats {
	stats := newRegionStats()
	r.tree.scanRange(startKey, func(meta *metapb.Region) bool {
		if len(endKey) > 0 && (len(meta.EndKey) == 0 || bytes.Compare(meta.EndKey, endKey) >= 0) {
			return false
		}
		if region := r.GetRegion(meta.GetId()); region != nil {
			stats.Observe(region)
		}
		return true
	})
	return stats
}

const randomRegionMaxRetry = 10

<<<<<<< HEAD
func randRegion(regions *regionMap, skipUnhealth bool) *RegionInfo {
=======
func randRegion(regions *regionMap, opts ...RegionOption) *RegionInfo {
>>>>>>> 05d6a09d
	for i := 0; i < randomRegionMaxRetry; i++ {
		region := regions.RandomRegion()
		if region == nil {
			return nil
		}
<<<<<<< HEAD
		if skipUnhealth {
			if len(region.DownPeers) == 0 && len(region.PendingPeers) == 0 {
				return region.Clone()
			}
		} else {
			return region.Clone()
=======
		isSelect := true
		for _, opt := range opts {
			if !opt(region) {
				isSelect = false
				break
			}
		}
		if isSelect {
			return region
>>>>>>> 05d6a09d
		}
	}
	return nil
}

// DiffRegionPeersInfo return the difference of peers info  between two RegionInfo
func DiffRegionPeersInfo(origin *RegionInfo, other *RegionInfo) string {
	var ret []string
	for _, a := range origin.Peers {
		both := false
		for _, b := range other.Peers {
			if reflect.DeepEqual(a, b) {
				both = true
				break
			}
		}
		if !both {
			ret = append(ret, fmt.Sprintf("Remove peer:{%v}", a))
		}
	}
	for _, b := range other.Peers {
		both := false
		for _, a := range origin.Peers {
			if reflect.DeepEqual(a, b) {
				both = true
				break
			}
		}
		if !both {
			ret = append(ret, fmt.Sprintf("Add peer:{%v}", b))
		}
	}
	return strings.Join(ret, ",")
}

// DiffRegionKeyInfo return the difference of key info between two RegionInfo
func DiffRegionKeyInfo(origin *RegionInfo, other *RegionInfo) string {
	var ret []string
	if !bytes.Equal(origin.Region.StartKey, other.Region.StartKey) {
		originKey := &metapb.Region{StartKey: origin.Region.StartKey}
		otherKey := &metapb.Region{StartKey: other.Region.StartKey}
		ret = append(ret, fmt.Sprintf("StartKey Changed:{%s} -> {%s}", originKey, otherKey))
	}
	if !bytes.Equal(origin.Region.EndKey, other.Region.EndKey) {
		originKey := &metapb.Region{EndKey: origin.Region.EndKey}
		otherKey := &metapb.Region{EndKey: other.Region.EndKey}
		ret = append(ret, fmt.Sprintf("EndKey Changed:{%s} -> {%s}", originKey, otherKey))
	}

	return strings.Join(ret, ",")
}<|MERGE_RESOLUTION|>--- conflicted
+++ resolved
@@ -512,20 +512,6 @@
 }
 
 // RandRegion get a region by random
-<<<<<<< HEAD
-func (r *RegionsInfo) RandRegion(skipUnhealth bool) *RegionInfo {
-	return randRegion(r.regions, skipUnhealth)
-}
-
-// RandLeaderRegion get a store's leader region by random
-func (r *RegionsInfo) RandLeaderRegion(storeID uint64, skipUnhealth bool) *RegionInfo {
-	return randRegion(r.leaders[storeID], skipUnhealth)
-}
-
-// RandFollowerRegion get a store's follower region by random
-func (r *RegionsInfo) RandFollowerRegion(storeID uint64, skipUnhealth bool) *RegionInfo {
-	return randRegion(r.followers[storeID], skipUnhealth)
-=======
 func (r *RegionsInfo) RandRegion(opts ...RegionOption) *RegionInfo {
 	return randRegion(r.regions, opts...)
 }
@@ -538,7 +524,6 @@
 // RandFollowerRegion get a store's follower region by random
 func (r *RegionsInfo) RandFollowerRegion(storeID uint64, opts ...RegionOption) *RegionInfo {
 	return randRegion(r.followers[storeID], opts...)
->>>>>>> 05d6a09d
 }
 
 // GetLeader return leader RegionInfo by storeID and regionID(now only used in test)
@@ -630,24 +615,12 @@
 
 const randomRegionMaxRetry = 10
 
-<<<<<<< HEAD
-func randRegion(regions *regionMap, skipUnhealth bool) *RegionInfo {
-=======
 func randRegion(regions *regionMap, opts ...RegionOption) *RegionInfo {
->>>>>>> 05d6a09d
 	for i := 0; i < randomRegionMaxRetry; i++ {
 		region := regions.RandomRegion()
 		if region == nil {
 			return nil
 		}
-<<<<<<< HEAD
-		if skipUnhealth {
-			if len(region.DownPeers) == 0 && len(region.PendingPeers) == 0 {
-				return region.Clone()
-			}
-		} else {
-			return region.Clone()
-=======
 		isSelect := true
 		for _, opt := range opts {
 			if !opt(region) {
@@ -657,7 +630,6 @@
 		}
 		if isSelect {
 			return region
->>>>>>> 05d6a09d
 		}
 	}
 	return nil
