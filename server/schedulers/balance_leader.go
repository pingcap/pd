--- conflicted
+++ resolved
@@ -32,6 +32,7 @@
 	balanceLeaderName = "balance-leader-scheduler"
 	// balanceLeaderRetryLimit is the limit to retry schedule for selected source store and target store.
 	balanceLeaderRetryLimit = 10
+  balanceLeaderType       = "balance-leader"
 )
 
 func init() {
@@ -58,19 +59,10 @@
 	})
 }
 
-<<<<<<< HEAD
-const (
-	// balanceLeaderRetryLimit is the limit to retry schedule for selected source store and target store.
-	balanceLeaderRetryLimit = 10
-	balanceLeaderName       = "balance-leader-scheduler"
-	balanceLeaderType       = "balance-leader"
-)
-=======
 type balanceLeaderSchedulerConfig struct {
 	Name   string          `json:"name"`
 	Ranges []core.KeyRange `json:"ranges"`
 }
->>>>>>> d6d08d9b
 
 type balanceLeaderScheduler struct {
 	*baseScheduler
@@ -116,14 +108,7 @@
 }
 
 func (l *balanceLeaderScheduler) GetName() string {
-<<<<<<< HEAD
-	if l.name != "" {
-		return l.name
-	}
-	return balanceLeaderName
-=======
 	return l.conf.Name
->>>>>>> d6d08d9b
 }
 
 func (l *balanceLeaderScheduler) GetType() string {
