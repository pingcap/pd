--- conflicted
+++ resolved
@@ -17,11 +17,8 @@
 	"bytes"
 	"encoding/hex"
 	"encoding/json"
-<<<<<<< HEAD
 	errs "github.com/pingcap/pd/v4/pkg/errors"
-=======
 	"fmt"
->>>>>>> 1b3b9afa
 	"sync"
 
 	"github.com/pingcap/log"
