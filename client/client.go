--- conflicted
+++ resolved
@@ -138,15 +138,9 @@
 	dcLocation string
 }
 
-<<<<<<< HEAD
-type tsoDispatcher struct {
-	sync.RWMutex
-	ch map[string]chan *tsoRequest
-=======
 type lastTSO struct {
 	physical int64
 	logical  int64
->>>>>>> 4aee146c
 }
 
 const (
@@ -156,7 +150,7 @@
 	tsLoopDCCheckInterval = time.Minute
 	maxMergeTSORequests   = 10000 // should be higher if client is sending requests in burst
 	maxInitClusterRetries = 100
-	defaultTsoInterval = 1 * time.Millisecond
+	defaultTsoInterval = 1 * time.Microsecond
 	defaultPushSize = 150
 )
 
@@ -172,10 +166,10 @@
 type tsoController struct {
 	ticker *time.Ticker
 	interval time.Duration
-	dispatcher *tsoDispatcher
-}
-
-func newTsoController(dis *tsoDispatcher) *tsoController {
+	dispatcher *sync.Map
+}
+
+func newTsoController(dis *sync.Map) *tsoController {
 	return &tsoController{ticker: time.NewTicker(defaultTsoInterval), interval:defaultTsoInterval,
 		dispatcher: dis}
 }
@@ -194,24 +188,12 @@
 	*baseClient
 	// tsoDispatcher is used to dispatch different TSO requests to
 	// the corresponding dc-location TSO channel.
-<<<<<<< HEAD
-	tsoDispatcher
-=======
 	tsoDispatcher sync.Map // Same as map[string]chan *tsoRequest
->>>>>>> 4aee146c
 	// dc-location -> deadline
 	tsDeadline sync.Map // Same as map[string]chan deadline
 	// dc-location -> int64
-<<<<<<< HEAD
-	lastTSO struct {
-		sync.Mutex
-		physical map[string]int64
-		logical  map[string]int64
-	}
 	controller *tsoController
-=======
 	lastTSMap sync.Map // Same as map[string]*lastTSO
->>>>>>> 4aee146c
 }
 
 // NewClient creates a PD client.
@@ -229,14 +211,7 @@
 	c := &client{
 		baseClient: base,
 	}
-<<<<<<< HEAD
-	c.tsoDispatcher.ch = make(map[string]chan *tsoRequest)
-	c.tsDeadline.ch = make(map[string]chan deadline)
-	c.lastTSO.physical = make(map[string]int64)
-	c.lastTSO.logical = make(map[string]int64)
 	c.controller = newTsoController(&c.tsoDispatcher)
-=======
->>>>>>> 4aee146c
 
 	c.wg.Add(2)
 	go c.tsLoop()
@@ -333,10 +308,6 @@
 	loopCtx, loopCancel := context.WithCancel(c.ctx)
 	defer loopCancel()
 
-<<<<<<< HEAD
-	for {
-		select {
-=======
 	ticker := time.NewTicker(tsLoopDCCheckInterval)
 	defer ticker.Stop()
 	for {
@@ -379,95 +350,6 @@
 								continue
 							}
 						}
-						select {
-						case first := <-tsoDispatcher:
-							pendingPlus1 := len(tsoDispatcher) + 1
-							requests[0] = first
-							for i := 1; i < pendingPlus1; i++ {
-								requests[i] = <-tsoDispatcher
-							}
-							done := make(chan struct{})
-							dl := deadline{
-								timer:  time.After(c.timeout),
-								done:   done,
-								cancel: cancel,
-							}
-							tsDeadlineCh, _ := c.tsDeadline.Load(dc)
-							select {
-							case tsDeadlineCh.(chan deadline) <- dl:
-							case <-ctx.Done():
-								return
-							}
-							opts = extractSpanReference(requests[:pendingPlus1], opts[:0])
-							err = c.processTSORequests(stream, dc, requests[:pendingPlus1], opts)
-							close(done)
-						case <-ctx.Done():
-							return
-						}
-						if err != nil {
-							select {
-							case <-loopCtx.Done():
-								return
-							default:
-							}
-							log.Error("[pd] getTS error", zap.String("dc-location", dc), errs.ZapError(errs.ErrClientGetTSO, err))
-							c.ScheduleCheckLeader()
-							cancel()
-							stream = nil
-						}
-					}
-				}(dcLocation, dispatcher.(chan *tsoRequest))
-			}
-			return true
-		})
-		select {
-		case <-ticker.C:
-			continue
->>>>>>> 4aee146c
-		case <-loopCtx.Done():
-			return
-		default:
-		}
-<<<<<<< HEAD
-		for _, dcLocation := range c.getDCLocations() {
-			if !c.checkTSODispatcher(dcLocation) {
-				c.createTSODispatcher(dcLocation)
-				go func(dc string, tsoDispatcher chan *tsoRequest) {
-					var (
-						err       error
-						ctx       context.Context
-						cancel    context.CancelFunc
-						stream    pdpb.PD_TsoClient
-						opts      []opentracing.StartSpanOption
-						createdCh = make(chan struct{})
-						requests  = make([]*tsoRequest, maxMergeTSORequests+1)
-					)
-					for {
-						if stream == nil {
-							ctx, cancel = context.WithCancel(loopCtx)
-							go c.checkStreamTimeout(ctx, cancel, createdCh)
-							stream, err = pdpb.NewPDClient(c.connMu.clientConns[c.connMu.allocators[dc]]).Tso(ctx)
-							if err != nil {
-								select {
-								case <-ctx.Done():
-									return
-								default:
-								}
-								log.Error("[pd] create tso stream error", zap.String("dc-location", dc), errs.ZapError(errs.ErrClientCreateTSOStream, err))
-								c.ScheduleCheckLeader()
-								cancel()
-								c.revokeTSORequest(errors.WithStack(err), tsoDispatcher)
-								select {
-								case <-time.After(time.Second):
-								case <-ctx.Done():
-									return
-								}
-								continue
-							}
-							if stream != nil {
-								createdCh <- struct{}{}
-							}
-						}
 						if c.controller.canPush(dc) {
 							select {
 							case first := <-tsoDispatcher:
@@ -482,11 +364,9 @@
 									done:   done,
 									cancel: cancel,
 								}
-								c.tsDeadline.RLock()
-								tsDeadlineCh := c.tsDeadline.ch[dc]
-								c.tsDeadline.RUnlock()
+								tsDeadlineCh, _ := c.tsDeadline.Load(dc)
 								select {
-								case tsDeadlineCh <- dl:
+								case tsDeadlineCh.(chan deadline) <- dl:
 								case <-ctx.Done():
 									return
 								}
@@ -509,37 +389,30 @@
 							}
 						}
 					}
-				}(dcLocation, c.tsoDispatcher.ch[dcLocation])
+				}(dcLocation, dispatcher.(chan *tsoRequest))
 			}
-		}
-=======
->>>>>>> 4aee146c
+			return true
+		})
+		select {
+		case <-ticker.C:
+			continue
+		case <-loopCtx.Done():
+			return
+		default:
+		}
 	}
 }
 
 func (c *client) checkTSODispatcher(dcLocation string) bool {
-<<<<<<< HEAD
-	c.tsoDispatcher.RLock()
-	defer c.tsoDispatcher.RUnlock()
-	tsoChan, exist := c.tsoDispatcher.ch[dcLocation]
-	if !exist || tsoChan == nil {
-=======
 	tsoChan, ok := c.tsoDispatcher.Load(dcLocation)
 	if !ok || tsoChan == nil {
->>>>>>> 4aee146c
 		return false
 	}
 	return true
 }
 
 func (c *client) createTSODispatcher(dcLocation string) {
-<<<<<<< HEAD
-	c.tsoDispatcher.Lock()
-	defer c.tsoDispatcher.Unlock()
-	c.tsoDispatcher.ch[dcLocation] = make(chan *tsoRequest, maxMergeTSORequests)
-=======
 	c.tsoDispatcher.Store(dcLocation, make(chan *tsoRequest, maxMergeTSORequests))
->>>>>>> 4aee146c
 }
 
 func extractSpanReference(requests []*tsoRequest, opts []opentracing.StartSpanOption) []opentracing.StartSpanOption {
@@ -642,18 +515,10 @@
 	c.cancel()
 	c.wg.Wait()
 
-<<<<<<< HEAD
-	c.tsoDispatcher.RLock()
-	for _, tsoDispatcher := range c.tsoDispatcher.ch {
-		c.revokeTSORequest(errors.WithStack(errClosing), tsoDispatcher)
-	}
-	c.tsoDispatcher.RUnlock()
-=======
 	c.tsoDispatcher.Range(func(_, dispatcher interface{}) bool {
 		c.revokeTSORequest(errors.WithStack(errClosing), dispatcher.(chan *tsoRequest))
 		return true
 	})
->>>>>>> 4aee146c
 
 	c.clientConns.Range(func(_, cc interface{}) bool {
 		if err := cc.(*grpc.ClientConn).Close(); err != nil {
@@ -695,27 +560,7 @@
 	req.start = time.Now()
 	req.dcLocation = dcLocation
 	c.waitForDispatcher()
-<<<<<<< HEAD
-	if !c.checkTSODispatcher(dcLocation) {
-		err := errs.ErrClientGetTSO.FastGenByArgs(fmt.Sprintf("unknown dc-location %s to the client", dcLocation))
-		log.Error("[pd] dispatch tso request error", zap.String("dc-location", dcLocation), errs.ZapError(err))
-		req.done <- err
-		return req
-	}
-	c.dispatchRequest(dcLocation, req)
-	return req
-=======
 	return c.dispatchRequest(dcLocation, req)
-}
-
-func (c *client) waitForDispatcher() {
-	for {
-		if c.getDispatcherSize() != 0 {
-			break
-		}
-		log.Info("[pd] tso dispatcher is not ready, wait for a while")
-		time.Sleep(50 * time.Millisecond)
-	}
 }
 
 func (c *client) getDispatcherSize() int {
@@ -737,7 +582,6 @@
 	}
 	dispatcher.(chan *tsoRequest) <- request
 	return request
->>>>>>> 4aee146c
 }
 
 func (c *client) waitForDispatcher() {
@@ -748,18 +592,6 @@
 		log.Info("[pd] tso dispatcher is not ready, wait for a while")
 		time.Sleep(50 * time.Millisecond)
 	}
-}
-
-func (c *client) getDispatcherSize() int {
-	c.tsoDispatcher.RLock()
-	defer c.tsoDispatcher.RUnlock()
-	return len(c.tsoDispatcher.ch)
-}
-
-func (c *client) dispatchRequest(dcLocation string, request *tsoRequest) {
-	c.tsoDispatcher.RLock()
-	defer c.tsoDispatcher.RUnlock()
-	c.tsoDispatcher.ch[dcLocation] <- request
 }
 
 // TSFuture is a future which promises to return a TSO.
