// Copyright 2017 PingCAP, Inc.
//
// Licensed under the Apache License, Version 2.0 (the "License");
// you may not use this file except in compliance with the License.
// You may obtain a copy of the License at
//
//     http://www.apache.org/licenses/LICENSE-2.0
//
// Unless required by applicable law or agreed to in writing, software
// distributed under the License is distributed on an "AS IS" BASIS,
// See the License for the specific language governing permissions and
// limitations under the License.

package schedulers

import (
	"strconv"

	"github.com/pingcap/log"
	"github.com/pingcap/pd/pkg/cache"
	"github.com/pingcap/pd/server/core"
	"github.com/pingcap/pd/server/schedule"
	"github.com/pingcap/pd/server/schedule/filter"
	"github.com/pingcap/pd/server/schedule/operator"
	"github.com/pingcap/pd/server/schedule/selector"
	"github.com/prometheus/client_golang/prometheus"
	"go.uber.org/zap"
)

func init() {
	schedule.RegisterScheduler("balance-leader", func(opController *schedule.OperatorController, args []string) (schedule.Scheduler, error) {
		return newBalanceLeaderScheduler(opController), nil
	})
}

// balanceLeaderRetryLimit is the limit to retry schedule for selected source store and target store.
const balanceLeaderRetryLimit = 10

type balanceLeaderScheduler struct {
	*baseScheduler
	name         string
	selector     *selector.BalanceSelector
	taintStores  *cache.TTLUint64
	opController *schedule.OperatorController
	counter      *prometheus.CounterVec
}

// newBalanceLeaderScheduler creates a scheduler that tends to keep leaders on
// each store balanced.
func newBalanceLeaderScheduler(opController *schedule.OperatorController, opts ...BalanceLeaderCreateOption) schedule.Scheduler {
	taintStores := newTaintCache()
	filters := []filter.Filter{
		filter.StoreStateFilter{TransferLeader: true},
		filter.NewCacheFilter(taintStores),
	}
	base := newBaseScheduler(opController)

	s := &balanceLeaderScheduler{
		baseScheduler: base,
		selector:      selector.NewBalanceSelector(core.LeaderKind, filters),
		taintStores:   taintStores,
		opController:  opController,
		counter:       balanceLeaderCounter,
	}
	for _, opt := range opts {
		opt(s)
	}
	return s
}

// BalanceLeaderCreateOption is used to create a scheduler with an option.
type BalanceLeaderCreateOption func(s *balanceLeaderScheduler)

// WithBalanceLeaderCounter sets the counter for the scheduler.
func WithBalanceLeaderCounter(counter *prometheus.CounterVec) BalanceLeaderCreateOption {
	return func(s *balanceLeaderScheduler) {
		s.counter = counter
	}
}

// WithBalanceLeaderName sets the name for the scheduler.
func WithBalanceLeaderName(name string) BalanceLeaderCreateOption {
	return func(s *balanceLeaderScheduler) {
		s.name = name
	}
}

func (l *balanceLeaderScheduler) GetName() string {
	if l.name != "" {
		return l.name
	}
	return "balance-leader-scheduler"
}

func (l *balanceLeaderScheduler) GetType() string {
	return "balance-leader"
}

func (l *balanceLeaderScheduler) IsScheduleAllowed(cluster schedule.Cluster) bool {
	return l.opController.OperatorCount(operator.OpLeader) < cluster.GetLeaderScheduleLimit()
}

func (l *balanceLeaderScheduler) Schedule(cluster schedule.Cluster) []*operator.Operator {
	schedulerCounter.WithLabelValues(l.GetName(), "schedule").Inc()

	stores := cluster.GetStores()

	// source/target is the store with highest/lowest leader score in the list that
	// can be selected as balance source/target.
	source := l.selector.SelectSource(cluster, stores)
	target := l.selector.SelectTarget(cluster, stores)

	// No store can be selected as source or target.
	if source == nil || target == nil {
		schedulerCounter.WithLabelValues(l.GetName(), "no_store").Inc()
		// When the cluster is balanced, all stores will be added to the cache once
		// all of them have been selected. This will cause the scheduler to not adapt
		// to sudden change of a store's leader. Here we clear the taint cache and
		// re-iterate.
		l.taintStores.Clear()
		return nil
	}

	sourceID := source.GetID()
	targetID := target.GetID()
	log.Debug("store leader score", zap.String("scheduler", l.GetName()), zap.Uint64("max-store", sourceID), zap.Uint64("min-store", targetID))
	sourceStoreLabel := strconv.FormatUint(sourceID, 10)
	targetStoreLabel := strconv.FormatUint(targetID, 10)
	sourceAddress := source.GetAddress()
	targetAddress := target.GetAddress()
	l.counter.WithLabelValues("high_score", sourceAddress, sourceStoreLabel).Inc()
	l.counter.WithLabelValues("low_score", targetAddress, targetStoreLabel).Inc()

	opInfluence := l.opController.GetOpInfluence(cluster)
	for i := 0; i < balanceLeaderRetryLimit; i++ {
		if op := l.transferLeaderOut(source, cluster, opInfluence); op != nil {
			l.counter.WithLabelValues("transfer_out", sourceAddress, sourceStoreLabel).Inc()
			return op
		}
		if op := l.transferLeaderIn(target, cluster, opInfluence); op != nil {
			l.counter.WithLabelValues("transfer_in", targetAddress, targetStoreLabel).Inc()
			return op
		}
	}

	// If no operator can be created for the selected stores, ignore them for a while.
	log.Debug("no operator created for selected stores", zap.String("scheduler", l.GetName()), zap.Uint64("source", sourceID), zap.Uint64("target", targetID))
	l.counter.WithLabelValues("add_taint", sourceAddress, sourceStoreLabel).Inc()
	l.taintStores.Put(sourceID)
	l.counter.WithLabelValues("add_taint", targetAddress, targetStoreLabel).Inc()
	l.taintStores.Put(targetID)
	return nil
}

// transferLeaderOut transfers leader from the source store.
// It randomly selects a health region from the source store, then picks
// the best follower peer and transfers the leader.
func (l *balanceLeaderScheduler) transferLeaderOut(source *core.StoreInfo, cluster schedule.Cluster, opInfluence operator.OpInfluence) []*operator.Operator {
	sourceID := source.GetID()
	region := cluster.RandLeaderRegion(sourceID, core.HealthRegion())
	if region == nil {
		log.Debug("store has no leader", zap.String("scheduler", l.GetName()), zap.Uint64("store-id", sourceID))
		schedulerCounter.WithLabelValues(l.GetName(), "no_leader_region").Inc()
		return nil
	}
	target := l.selector.SelectTarget(cluster, cluster.GetFollowerStores(region))
	if target == nil {
		log.Debug("region has no target store", zap.String("scheduler", l.GetName()), zap.Uint64("region-id", region.GetID()))
		schedulerCounter.WithLabelValues(l.GetName(), "no_target_store").Inc()
		return nil
	}
	return l.createOperator(region, source, target, cluster, opInfluence)
}

// transferLeaderIn transfers leader to the target store.
// It randomly selects a health region from the target store, then picks
// the worst follower peer and transfers the leader.
func (l *balanceLeaderScheduler) transferLeaderIn(target *core.StoreInfo, cluster schedule.Cluster, opInfluence operator.OpInfluence) []*operator.Operator {
	targetID := target.GetID()
	region := cluster.RandFollowerRegion(targetID, core.HealthRegion())
	if region == nil {
		log.Debug("store has no follower", zap.String("scheduler", l.GetName()), zap.Uint64("store-id", targetID))
		schedulerCounter.WithLabelValues(l.GetName(), "no_follower_region").Inc()
		return nil
	}
	source := cluster.GetStore(region.GetLeader().GetStoreId())
	if source == nil {
		log.Debug("region has no leader", zap.String("scheduler", l.GetName()), zap.Uint64("region-id", region.GetID()))
		schedulerCounter.WithLabelValues(l.GetName(), "no_leader").Inc()
		return nil
	}
	return l.createOperator(region, source, target, cluster, opInfluence)
}

// createOperator creates the operator according to the source and target store.
// If the region is hot or the difference between the two stores is tolerable, then
// no new operator need to be created, otherwise create an operator that transfers
// the leader from the source store to the target store for the region.
<<<<<<< HEAD
func (l *balanceLeaderScheduler) createOperator(region *core.RegionInfo, source, target *core.StoreInfo, cluster schedule.Cluster, opInfluence schedule.OpInfluence) []*schedule.Operator {
	if cluster.IsRegionHot(region) {
		log.Debug("region is hot region, ignore it", zap.String("scheduler", l.GetName()), zap.Uint64("region-id", region.GetID()))
=======
func (l *balanceLeaderScheduler) createOperator(region *core.RegionInfo, source, target *core.StoreInfo, cluster schedule.Cluster, opInfluence operator.OpInfluence) []*operator.Operator {
	regionID := region.GetID()
	if cluster.IsRegionHot(regionID) {
		log.Debug("region is hot region, ignore it", zap.String("scheduler", l.GetName()), zap.Uint64("region-id", regionID))
>>>>>>> 7f800a1b
		schedulerCounter.WithLabelValues(l.GetName(), "region_hot").Inc()
		return nil
	}

	sourceID := source.GetID()
	targetID := target.GetID()
	if !shouldBalance(cluster, source, target, region, core.LeaderKind, opInfluence) {
		log.Debug("skip balance leader",
			zap.String("scheduler", l.GetName()), zap.Uint64("region-id", region.GetID()), zap.Uint64("source-store", sourceID), zap.Uint64("target-store", targetID),
			zap.Int64("source-size", source.GetLeaderSize()), zap.Float64("source-score", source.LeaderScore(0)),
			zap.Int64("source-influence", opInfluence.GetStoreInfluence(sourceID).ResourceSize(core.LeaderKind)),
			zap.Int64("target-size", target.GetLeaderSize()), zap.Float64("target-score", target.LeaderScore(0)),
			zap.Int64("target-influence", opInfluence.GetStoreInfluence(targetID).ResourceSize(core.LeaderKind)),
			zap.Int64("average-region-size", cluster.GetAverageRegionSize()))
		schedulerCounter.WithLabelValues(l.GetName(), "skip").Inc()
		return nil
	}

	schedulerCounter.WithLabelValues(l.GetName(), "new_operator").Inc()
	sourceLabel := strconv.FormatUint(sourceID, 10)
	targetLabel := strconv.FormatUint(targetID, 10)
	l.counter.WithLabelValues("move_leader", source.GetAddress()+"-out", sourceLabel).Inc()
	l.counter.WithLabelValues("move_leader", target.GetAddress()+"-in", targetLabel).Inc()
	op := operator.CreateTransferLeaderOperator("balance-leader", region, region.GetLeader().GetStoreId(), targetID, operator.OpBalance)
	return []*operator.Operator{op}
}<|MERGE_RESOLUTION|>--- conflicted
+++ resolved
@@ -1,4 +1,4 @@
-// Copyright 2017 PingCAP, Inc.
+        // Copyright 2017 PingCAP, Inc.
 //
 // Licensed under the Apache License, Version 2.0 (the "License");
 // you may not use this file except in compliance with the License.
@@ -196,16 +196,9 @@
 // If the region is hot or the difference between the two stores is tolerable, then
 // no new operator need to be created, otherwise create an operator that transfers
 // the leader from the source store to the target store for the region.
-<<<<<<< HEAD
-func (l *balanceLeaderScheduler) createOperator(region *core.RegionInfo, source, target *core.StoreInfo, cluster schedule.Cluster, opInfluence schedule.OpInfluence) []*schedule.Operator {
+func (l *balanceLeaderScheduler) createOperator(region *core.RegionInfo, source, target *core.StoreInfo, cluster schedule.Cluster, opInfluence operator.OpInfluence) []*operator.Operator {
 	if cluster.IsRegionHot(region) {
 		log.Debug("region is hot region, ignore it", zap.String("scheduler", l.GetName()), zap.Uint64("region-id", region.GetID()))
-=======
-func (l *balanceLeaderScheduler) createOperator(region *core.RegionInfo, source, target *core.StoreInfo, cluster schedule.Cluster, opInfluence operator.OpInfluence) []*operator.Operator {
-	regionID := region.GetID()
-	if cluster.IsRegionHot(regionID) {
-		log.Debug("region is hot region, ignore it", zap.String("scheduler", l.GetName()), zap.Uint64("region-id", regionID))
->>>>>>> 7f800a1b
 		schedulerCounter.WithLabelValues(l.GetName(), "region_hot").Inc()
 		return nil
 	}
