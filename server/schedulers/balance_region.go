// Copyright 2017 PingCAP, Inc.
//
// Licensed under the Apache License, Version 2.0 (the "License");
// you may not use this file except in compliance with the License.
// You may obtain a copy of the License at
//
//     http://www.apache.org/licenses/LICENSE-2.0
//
// Unless required by applicable law or agreed to in writing, software
// distributed under the License is distributed on an "AS IS" BASIS,
// See the License for the specific language governing permissions and
// limitations under the License.

package schedulers

import (
	"sort"
	"strconv"

	"github.com/pingcap/kvproto/pkg/metapb"
	"github.com/pingcap/log"
	"github.com/pingcap/pd/server/core"
	"github.com/pingcap/pd/server/schedule"
	"github.com/pingcap/pd/server/schedule/checker"
	"github.com/pingcap/pd/server/schedule/filter"
	"github.com/pingcap/pd/server/schedule/operator"
	"github.com/pingcap/pd/server/schedule/opt"
	"github.com/pkg/errors"
	"github.com/prometheus/client_golang/prometheus"
	"go.uber.org/zap"
)

func init() {
	schedule.RegisterSliceDecoderBuilder("balance-region", func(args []string) schedule.ConfigDecoder {
		return func(v interface{}) error {
			conf, ok := v.(*balanceRegionSchedulerConfig)
			if !ok {
				return ErrScheduleConfigNotExist
			}
			ranges, err := getKeyRanges(args)
			if err != nil {
				return errors.WithStack(err)
			}
			conf.Ranges = ranges
			conf.Name = balanceRegionName
			return nil
		}
	})
	schedule.RegisterScheduler("balance-region", func(opController *schedule.OperatorController, storage *core.Storage, decoder schedule.ConfigDecoder) (schedule.Scheduler, error) {
		conf := &balanceRegionSchedulerConfig{}
		decoder(conf)
		return newBalanceRegionScheduler(opController, conf), nil
	})
}

const (
	// balanceRegionRetryLimit is the limit to retry schedule for selected store.
	balanceRegionRetryLimit = 10
	balanceRegionName       = "balance-region-scheduler"
)

type balanceRegionSchedulerConfig struct {
	Name   string          `json:"name"`
	Ranges []core.KeyRange `json:"ranges"`
}

type balanceRegionScheduler struct {
	*baseScheduler
	conf         *balanceRegionSchedulerConfig
	opController *schedule.OperatorController
	filters      []filter.Filter
	counter      *prometheus.CounterVec
}

// newBalanceRegionScheduler creates a scheduler that tends to keep regions on
// each store balanced.
func newBalanceRegionScheduler(opController *schedule.OperatorController, conf *balanceRegionSchedulerConfig, opts ...BalanceRegionCreateOption) schedule.Scheduler {
	base := newBaseScheduler(opController)
	s := &balanceRegionScheduler{
		baseScheduler: base,
		conf:          conf,
		opController:  opController,
		counter:       balanceRegionCounter,
	}
	for _, opt := range opts {
		opt(s)
	}
	s.filters = []filter.Filter{filter.StoreStateFilter{ActionScope: s.GetName(), MoveRegion: true}}
	return s
}

// BalanceRegionCreateOption is used to create a scheduler with an option.
type BalanceRegionCreateOption func(s *balanceRegionScheduler)

// WithBalanceRegionCounter sets the counter for the scheduler.
func WithBalanceRegionCounter(counter *prometheus.CounterVec) BalanceRegionCreateOption {
	return func(s *balanceRegionScheduler) {
		s.counter = counter
	}
}

// WithBalanceRegionName sets the name for the scheduler.
func WithBalanceRegionName(name string) BalanceRegionCreateOption {
	return func(s *balanceRegionScheduler) {
		s.conf.Name = name
	}
}

func (s *balanceRegionScheduler) GetName() string {
	return s.conf.Name
}

func (s *balanceRegionScheduler) GetType() string {
	return "balance-region"
}

func (s *balanceRegionScheduler) EncodeConfig() ([]byte, error) {
	return schedule.EncodeConfig(s.conf)
}

func (s *balanceRegionScheduler) IsScheduleAllowed(cluster opt.Cluster) bool {
	return s.opController.OperatorCount(operator.OpRegion) < cluster.GetRegionScheduleLimit()
}

func (s *balanceRegionScheduler) Schedule(cluster opt.Cluster) []*operator.Operator {
	schedulerCounter.WithLabelValues(s.GetName(), "schedule").Inc()
	stores := cluster.GetStores()
	stores = filter.SelectSourceStores(stores, s.filters, cluster)
	sort.Slice(stores, func(i, j int) bool {
		return stores[i].RegionScore(cluster.GetHighSpaceRatio(), cluster.GetLowSpaceRatio(), 0) > stores[j].RegionScore(cluster.GetHighSpaceRatio(), cluster.GetLowSpaceRatio(), 0)
	})
	for _, source := range stores {
		sourceID := source.GetID()

		for i := 0; i < balanceRegionRetryLimit; i++ {
			// Priority picks the region that has a pending peer.
			// Pending region may means the disk is overload, remove the pending region firstly.
<<<<<<< HEAD
			region := cluster.RandPendingRegion(sourceID, opt.HealthRegionAllowPending(cluster), opt.ReplicatedRegion(cluster))
			if region == nil {
				// Then picks the region that has a follower in the source store.
				region = cluster.RandFollowerRegion(sourceID, opt.HealthRegion(cluster), opt.ReplicatedRegion(cluster))
			}
			if region == nil {
				// Last, picks the region has the leader in the source store.
				region = cluster.RandLeaderRegion(sourceID, opt.HealthRegion(cluster), opt.ReplicatedRegion(cluster))
=======
			region := cluster.RandPendingRegion(sourceID, s.conf.Ranges, core.HealthRegionAllowPending())
			if region == nil {
				// Then picks the region that has a follower in the source store.
				region = cluster.RandFollowerRegion(sourceID, s.conf.Ranges, core.HealthRegion())
			}
			if region == nil {
				// Last, picks the region has the leader in the source store.
				region = cluster.RandLeaderRegion(sourceID, s.conf.Ranges, core.HealthRegion())
>>>>>>> a256162b
			}
			if region == nil {
				schedulerCounter.WithLabelValues(s.GetName(), "no-region").Inc()
				continue
			}
			log.Debug("select region", zap.String("scheduler", s.GetName()), zap.Uint64("region-id", region.GetID()))

			// Skip hot regions.
			if cluster.IsRegionHot(region) {
				log.Debug("region is hot", zap.String("scheduler", s.GetName()), zap.Uint64("region-id", region.GetID()))
				schedulerCounter.WithLabelValues(s.GetName(), "region-hot").Inc()
				continue
			}

			oldPeer := region.GetStorePeer(sourceID)
			if op := s.transferPeer(cluster, region, oldPeer); op != nil {
				schedulerCounter.WithLabelValues(s.GetName(), "new-operator").Inc()
				return []*operator.Operator{op}
			}
		}
	}
	return nil
}

// transferPeer selects the best store to create a new peer to replace the old peer.
func (s *balanceRegionScheduler) transferPeer(cluster opt.Cluster, region *core.RegionInfo, oldPeer *metapb.Peer) *operator.Operator {
	// scoreGuard guarantees that the distinct score will not decrease.
	stores := cluster.GetRegionStores(region)
	sourceStoreID := oldPeer.GetStoreId()
	source := cluster.GetStore(sourceStoreID)
	if source == nil {
		log.Error("failed to get the source store", zap.Uint64("store-id", sourceStoreID))
	}
	scoreGuard := filter.NewDistinctScoreFilter(s.GetName(), cluster.GetLocationLabels(), stores, source)
	checker := checker.NewReplicaChecker(cluster, s.GetName())
	exclude := make(map[uint64]struct{})
	excludeFilter := filter.NewExcludedFilter(s.GetName(), nil, exclude)
	for {
		storeID, _ := checker.SelectBestReplacementStore(region, oldPeer, scoreGuard, excludeFilter)
		if storeID == 0 {
			schedulerCounter.WithLabelValues(s.GetName(), "no-replacement").Inc()
			return nil
		}
		exclude[storeID] = struct{}{} // exclude next round.

		target := cluster.GetStore(storeID)
		if target == nil {
			log.Error("failed to get the target store", zap.Uint64("store-id", storeID))
			continue
		}
		regionID := region.GetID()
		sourceID := source.GetID()
		targetID := target.GetID()
		log.Debug("", zap.Uint64("region-id", regionID), zap.Uint64("source-store", sourceID), zap.Uint64("target-store", targetID))

		opInfluence := s.opController.GetOpInfluence(cluster)
		kind := core.NewScheduleKind(core.RegionKind, core.BySize)
		if !shouldBalance(cluster, source, target, region, kind, opInfluence, s.GetName()) {
			schedulerCounter.WithLabelValues(s.GetName(), "skip").Inc()
			continue
		}

		newPeer, err := cluster.AllocPeer(storeID)
		if err != nil {
			schedulerCounter.WithLabelValues(s.GetName(), "no-peer").Inc()
			return nil
		}
		op, err := operator.CreateMovePeerOperator("balance-region", cluster, region, operator.OpBalance, oldPeer.GetStoreId(), newPeer.GetStoreId(), newPeer.GetId())
		if err != nil {
			schedulerCounter.WithLabelValues(s.GetName(), "create-operator-fail").Inc()
			return nil
		}
		sourceLabel := strconv.FormatUint(sourceID, 10)
		targetLabel := strconv.FormatUint(targetID, 10)
		s.counter.WithLabelValues("move-peer", source.GetAddress()+"-out", sourceLabel).Inc()
		s.counter.WithLabelValues("move-peer", target.GetAddress()+"-in", targetLabel).Inc()
		balanceDirectionCounter.WithLabelValues(s.GetName(), sourceLabel, targetLabel).Inc()
		return op
	}
}<|MERGE_RESOLUTION|>--- conflicted
+++ resolved
@@ -135,25 +135,14 @@
 		for i := 0; i < balanceRegionRetryLimit; i++ {
 			// Priority picks the region that has a pending peer.
 			// Pending region may means the disk is overload, remove the pending region firstly.
-<<<<<<< HEAD
-			region := cluster.RandPendingRegion(sourceID, opt.HealthRegionAllowPending(cluster), opt.ReplicatedRegion(cluster))
+			region := cluster.RandPendingRegion(sourceID, s.conf.Ranges, opt.HealthRegionAllowPending(cluster), opt.ReplicatedRegion(cluster))
 			if region == nil {
 				// Then picks the region that has a follower in the source store.
-				region = cluster.RandFollowerRegion(sourceID, opt.HealthRegion(cluster), opt.ReplicatedRegion(cluster))
+				region = cluster.RandFollowerRegion(sourceID, s.conf.Ranges, opt.HealthRegion(cluster), opt.ReplicatedRegion(cluster))
 			}
 			if region == nil {
 				// Last, picks the region has the leader in the source store.
-				region = cluster.RandLeaderRegion(sourceID, opt.HealthRegion(cluster), opt.ReplicatedRegion(cluster))
-=======
-			region := cluster.RandPendingRegion(sourceID, s.conf.Ranges, core.HealthRegionAllowPending())
-			if region == nil {
-				// Then picks the region that has a follower in the source store.
-				region = cluster.RandFollowerRegion(sourceID, s.conf.Ranges, core.HealthRegion())
-			}
-			if region == nil {
-				// Last, picks the region has the leader in the source store.
-				region = cluster.RandLeaderRegion(sourceID, s.conf.Ranges, core.HealthRegion())
->>>>>>> a256162b
+				region = cluster.RandLeaderRegion(sourceID, s.conf.Ranges, opt.HealthRegion(cluster), opt.ReplicatedRegion(cluster))
 			}
 			if region == nil {
 				schedulerCounter.WithLabelValues(s.GetName(), "no-region").Inc()
