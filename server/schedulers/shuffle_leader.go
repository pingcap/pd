--- conflicted
+++ resolved
@@ -68,11 +68,7 @@
 		schedulerCounter.WithLabelValues(s.GetName(), "no_target_store").Inc()
 		return nil
 	}
-<<<<<<< HEAD
-	region := cluster.RandFollowerRegion(targetStore.GetId(), true)
-=======
 	region := cluster.RandFollowerRegion(targetStore.GetId(), core.HealthRegion())
->>>>>>> 05d6a09d
 	if region == nil {
 		schedulerCounter.WithLabelValues(s.GetName(), "no_follower").Inc()
 		return nil
