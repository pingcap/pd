--- conflicted
+++ resolved
@@ -47,14 +47,9 @@
 // tsoObject is used to store the current TSO in memory with a RWMutex lock.
 type tsoObject struct {
 	sync.RWMutex
-<<<<<<< HEAD
 	physical   time.Time
 	logical    int64
 	updateTime time.Time
-=======
-	physical time.Time
-	logical  int64
->>>>>>> 85d58839
 }
 
 // timestampOracle is used to maintain the logic of TSO.
@@ -77,16 +72,10 @@
 	t.tsoMux.Lock()
 	defer t.tsoMux.Unlock()
 	// make sure the ts won't fall back
-<<<<<<< HEAD
 	if typeutil.SubTimeByWallClock(next, t.tsoMux.physical) >= UpdateTimestampGuard {
 		t.tsoMux.physical = next
 		t.tsoMux.logical = 0
 		t.tsoMux.updateTime = time.Now()
-=======
-	if typeutil.SubTimeByWallClock(next, t.tsoMux.physical) >= updateTimestampGuard {
-		t.tsoMux.physical = next
-		t.tsoMux.logical = 0
->>>>>>> 85d58839
 	}
 }
 
@@ -104,11 +93,7 @@
 	t.tsoMux.Lock()
 	defer t.tsoMux.Unlock()
 	if t.tsoMux.physical == typeutil.ZeroTime {
-<<<<<<< HEAD
 		return 0, 0, typeutil.ZeroTime
-=======
-		return 0, 0
->>>>>>> 85d58839
 	}
 	physical = t.tsoMux.physical.UnixNano() / int64(time.Millisecond)
 	t.tsoMux.logical += count
@@ -265,10 +250,7 @@
 	// save into memory
 	t.tsoMux.physical = nextPhysical
 	t.tsoMux.logical = int64(nextLogical)
-<<<<<<< HEAD
 	t.tsoMux.updateTime = time.Now()
-=======
->>>>>>> 85d58839
 	tsoCounter.WithLabelValues("reset_tso_ok", t.dcLocation).Inc()
 	return nil
 }
@@ -394,8 +376,5 @@
 	log.Info("reset the timestamp in memory")
 	t.tsoMux.physical = typeutil.ZeroTime
 	t.tsoMux.logical = 0
-<<<<<<< HEAD
 	t.tsoMux.updateTime = typeutil.ZeroTime
-=======
->>>>>>> 85d58839
 }