// Copyright 2016 TiKV Project Authors.
//
// Licensed under the Apache License, Version 2.0 (the "License");
// you may not use this file except in compliance with the License.
// You may obtain a copy of the License at
//
//     http://www.apache.org/licenses/LICENSE-2.0
//
// Unless required by applicable law or agreed to in writing, software
// distributed under the License is distributed on an "AS IS" BASIS,
// See the License for the specific language governing permissions and
// limitations under the License.

package tso

import (
	"path"
	"sync/atomic"
	"time"
	"unsafe"

	"github.com/pingcap/errors"
	"github.com/pingcap/failpoint"
	"github.com/pingcap/log"
	"github.com/tikv/pd/pkg/errs"
	"github.com/tikv/pd/pkg/etcdutil"
	"github.com/tikv/pd/pkg/tsoutil"
	"github.com/tikv/pd/pkg/typeutil"
	"github.com/tikv/pd/server/election"
	"go.etcd.io/etcd/clientv3"
	"go.uber.org/zap"
)

const (
	// UpdateTimestampStep is used to update timestamp.
	UpdateTimestampStep = 50 * time.Millisecond
	// updateTimestampGuard is the min timestamp interval.
	updateTimestampGuard = time.Millisecond
	// maxLogical is the max upper limit for logical time.
	// When a TSO's logical time reachs this limit,
	// the physical time will be forced to increase.
	maxLogical = int64(1 << 18)
)

// atomicObject is used to store the current TSO in memory.
type atomicObject struct {
	physical time.Time
	logical  int64
}

// timestampOracle is used to maintain the logic of tso.
type timestampOracle struct {
	client   *clientv3.Client
	rootPath string
	// TODO: remove saveInterval
	saveInterval  time.Duration
	maxResetTSGap func() time.Duration
	// For tso, set after the PD becomes a leader.
	TSO           unsafe.Pointer
	lastSavedTime atomic.Value
}

func (t *timestampOracle) getTimestampPath() string {
	return path.Join(t.rootPath, "timestamp")
}

func (t *timestampOracle) loadTimestamp() (time.Time, error) {
	data, err := etcdutil.GetValue(t.client, t.getTimestampPath())
	if err != nil {
		return typeutil.ZeroTime, err
	}
	if len(data) == 0 {
		return typeutil.ZeroTime, nil
	}
	return typeutil.ParseTimestamp(data)
}

// save timestamp, if lastTs is 0, we think the timestamp doesn't exist, so create it,
// otherwise, update it.
func (t *timestampOracle) saveTimestamp(leadership *election.Leadership, ts time.Time) error {
	key := t.getTimestampPath()
	data := typeutil.Uint64ToBytes(uint64(ts.UnixNano()))
	resp, err := leadership.LeaderTxn().
		Then(clientv3.OpPut(key, string(data))).
		Commit()
	if err != nil {
		return errors.WithStack(err)
	}
	if !resp.Succeeded {
		return errors.New("save timestamp failed, maybe we lost leader")
	}

	t.lastSavedTime.Store(ts)

	return nil
}

// SyncTimestamp is used to synchronize the timestamp.
func (t *timestampOracle) SyncTimestamp(leadership *election.Leadership) error {
	tsoCounter.WithLabelValues("sync").Inc()

	failpoint.Inject("delaySyncTimestamp", func() {
		time.Sleep(time.Second)
	})

	last, err := t.loadTimestamp()
	if err != nil {
		return err
	}

	next := time.Now()
	failpoint.Inject("fallBackSync", func() {
		next = next.Add(time.Hour)
	})

	// If the current system time minus the saved etcd timestamp is less than `updateTimestampGuard`,
	// the timestamp allocation will start from the saved etcd timestamp temporarily.
	if typeutil.SubTimeByWallClock(next, last) < updateTimestampGuard {
		log.Error("system time may be incorrect", zap.Time("last", last), zap.Time("next", next), zap.Error(errs.ErrIncorrectSystemTime.FastGenByArgs()))
		next = last.Add(updateTimestampGuard)
	}

	save := next.Add(t.saveInterval)
	if err = t.saveTimestamp(leadership, save); err != nil {
		tsoCounter.WithLabelValues("err_save_sync_ts").Inc()
		return err
	}

	tsoCounter.WithLabelValues("sync_ok").Inc()
	log.Info("sync and save timestamp", zap.Time("last", last), zap.Time("save", save), zap.Time("next", next))

	current := &atomicObject{
		physical: next,
	}
	atomic.StorePointer(&t.TSO, unsafe.Pointer(current))

	return nil
}

// ResetUserTimestamp update the physical part with specified tso.
func (t *timestampOracle) ResetUserTimestamp(leadership *election.Leadership, tso uint64) error {
	if !leadership.Check() {
		tsoCounter.WithLabelValues("err_lease_reset_ts").Inc()
		return errors.New("Setup timestamp failed, lease expired")
	}
	physical, _ := tsoutil.ParseTS(tso)
	next := physical.Add(time.Millisecond)
	prev := (*atomicObject)(atomic.LoadPointer(&t.TSO))

	// do not update
	if typeutil.SubTimeByWallClock(next, prev.physical) <= 3*updateTimestampGuard {
		tsoCounter.WithLabelValues("err_reset_small_ts").Inc()
		return errors.New("the specified ts too small than now")
	}

	if typeutil.SubTimeByWallClock(next, prev.physical) >= t.maxResetTSGap() {
		tsoCounter.WithLabelValues("err_reset_large_ts").Inc()
		return errors.New("the specified ts too large than now")
	}

	save := next.Add(t.saveInterval)
	if err := t.saveTimestamp(leadership, save); err != nil {
		tsoCounter.WithLabelValues("err_save_reset_ts").Inc()
		return err
	}
	update := &atomicObject{
		physical: next,
	}
	atomic.CompareAndSwapPointer(&t.TSO, unsafe.Pointer(prev), unsafe.Pointer(update))
	tsoCounter.WithLabelValues("reset_tso_ok").Inc()
	return nil
}

// UpdateTimestamp is used to update the timestamp.
// This function will do two things:
// 1. When the logical time is going to be used up, increase the current physical time.
// 2. When the time window is not big enough, which means the saved etcd time minus the next physical time
//    will be less than or equal to `updateTimestampGuard`, then the time window needs to be updated and
//    we also need to save the next physical time plus `TsoSaveInterval` into etcd.
//
// Here is some constraints that this function must satisfy:
// 1. The saved time is monotonically increasing.
// 2. The physical time is monotonically increasing.
// 3. The physical time is always less than the saved timestamp.
func (t *timestampOracle) UpdateTimestamp(leadership *election.Leadership) error {
	prev := (*atomicObject)(atomic.LoadPointer(&t.TSO))
	now := time.Now()

	failpoint.Inject("fallBackUpdate", func() {
		now = now.Add(time.Hour)
	})

	tsoCounter.WithLabelValues("save").Inc()

	jetLag := typeutil.SubTimeByWallClock(now, prev.physical)
	if jetLag > 3*UpdateTimestampStep {
		log.Warn("clock offset", zap.Duration("jet-lag", jetLag), zap.Time("prev-physical", prev.physical), zap.Time("now", now))
		tsoCounter.WithLabelValues("slow_save").Inc()
	}

	if jetLag < 0 {
		tsoCounter.WithLabelValues("system_time_slow").Inc()
	}

	var next time.Time
	prevLogical := atomic.LoadInt64(&prev.logical)
	// If the system time is greater, it will be synchronized with the system time.
	if jetLag > updateTimestampGuard {
		next = now
	} else if prevLogical > maxLogical/2 {
		// The reason choosing maxLogical/2 here is that it's big enough for common cases.
		// Because there is enough timestamp can be allocated before next update.
		log.Warn("the logical time may be not enough", zap.Int64("prev-logical", prevLogical))
		next = prev.physical.Add(time.Millisecond)
	} else {
		// It will still use the previous physical time to alloc the timestamp.
		tsoCounter.WithLabelValues("skip_save").Inc()
		return nil
	}

	// It is not safe to increase the physical time to `next`.
	// The time window needs to be updated and saved to etcd.
	if typeutil.SubTimeByWallClock(t.lastSavedTime.Load().(time.Time), next) <= updateTimestampGuard {
		save := next.Add(t.saveInterval)
		if err := t.saveTimestamp(leadership, save); err != nil {
			tsoCounter.WithLabelValues("err_save_update_ts").Inc()
			return err
		}
	}

	current := &atomicObject{
		physical: next,
		logical:  0,
	}

	atomic.StorePointer(&t.TSO, unsafe.Pointer(current))
	tsoGauge.WithLabelValues("tso").Set(float64(next.Unix()))

	return nil
}

// ResetTimestamp is used to reset the timestamp.
func (t *timestampOracle) ResetTimestamp() {
	zero := &atomicObject{
		physical: typeutil.ZeroTime,
	}
<<<<<<< HEAD
	atomic.StorePointer(&t.TSO, unsafe.Pointer(zero))
=======
	atomic.StorePointer(&t.ts, unsafe.Pointer(zero))
	t.setLeadership(nil)
}

var maxRetryCount = 10

// GetRespTS is used to get a timestamp.
func (t *TimestampOracle) GetRespTS(count uint32) (pdpb.Timestamp, error) {
	var resp pdpb.Timestamp

	if count == 0 {
		return resp, errors.New("tso count should be positive")
	}

	failpoint.Inject("skipRetryGetTS", func() {
		maxRetryCount = 1
	})

	for i := 0; i < maxRetryCount; i++ {
		current := (*atomicObject)(atomic.LoadPointer(&t.ts))
		if current == nil || current.physical == typeutil.ZeroTime {
			// If it's leader, maybe SyncTimestamp hasn't completed yet
			if t.getLeadership().Check() {
				log.Info("sync hasn't completed yet, wait for a while")
				time.Sleep(200 * time.Millisecond)
				continue
			}
			log.Error("invalid timestamp", zap.Any("timestamp", current), zap.Error(errs.ErrInvalidTimestamp.FastGenByArgs()))
			return pdpb.Timestamp{}, errors.New("can not get timestamp, may be not leader")
		}

		resp.Physical = current.physical.UnixNano() / int64(time.Millisecond)
		resp.Logical = atomic.AddInt64(&current.logical, int64(count))
		if resp.Logical >= maxLogical {
			log.Error("logical part outside of max logical interval, please check ntp time",
				zap.Reflect("response", resp),
				zap.Int("retry-count", i), zap.Error(errs.ErrLogicOverflow.FastGenByArgs()))
			tsoCounter.WithLabelValues("logical_overflow").Inc()
			time.Sleep(UpdateTimestampStep)
			continue
		}
		// In case lease expired after the first check.
		if !t.getLeadership().Check() {
			return pdpb.Timestamp{}, errors.New("alloc timestamp failed, lease expired")
		}
		return resp, nil
	}
	return resp, errors.New("can not get timestamp")
}

// Now returns the current tso time.
func (t *TimestampOracle) Now() (time.Time, error) {
	resp, err := t.GetRespTS(1)
	if err != nil {
		return time.Time{}, err
	}
	tm, _ := tsoutil.ParseTimestamp(resp)
	return tm, nil
>>>>>>> d40341ce
}<|MERGE_RESOLUTION|>--- conflicted
+++ resolved
@@ -244,57 +244,7 @@
 	zero := &atomicObject{
 		physical: typeutil.ZeroTime,
 	}
-<<<<<<< HEAD
 	atomic.StorePointer(&t.TSO, unsafe.Pointer(zero))
-=======
-	atomic.StorePointer(&t.ts, unsafe.Pointer(zero))
-	t.setLeadership(nil)
-}
-
-var maxRetryCount = 10
-
-// GetRespTS is used to get a timestamp.
-func (t *TimestampOracle) GetRespTS(count uint32) (pdpb.Timestamp, error) {
-	var resp pdpb.Timestamp
-
-	if count == 0 {
-		return resp, errors.New("tso count should be positive")
-	}
-
-	failpoint.Inject("skipRetryGetTS", func() {
-		maxRetryCount = 1
-	})
-
-	for i := 0; i < maxRetryCount; i++ {
-		current := (*atomicObject)(atomic.LoadPointer(&t.ts))
-		if current == nil || current.physical == typeutil.ZeroTime {
-			// If it's leader, maybe SyncTimestamp hasn't completed yet
-			if t.getLeadership().Check() {
-				log.Info("sync hasn't completed yet, wait for a while")
-				time.Sleep(200 * time.Millisecond)
-				continue
-			}
-			log.Error("invalid timestamp", zap.Any("timestamp", current), zap.Error(errs.ErrInvalidTimestamp.FastGenByArgs()))
-			return pdpb.Timestamp{}, errors.New("can not get timestamp, may be not leader")
-		}
-
-		resp.Physical = current.physical.UnixNano() / int64(time.Millisecond)
-		resp.Logical = atomic.AddInt64(&current.logical, int64(count))
-		if resp.Logical >= maxLogical {
-			log.Error("logical part outside of max logical interval, please check ntp time",
-				zap.Reflect("response", resp),
-				zap.Int("retry-count", i), zap.Error(errs.ErrLogicOverflow.FastGenByArgs()))
-			tsoCounter.WithLabelValues("logical_overflow").Inc()
-			time.Sleep(UpdateTimestampStep)
-			continue
-		}
-		// In case lease expired after the first check.
-		if !t.getLeadership().Check() {
-			return pdpb.Timestamp{}, errors.New("alloc timestamp failed, lease expired")
-		}
-		return resp, nil
-	}
-	return resp, errors.New("can not get timestamp")
 }
 
 // Now returns the current tso time.
@@ -305,5 +255,4 @@
 	}
 	tm, _ := tsoutil.ParseTimestamp(resp)
 	return tm, nil
->>>>>>> d40341ce
 }