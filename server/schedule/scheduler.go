--- conflicted
+++ resolved
@@ -50,14 +50,10 @@
 // Scheduler is an interface to schedule resources.
 type Scheduler interface {
 	GetName() string
-<<<<<<< HEAD
 	GetMinInterval() time.Duration
 	GetNextInterval(interval time.Duration) time.Duration
-=======
 	// GetType should in accordance with the name passing to schedule.RegisterScheduler()
 	GetType() string
-	GetInterval() time.Duration
->>>>>>> 098a9e6d
 	GetResourceKind() core.ResourceKind
 	GetResourceLimit() uint64
 	Prepare(cluster Cluster) error
