// Copyright 2016 PingCAP, Inc.
//
// Licensed under the Apache License, Version 2.0 (the "License");
// you may not use this file except in compliance with the License.
// You may obtain a copy of the License at
//
//     http://www.apache.org/licenses/LICENSE-2.0
//
// Unless required by applicable law or agreed to in writing, software
// distributed under the License is distributed on an "AS IS" BASIS,
// See the License for the specific language governing permissions and
// limitations under the License.

package schedulers

import (
	. "github.com/pingcap/check"
	"github.com/pingcap/kvproto/pkg/metapb"
	"github.com/pingcap/pd/server/namespace"
	"github.com/pingcap/pd/server/schedule"
	log "github.com/sirupsen/logrus"
)

var _ = Suite(&testShuffleLeaderSuite{})

type testShuffleLeaderSuite struct{}

func (s *testShuffleLeaderSuite) TestShuffle(c *C) {
	opt := newTestScheduleConfig()
	tc := newMockCluster(opt)

	sl, err := schedule.CreateScheduler("shuffle-leader", schedule.NewLimiter())
	c.Assert(err, IsNil)
	c.Assert(sl.Schedule(tc, schedule.OpInfluence{}), IsNil)

	// Add stores 1,2,3,4
	tc.addLeaderStore(1, 6)
	tc.addLeaderStore(2, 7)
	tc.addLeaderStore(3, 8)
	tc.addLeaderStore(4, 9)
	// Add regions 1,2,3,4 with leaders in stores 1,2,3,4
	tc.addLeaderRegion(1, 1, 2, 3, 4)
	tc.addLeaderRegion(2, 2, 3, 4, 1)
	tc.addLeaderRegion(3, 3, 4, 1, 2)
	tc.addLeaderRegion(4, 4, 1, 2, 3)

	for i := 0; i < 4; i++ {
		op := sl.Schedule(tc, schedule.NewOpInfluence(nil, tc))
<<<<<<< HEAD
		sourceID := op[0].Step(0).(schedule.TransferLeader).FromStore
		op = sl.Schedule(tc, schedule.NewOpInfluence(nil, tc))
		targetID := op[0].Step(0).(schedule.TransferLeader).ToStore
		c.Assert(sourceID, Equals, targetID)
=======
		c.Assert(op, NotNil)
		c.Assert(op.Kind(), Equals, schedule.OpLeader|schedule.OpAdmin)
>>>>>>> 5a499bb8
	}
}

var _ = Suite(&testBalanceAdjacentRegionSuite{})

type testBalanceAdjacentRegionSuite struct{}

func (s *testBalanceAdjacentRegionSuite) TestBalance(c *C) {
	opt := newTestScheduleConfig()
	tc := newMockCluster(opt)

	sc, err := schedule.CreateScheduler("adjacent-region", schedule.NewLimiter())
	c.Assert(err, IsNil)
	c.Assert(sc.Schedule(tc, schedule.NewOpInfluence(nil, tc)), IsNil)

	// Add stores 1,2,3,4
	tc.addLeaderStore(1, 5)
	tc.addLeaderStore(2, 0)
	tc.addLeaderStore(3, 0)
	tc.addLeaderStore(4, 0)
	// Add regions
	tc.addLeaderRegionWithRange(1, "", "a", 1, 2, 3)
	tc.addLeaderRegionWithRange(2, "a", "b", 1, 2, 3)
	tc.addLeaderRegionWithRange(3, "b", "c", 1, 3, 4)
	tc.addLeaderRegionWithRange(4, "c", "d", 1, 2, 3)
	tc.addLeaderRegionWithRange(5, "e", "f", 1, 2, 3)
	tc.addLeaderRegionWithRange(6, "f", "g", 1, 2, 3)
	tc.addLeaderRegionWithRange(7, "z", "", 1, 2, 3)

	// check and do operator
	// transfer peer from store 1 to 4 for region 1 because the distribution of
	// the two regions is same, we will transfer the peer, which is leader now,
	// to a new store
	checkTransferPeerWithLeaderTransfer(c, sc.Schedule(tc, schedule.NewOpInfluence(nil, tc))[0], schedule.OpAdjacent, 1, 4)
	// suppose we add peer in store 4, transfer leader to store 2, remove peer in store 1
	tc.addLeaderRegionWithRange(1, "", "a", 2, 3, 4)

	// transfer leader from store 1 to store 2 for region 2 because we have a different peer location,
	// we can directly transfer leader to peer 2. we priority to transfer leader because less overhead
	CheckTransferLeader(c, sc.Schedule(tc, schedule.NewOpInfluence(nil, tc))[0], schedule.OpAdjacent, 1, 2)
	tc.addLeaderRegionWithRange(2, "a", "b", 2, 1, 3)

	// transfer leader from store 1 to store 2 for region 3
	CheckTransferLeader(c, sc.Schedule(tc, schedule.NewOpInfluence(nil, tc))[0], schedule.OpAdjacent, 1, 4)
	tc.addLeaderRegionWithRange(3, "b", "c", 4, 1, 3)

	// transfer peer from store 1 to store 4 for region 5
	// the region 5 just adjacent the region 6
	checkTransferPeerWithLeaderTransfer(c, sc.Schedule(tc, schedule.NewOpInfluence(nil, tc))[0], schedule.OpAdjacent, 1, 4)
	tc.addLeaderRegionWithRange(5, "e", "f", 2, 3, 4)

	c.Assert(sc.Schedule(tc, schedule.NewOpInfluence(nil, tc)), IsNil)
	c.Assert(sc.Schedule(tc, schedule.NewOpInfluence(nil, tc)), IsNil)
	CheckTransferLeader(c, sc.Schedule(tc, schedule.NewOpInfluence(nil, tc))[0], schedule.OpAdjacent, 2, 4)
	tc.addLeaderRegionWithRange(1, "", "a", 4, 2, 3)
	for i := 0; i < 10; i++ {
		c.Assert(sc.Schedule(tc, schedule.NewOpInfluence(nil, tc)), IsNil)
	}
}

type sequencer struct {
	maxID uint64
	curID uint64
}

func newSequencer(maxID uint64) *sequencer {
	return &sequencer{
		maxID: maxID,
		curID: 0,
	}
}

func (s *sequencer) next() uint64 {
	s.curID++
	if s.curID > s.maxID {
		s.curID = 1
	}
	return s.curID
}

var _ = Suite(&testScatterRegionSuite{})

type testScatterRegionSuite struct{}

func (s *testScatterRegionSuite) TestSixStores(c *C) {
	s.scatter(c, 6, 4)
}

func (s *testScatterRegionSuite) TestFiveStores(c *C) {
	s.scatter(c, 5, 5)
}

func (s *testScatterRegionSuite) scatter(c *C, numStores, numRegions uint64) {
	opt := newTestScheduleConfig()
	tc := newMockCluster(opt)

	// Add stores 1~6.
	for i := uint64(1); i <= numStores; i++ {
		tc.addRegionStore(i, 0)
	}

	// Add regions 1~4.
	seq := newSequencer(numStores)
	for i := uint64(1); i <= numRegions; i++ {
		tc.addLeaderRegion(i, seq.next(), seq.next(), seq.next())
	}

	scatterer := schedule.NewRegionScatterer(tc, namespace.DefaultClassifier)

	for i := uint64(1); i <= numRegions; i++ {
		region := tc.GetRegion(i)
		if op := scatterer.Scatter(region); op != nil {
			log.Info(op)
			tc.applyOperator(op)
		}
	}

	countPeers := make(map[uint64]uint64)
	for i := uint64(1); i <= numRegions; i++ {
		region := tc.GetRegion(i)
		for _, peer := range region.GetPeers() {
			countPeers[peer.GetStoreId()]++
		}
	}

	// Each store should have the same number of peers.
	for _, count := range countPeers {
		c.Assert(count, Equals, numRegions*3/numStores)
	}
}

var _ = Suite(&testRejectLeaderSuite{})

type testRejectLeaderSuite struct{}

func (s *testRejectLeaderSuite) TestRejectLeader(c *C) {
	opt := newTestScheduleConfig()
	opt.LabelProperties = map[string][]*metapb.StoreLabel{
		schedule.RejectLeader: {{Key: "noleader", Value: "true"}},
	}
	tc := newMockCluster(opt)

	// Add 2 stores 1,2.
	tc.addLabelsStore(1, 1, map[string]string{"noleader": "true"})
	tc.updateLeaderCount(1, 1)
	tc.addLeaderStore(2, 10)
	// Add 2 regions with leader on 1 and 2.
	tc.addLeaderRegion(1, 1, 2)
	tc.addLeaderRegion(2, 2, 1)

	// The label scheduler transfers leader out of store1.
	sl, err := schedule.CreateScheduler("label", schedule.NewLimiter())
	c.Assert(err, IsNil)
	op := sl.Schedule(tc, schedule.NewOpInfluence(nil, tc))
	CheckTransferLeader(c, op[0], schedule.OpLeader, 1, 2)

	// Balancer will not transfer leaders into store1.
	sl, err = schedule.CreateScheduler("balance-leader", schedule.NewLimiter())
	c.Assert(err, IsNil)
	op = sl.Schedule(tc, schedule.NewOpInfluence(nil, tc))
	c.Assert(op, IsNil)
}<|MERGE_RESOLUTION|>--- conflicted
+++ resolved
@@ -46,15 +46,8 @@
 
 	for i := 0; i < 4; i++ {
 		op := sl.Schedule(tc, schedule.NewOpInfluence(nil, tc))
-<<<<<<< HEAD
-		sourceID := op[0].Step(0).(schedule.TransferLeader).FromStore
-		op = sl.Schedule(tc, schedule.NewOpInfluence(nil, tc))
-		targetID := op[0].Step(0).(schedule.TransferLeader).ToStore
-		c.Assert(sourceID, Equals, targetID)
-=======
 		c.Assert(op, NotNil)
 		c.Assert(op.Kind(), Equals, schedule.OpLeader|schedule.OpAdmin)
->>>>>>> 5a499bb8
 	}
 }
 
