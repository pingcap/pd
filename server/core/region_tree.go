--- conflicted
+++ resolved
@@ -79,12 +79,8 @@
 	})
 
 	for _, item := range overlaps {
-<<<<<<< HEAD
-		log.Debugf("[region %d] delete region {%v}, cause overlapping with region {%v}", item.region.GetId(), item.region, region)
-		t.tree.Delete(item)
-=======
+		log.Debugf("[region %d] delete region {%v}, cause overlapping with region {%v}", item.GetId(), item, region)
 		t.tree.Delete(&regionItem{item})
->>>>>>> 2ecc4956
 	}
 
 	t.tree.ReplaceOrInsert(item)
