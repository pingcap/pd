--- conflicted
+++ resolved
@@ -243,11 +243,7 @@
 	return false
 }
 
-<<<<<<< HEAD
-func (f *hotPeerCache) calcHotThresholds(stats *StoresStats, storeID uint64) [DimLen]float64 {
-=======
-func (f *hotPeerCache) calcHotThresholds(storeID uint64) [dimLen]float64 {
->>>>>>> 6e132b84
+func (f *hotPeerCache) calcHotThresholds(storeID uint64) [DimLen]float64 {
 	minThresholds := minHotThresholds[f.kind]
 	tn, ok := f.peersOfStore[storeID]
 	if !ok || tn.Len() < topNN {
@@ -315,12 +311,10 @@
 }
 
 func (f *hotPeerCache) updateHotPeerStat(newItem, oldItem *HotPeerStat, storesStats *StoresStats) *HotPeerStat {
-<<<<<<< HEAD
-	thresholds := f.calcHotThresholds(storesStats, newItem.StoreID)
+
+	thresholds := f.calcHotThresholds(newItem.StoreID)
 	isHot := newItem.ByteRate >= thresholds[ByteDim] ||
 		newItem.KeyRate >= thresholds[KeyDim] || newItem.QPS >= thresholds[QPSDim]
-	log.Info("newItem", zap.Float64("byte", newItem.ByteRate), zap.Float64("key", newItem.KeyRate), zap.Float64("qps", newItem.QPS))
-	log.Info("threshold", zap.Float64("byte", thresholds[ByteDim]), zap.Float64("key", thresholds[KeyDim]), zap.Float64("qps", thresholds[QPSDim]))
 	if f.kind == ReadFlow {
 		readByteStat.Observe(newItem.ByteRate)
 		readKeyStat.Observe(newItem.KeyRate)
@@ -331,11 +325,6 @@
 	//	writeKeyStat.Observe(newItem.KeyRate)
 	//	writeQPSStat.Observe(newItem.QPS)
 	//}
-=======
-	thresholds := f.calcHotThresholds(newItem.StoreID)
-	isHot := newItem.ByteRate >= thresholds[byteDim] ||
-		newItem.KeyRate >= thresholds[keyDim]
->>>>>>> 6e132b84
 
 	if newItem.needDelete {
 		return newItem
