[prune]
  non-go = true
  go-tests = true
  unused-packages = true

[[constraint]]
  name = "github.com/coreos/etcd"
  branch = "master"

[[override]]
  name = "github.com/coreos/bbolt"
  version = "=v1.3.1-coreos.6"

[[override]]
  name = "github.com/grpc-ecosystem/grpc-gateway"
  version = "~1.4"

[[constraint]]
  name = "google.golang.org/grpc"
  source = "https://github.com/grpc/grpc-go.git"
  version = "1.12.0"

[[constraint]]
  name = "github.com/chzyer/readline"
  branch = "master"

[[constraint]]
  name = "github.com/pingcap/kvproto"
  branch = "master"

[[constraint]]
  name = "github.com/google/btree"
  branch = "master"

[[constraint]]
  name = "github.com/etcd-io/gofail"
  branch = "master"

<<<<<<< HEAD
[[constraint]]
  name = "github.com/pkg/errors"
  version = "0.8.0"
=======
[[override]]
  name = "github.com/BurntSushi/toml"
  revision = "3012a1dbe2e4bd1391d42b32f0577cb7bbc7f005"
>>>>>>> c9fc40be
<|MERGE_RESOLUTION|>--- conflicted
+++ resolved
@@ -36,12 +36,10 @@
   name = "github.com/etcd-io/gofail"
   branch = "master"
 
-<<<<<<< HEAD
 [[constraint]]
   name = "github.com/pkg/errors"
   version = "0.8.0"
-=======
+
 [[override]]
   name = "github.com/BurntSushi/toml"
-  revision = "3012a1dbe2e4bd1391d42b32f0577cb7bbc7f005"
->>>>>>> c9fc40be
+  revision = "3012a1dbe2e4bd1391d42b32f0577cb7bbc7f005"