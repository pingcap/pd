--- conflicted
+++ resolved
@@ -155,9 +155,6 @@
 	GO111MODULE=on go test $(BASIC_TEST_PKGS) || { $(FAILPOINT_DISABLE); exit 1; }
 	@$(FAILPOINT_DISABLE)
 
-<<<<<<< HEAD
-check: install-go-tools check-all check-plugin errdoc check_missing_tests
-=======
 test-with-cover: install-go-tools dashboard-ui
 	# testing...
 	@$(FAILPOINT_ENABLE)
@@ -168,8 +165,7 @@
 	done
 	@$(FAILPOINT_DISABLE)
 
-check: install-go-tools check-all check-plugin errdoc
->>>>>>> fe49b631
+check: install-go-tools check-all check-plugin errdoc check_missing_tests
 
 check-all: static lint tidy
 	@echo "checking"
@@ -197,22 +193,9 @@
 	@echo "generator errors.toml"
 	./scripts/check-errdoc.sh
 
-<<<<<<< HEAD
 check_missing_tests:
 	./scripts/check-missing-tests.sh
 
-travis_coverage: export GO111MODULE=on
-travis_coverage:
-ifeq ("$(TRAVIS_COVERAGE)", "1")
-	@$(FAILPOINT_ENABLE)
-	CGO_ENABLED=1 $(OVERALLS) -concurrency=8 -project=github.com/tikv/pd -covermode=count -ignore='.git,vendor' -- -coverpkg=./... || { $(FAILPOINT_DISABLE); exit 1; }
-	@$(FAILPOINT_DISABLE)
-else
-	@echo "coverage only runs in travis."
-endif
-
-=======
->>>>>>> fe49b631
 simulator: export GO111MODULE=on
 simulator:
 	CGO_ENABLED=0 go build -o $(BUILD_BIN_PATH)/pd-simulator tools/pd-simulator/main.go
