--- conflicted
+++ resolved
@@ -360,11 +360,7 @@
 // @Success 200 {string} string "The store's hot read/write weight is updated."
 // @Failure 400 {string} string "The input is invalid."
 // @Failure 500 {string} string "PD server failed to proceed the request."
-<<<<<<< HEAD
-// @Router /store/{id}/weight [post]
-=======
 // @Router /store/{id}/hot-weight [post]
->>>>>>> f24ba87b
 func (h *storeHandler) SetHotWeight(w http.ResponseWriter, r *http.Request) {
 	rc := getCluster(r)
 	vars := mux.Vars(r)
@@ -379,20 +375,12 @@
 		return
 	}
 
-<<<<<<< HEAD
-	hotWriteVal, ok := input["hot-write"]
-=======
 	hotWriteVal, ok := input["hot-write-weight"]
->>>>>>> f24ba87b
 	if !ok {
 		h.rd.JSON(w, http.StatusBadRequest, "hot-write weight unset")
 		return
 	}
-<<<<<<< HEAD
-	hotReadVal, ok := input["hot-read"]
-=======
 	hotReadVal, ok := input["hot-read-weight"]
->>>>>>> f24ba87b
 	if !ok {
 		h.rd.JSON(w, http.StatusBadRequest, "hot-read weight unset")
 		return
