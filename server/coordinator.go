--- conflicted
+++ resolved
@@ -63,57 +63,33 @@
 	ctx    context.Context
 	cancel context.CancelFunc
 
-<<<<<<< HEAD
 	cluster          *clusterInfo
 	opt              *scheduleOption
 	limiter          *scheduleLimiter
-	replicaChecker   *schedule.ReplicaChecker
+	checker          *schedule.ReplicaChecker
 	namespaceChecker *schedule.NamespaceChecker
 	operators        map[uint64]*schedule.Operator
 	schedulers       map[string]*scheduleController
+	classifier       namespace.Classifier
 	histories        cache.Cache
 	hbStreams        *heartbeatStreams
-=======
-	cluster    *clusterInfo
-	opt        *scheduleOption
-	limiter    *scheduleLimiter
-	checker    *schedule.ReplicaChecker
-	operators  map[uint64]*schedule.Operator
-	schedulers map[string]*scheduleController
-	classifier namespace.Classifier
-	histories  cache.Cache
-	hbStreams  *heartbeatStreams
->>>>>>> aabbff06
 }
 
 func newCoordinator(cluster *clusterInfo, opt *scheduleOption, hbStreams *heartbeatStreams, classifier namespace.Classifier) *coordinator {
 	ctx, cancel := context.WithCancel(context.Background())
 	return &coordinator{
-<<<<<<< HEAD
 		ctx:              ctx,
 		cancel:           cancel,
 		cluster:          cluster,
 		opt:              opt,
 		limiter:          newScheduleLimiter(),
-		replicaChecker:   schedule.NewReplicaChecker(opt, cluster),
+		checker:          schedule.NewReplicaChecker(opt, cluster, classifier),
 		namespaceChecker: schedule.NewNamespaceChecker(opt, cluster),
 		operators:        make(map[uint64]*schedule.Operator),
 		schedulers:       make(map[string]*scheduleController),
+		classifier:       classifier,
 		histories:        cache.NewDefaultCache(historiesCacheSize),
 		hbStreams:        hbStreams,
-=======
-		ctx:        ctx,
-		cancel:     cancel,
-		cluster:    cluster,
-		opt:        opt,
-		limiter:    newScheduleLimiter(),
-		checker:    schedule.NewReplicaChecker(opt, cluster, classifier),
-		operators:  make(map[uint64]*schedule.Operator),
-		schedulers: make(map[string]*scheduleController),
-		classifier: classifier,
-		histories:  cache.NewDefaultCache(historiesCacheSize),
-		hbStreams:  hbStreams,
->>>>>>> aabbff06
 	}
 }
 
@@ -145,7 +121,7 @@
 	if op := c.namespaceChecker.Check(region); op != nil {
 		c.addOperator(op)
 	}
-	if op := c.replicaChecker.Check(region); op != nil {
+	if op := c.checker.Check(region); op != nil {
 		c.addOperator(op)
 	}
 }
