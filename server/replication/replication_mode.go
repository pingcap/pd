--- conflicted
+++ resolved
@@ -264,11 +264,7 @@
 		if progress == 1.0 {
 			m.drSwitchToSync()
 		} else {
-<<<<<<< HEAD
-			m.updateRecoverProgress(m.estimateProgress())
-=======
-			m.updateRecoverProgress(float32(current)/float32(total), total, current)
->>>>>>> 8438f3fc
+			m.updateRecoverProgress(progress)
 		}
 	}
 }
@@ -361,10 +357,10 @@
 		region.GetReplicationStatus().GetState() == pb.RegionReplicationState_INTEGRITY_OVER_LABEL
 }
 
-func (m *ModeManager) updateRecoverProgress(progress float32, total int, current int) {
+func (m *ModeManager) updateRecoverProgress(progress float32) {
 	m.Lock()
 	defer m.Unlock()
 	m.drAutoSync.RecoverProgress = progress
-	m.drAutoSync.TotalRegions = total
-	m.drAutoSync.SyncedRegions = current
+	m.drAutoSync.TotalRegions = m.drTotalRegion
+	m.drAutoSync.SyncedRegions = m.drRecoverCount
 }