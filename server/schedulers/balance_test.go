--- conflicted
+++ resolved
@@ -226,14 +226,9 @@
 	s.tc.addLeaderStore(4, 16)
 	s.tc.addLeaderRegion(1, 4, 2, 3)
 	s.tc.addLeaderRegion(2, 3, 1, 2)
-<<<<<<< HEAD
-	// Average leader is 5.5. Select store 4 as source.
-	CheckTransferLeader(c, s.schedule(nil)[0], schedule.OpBalance, 4, 2)
-=======
 	// store4 has max leader score, store1 has min leader score.
 	// The scheduler try to move a leader out of 16 first.
-	CheckTransferLeader(c, s.schedule(nil), schedule.OpBalance, 4, 2)
->>>>>>> 8d411669
+	CheckTransferLeader(c, s.schedule(nil)[0], schedule.OpBalance, 4, 2)
 
 	// Stores:     1    2    3    4
 	// Leaders:    1    14   15   16
@@ -241,30 +236,21 @@
 	// Region2:    F    F    L    -
 	s.tc.updateLeaderCount(2, 14)
 	s.tc.updateLeaderCount(3, 15)
-<<<<<<< HEAD
-	// Average leader is 11.5. Select store 1 as target.
+	// Cannot move leader out of store4, move a leader into store1.
 	CheckTransferLeader(c, s.schedule(nil)[0], schedule.OpBalance, 3, 1)
-=======
-	// Cannot move leader out of store4, move a leader into store1.
-	CheckTransferLeader(c, s.schedule(nil), schedule.OpBalance, 3, 1)
->>>>>>> 8d411669
 
 	// Stores:     1    2    3    4
 	// Leaders:    1    2    15   16
 	// Region1:    -    F    L    F
 	// Region2:    L    F    F    -
 	s.tc.addLeaderStore(2, 2)
-<<<<<<< HEAD
-	// Unable to find a region in store 1. Transfer a leader out of store 4 instead.
-	CheckTransferLeader(c, s.schedule(nil)[0], schedule.OpBalance, 4, 2)
-=======
 	s.tc.addLeaderRegion(1, 3, 2, 4)
 	s.tc.addLeaderRegion(2, 1, 2, 3)
 	// No leader in store16, no follower in store1. No operator is created.
 	c.Assert(s.schedule(nil), IsNil)
 	// store4 and store1 are marked taint.
 	// Now source and target are store3 and store2.
-	CheckTransferLeader(c, s.schedule(nil), schedule.OpBalance, 3, 2)
+	CheckTransferLeader(c, s.schedule(nil)[0], schedule.OpBalance, 3, 2)
 
 	// Stores:     1    2    3    4
 	// Leaders:    9    10   10   11
@@ -290,8 +276,7 @@
 	s.tc.addLeaderStore(3, 0)
 	s.tc.addLeaderStore(4, 16)
 	c.Assert(s.schedule(nil), IsNil)                                  // All stores are marked taint.
-	CheckTransferLeader(c, s.schedule(nil), schedule.OpBalance, 4, 3) // The taint store will be clear.
->>>>>>> 8d411669
+	CheckTransferLeader(c, s.schedule(nil)[0], schedule.OpBalance, 4, 3) // The taint store will be clear.
 }
 
 var _ = Suite(&testBalanceRegionSchedulerSuite{})
