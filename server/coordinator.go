--- conflicted
+++ resolved
@@ -555,11 +555,6 @@
 			},
 		}
 		c.hbStreams.sendMsg(region, cmd)
-<<<<<<< HEAD
-	case schedule.SplitRegion:
-		cmd := &pdpb.RegionHeartbeatResponse{
-			SplitRegion: &pdpb.SplitRegion{},
-=======
 	case schedule.MergeRegion:
 		if s.IsPassive {
 			return
@@ -568,7 +563,11 @@
 			Merge: &pdpb.Merge{
 				Target: s.ToRegion,
 			},
->>>>>>> b1e62491
+		}
+		c.hbStreams.sendMsg(region, cmd)
+	case schedule.SplitRegion:
+		cmd := &pdpb.RegionHeartbeatResponse{
+			SplitRegion: &pdpb.SplitRegion{},
 		}
 		c.hbStreams.sendMsg(region, cmd)
 	default:
