--- conflicted
+++ resolved
@@ -889,14 +889,11 @@
 	// KeyType is option to specify the type of keys.
 	// There are some types supported: ["table", "raw", "txn"], default: "table"
 	KeyType string `toml:"key-type" json:"key-type"`
-<<<<<<< HEAD
-	// RuntimeSercives is the running the running extensions services.
+	// RuntimeSercives is the running the running extension services.
 	RuntimeServices typeutil.StringSlice `toml:"runtime-services" json:"runtime-services"`
-=======
 	// MetricStorage is the cluster metric storage.
 	// Currently we use prometheus as metric storage, we may use PD/TiKV as metric storage later.
 	MetricStorage string `toml:"metric-storage" json:"metric-storage"`
->>>>>>> 895ccdb3
 }
 
 func (c *PDServerConfig) adjust(meta *configMetaData) error {
