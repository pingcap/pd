--- conflicted
+++ resolved
@@ -26,46 +26,28 @@
 
 // CheckerController is used to manage all checkers.
 type CheckerController struct {
-<<<<<<< HEAD
 	cluster           opt.Cluster
+	opts              *config.PersistOptions
 	opController      *OperatorController
 	learnerChecker    *checker.LearnerChecker
 	replicaChecker    *checker.ReplicaChecker
 	ruleChecker       *checker.RuleChecker
 	mergeChecker      *checker.MergeChecker
 	jointStateChecker *checker.JointStateChecker
-=======
-	cluster        opt.Cluster
-	opts           *config.PersistOptions
-	opController   *OperatorController
-	learnerChecker *checker.LearnerChecker
-	replicaChecker *checker.ReplicaChecker
-	ruleChecker    *checker.RuleChecker
-	mergeChecker   *checker.MergeChecker
->>>>>>> 3b1c0379
 }
 
 // NewCheckerController create a new CheckerController.
 // TODO: isSupportMerge should be removed.
 func NewCheckerController(ctx context.Context, cluster opt.Cluster, ruleManager *placement.RuleManager, opController *OperatorController) *CheckerController {
 	return &CheckerController{
-<<<<<<< HEAD
 		cluster:           cluster,
+		opts:              cluster.GetOpts(),
 		opController:      opController,
 		learnerChecker:    checker.NewLearnerChecker(cluster),
 		replicaChecker:    checker.NewReplicaChecker(cluster),
 		ruleChecker:       checker.NewRuleChecker(cluster, ruleManager),
 		mergeChecker:      checker.NewMergeChecker(ctx, cluster),
 		jointStateChecker: checker.NewJointStateChecker(cluster),
-=======
-		cluster:        cluster,
-		opts:           cluster.GetOpts(),
-		opController:   opController,
-		learnerChecker: checker.NewLearnerChecker(cluster),
-		replicaChecker: checker.NewReplicaChecker(cluster),
-		ruleChecker:    checker.NewRuleChecker(cluster, ruleManager),
-		mergeChecker:   checker.NewMergeChecker(ctx, cluster),
->>>>>>> 3b1c0379
 	}
 }
 
@@ -75,18 +57,13 @@
 	// Don't check isRaftLearnerEnabled cause it maybe disable learner feature but there are still some learners to promote.
 	opController := c.opController
 	checkerIsBusy := true
-<<<<<<< HEAD
 
 	if op := c.jointStateChecker.Check(region); op != nil {
 		return false, []*operator.Operator{op}
 	}
 
-	if c.cluster.IsPlacementRulesEnabled() {
-		if opController.OperatorCount(operator.OpReplica) < c.cluster.GetReplicaScheduleLimit() {
-=======
 	if c.opts.IsPlacementRulesEnabled() {
 		if opController.OperatorCount(operator.OpReplica) < c.opts.GetReplicaScheduleLimit() {
->>>>>>> 3b1c0379
 			checkerIsBusy = false
 			if op := c.ruleChecker.Check(region); op != nil {
 				return checkerIsBusy, []*operator.Operator{op}
