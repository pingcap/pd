// Copyright 2017 PingCAP, Inc.
//
// Licensed under the Apache License, Version 2.0 (the "License");
// you may not use this file except in compliance with the License.
// You may obtain a copy of the License at
//
//     http://www.apache.org/licenses/LICENSE-2.0
//
// Unless required by applicable law or agreed to in writing, software
// distributed under the License is distributed on an "AS IS" BASIS,
// See the License for the specific language governing permissions and
// limitations under the License.

package cache

import (
	"context"
	"sync"
	"time"

	"github.com/pingcap/log"
	"go.uber.org/zap"
)

type ttlCacheItem struct {
	value  interface{}
	expire time.Time
}

// ttlCache is a cache that assigns TTL(Time-To-Live) for each items.
type ttlCache struct {
	sync.RWMutex
	ctx context.Context

	items      map[interface{}]ttlCacheItem
	ttl        time.Duration
	gcInterval time.Duration
}

// NewTTL returns a new TTL cache.
func newTTL(ctx context.Context, gcInterval time.Duration, duration time.Duration) *ttlCache {
	c := &ttlCache{
		ctx:        ctx,
		items:      make(map[interface{}]ttlCacheItem),
		ttl:        duration,
		gcInterval: gcInterval,
	}

	go c.doGC()
	return c
}

// Put puts an item into cache.
func (c *ttlCache) put(key interface{}, value interface{}) {
	c.putWithTTL(key, value, c.ttl)
}

// PutWithTTL puts an item into cache with specified TTL.
func (c *ttlCache) putWithTTL(key interface{}, value interface{}, ttl time.Duration) {
	c.Lock()
	defer c.Unlock()

	c.items[key] = ttlCacheItem{
		value:  value,
		expire: time.Now().Add(ttl),
	}
}

// Get retrives an item from cache.
func (c *ttlCache) get(key interface{}) (interface{}, bool) {
	c.RLock()
	defer c.RUnlock()

	item, ok := c.items[key]
	if !ok {
		return nil, false
	}

	if item.expire.Before(time.Now()) {
		return nil, false
	}

	return item.value, true
}

<<<<<<< HEAD
<<<<<<< HEAD
=======
// GetKeys returns all keys that are not expired.
func (c *ttlCache) getKeys() []interface{} {
	c.RLock()
	defer c.RUnlock()

	var keys []interface{}
=======
// GetKeys returns all keys that are not expired.
func (c *TTL) GetKeys() []uint64 {
	c.RLock()
	defer c.RUnlock()

	var keys []uint64
>>>>>>> 4108b4b3

	now := time.Now()
	for key, item := range c.items {
		if item.expire.After(now) {
			keys = append(keys, key)
		}
	}
	return keys
}

<<<<<<< HEAD
>>>>>>> 11eb116... cluster: Support check regions after rule updated. (#2664)
=======
>>>>>>> 4108b4b3
// Remove eliminates an item from cache.
func (c *ttlCache) remove(key interface{}) {
	c.Lock()
	defer c.Unlock()

	delete(c.items, key)
}

// pop one key/value that is not expired. If boolean is false, it means that it didn't find the valid one.
func (c *ttlCache) pop() (interface{}, interface{}, bool) {
	c.Lock()
	defer c.Unlock()
	now := time.Now()
	for k, item := range c.items {
		if item.expire.After(now) {
			value := item.value
			delete(c.items, k)
			return k, value, true
		}
	}
	return nil, nil, false
}

// Len returns current cache size.
func (c *ttlCache) Len() int {
	c.RLock()
	defer c.RUnlock()

	return len(c.items)
}

// Clear removes all items in the ttl cache.
func (c *ttlCache) Clear() {
	c.Lock()
	defer c.Unlock()

	for k := range c.items {
		delete(c.items, k)
	}
}

func (c *ttlCache) doGC() {
	ticker := time.NewTicker(c.gcInterval)
	defer ticker.Stop()

	for {
		select {
		case <-ticker.C:
			count := 0
			now := time.Now()
			c.Lock()
			for key := range c.items {
				if value, ok := c.items[key]; ok {
					if value.expire.Before(now) {
						count++
						delete(c.items, key)
					}
				}
			}
			c.Unlock()
			log.Debug("TTL GC items", zap.Int("count", count))
		case <-c.ctx.Done():
			return
		}
	}
}

// TTLUint64 is simple TTL saves only uint64s.
type TTLUint64 struct {
	*ttlCache
}

// NewIDTTL creates a new TTLUint64 cache.
func NewIDTTL(ctx context.Context, gcInterval, ttl time.Duration) *TTLUint64 {
	return &TTLUint64{
		ttlCache: newTTL(ctx, gcInterval, ttl),
	}
}

// Get return the value by key id
func (c *TTLUint64) Get(id uint64) (interface{}, bool) {
	return c.ttlCache.get(id)
}

<<<<<<< HEAD
=======
// Put saves an ID in cache.
func (c *TTLUint64) Put(id uint64, value interface{}) {
	c.ttlCache.put(id, value)
}

<<<<<<< HEAD
// GetAllID returns all ids.
func (c *TTLUint64) GetAllID() []uint64 {
	keys := c.ttlCache.getKeys()
	var ids []uint64
	for _, key := range keys {
		id, ok := key.(uint64)
		if ok {
			ids = append(ids, id)
		}
	}
	return ids
}

>>>>>>> 11eb116... cluster: Support check regions after rule updated. (#2664)
=======
// GetAll returns all ids.
func (c *TTLUint64) GetAll() []uint64 {
	return c.TTL.GetKeys()
}

>>>>>>> 4108b4b3
// Exists checks if an ID exists in cache.
func (c *TTLUint64) Exists(id uint64) bool {
	_, ok := c.ttlCache.get(id)
	return ok
}

// Remove remove key
func (c *TTLUint64) Remove(key uint64) {
	c.ttlCache.remove(key)
}

// PutWithTTL puts an item into cache with specified TTL.
func (c *TTLUint64) PutWithTTL(key uint64, value interface{}, ttl time.Duration) {
	c.ttlCache.putWithTTL(key, value, ttl)
}

// TTLString is simple TTL saves key string and value.
type TTLString struct {
	*ttlCache
}

// NewStringTTL creates a new TTLString cache.
func NewStringTTL(ctx context.Context, gcInterval, ttl time.Duration) *TTLString {
	return &TTLString{
		ttlCache: newTTL(ctx, gcInterval, ttl),
	}
}

// Put put the string key with the value
func (c *TTLString) Put(key string, value interface{}) {
	c.ttlCache.put(key, value)
}

// Pop one key/value that is not expired
func (c *TTLString) Pop() (string, interface{}, bool) {
	k, v, success := c.ttlCache.pop()
	if !success {
		return "", nil, false
	}
	key, ok := k.(string)
	if !ok {
		return "", nil, false
	}
	return key, v, true
}<|MERGE_RESOLUTION|>--- conflicted
+++ resolved
@@ -83,23 +83,12 @@
 	return item.value, true
 }
 
-<<<<<<< HEAD
-<<<<<<< HEAD
-=======
 // GetKeys returns all keys that are not expired.
 func (c *ttlCache) getKeys() []interface{} {
 	c.RLock()
 	defer c.RUnlock()
 
 	var keys []interface{}
-=======
-// GetKeys returns all keys that are not expired.
-func (c *TTL) GetKeys() []uint64 {
-	c.RLock()
-	defer c.RUnlock()
-
-	var keys []uint64
->>>>>>> 4108b4b3
 
 	now := time.Now()
 	for key, item := range c.items {
@@ -110,10 +99,6 @@
 	return keys
 }
 
-<<<<<<< HEAD
->>>>>>> 11eb116... cluster: Support check regions after rule updated. (#2664)
-=======
->>>>>>> 4108b4b3
 // Remove eliminates an item from cache.
 func (c *ttlCache) remove(key interface{}) {
 	c.Lock()
@@ -198,14 +183,11 @@
 	return c.ttlCache.get(id)
 }
 
-<<<<<<< HEAD
-=======
 // Put saves an ID in cache.
 func (c *TTLUint64) Put(id uint64, value interface{}) {
 	c.ttlCache.put(id, value)
 }
 
-<<<<<<< HEAD
 // GetAllID returns all ids.
 func (c *TTLUint64) GetAllID() []uint64 {
 	keys := c.ttlCache.getKeys()
@@ -219,14 +201,6 @@
 	return ids
 }
 
->>>>>>> 11eb116... cluster: Support check regions after rule updated. (#2664)
-=======
-// GetAll returns all ids.
-func (c *TTLUint64) GetAll() []uint64 {
-	return c.TTL.GetKeys()
-}
-
->>>>>>> 4108b4b3
 // Exists checks if an ID exists in cache.
 func (c *TTLUint64) Exists(id uint64) bool {
 	_, ok := c.ttlCache.get(id)
