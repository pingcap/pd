// Copyright 2016 PingCAP, Inc.
//
// Licensed under the Apache License, Version 2.0 (the "License");
// you may not use this file except in compliance with the License.
// You may obtain a copy of the License at
//
//     http://www.apache.org/licenses/LICENSE-2.0
//
// Unless required by applicable law or agreed to in writing, software
// distributed under the License is distributed on an "AS IS" BASIS,
// See the License for the specific language governing permissions and
// limitations under the License.

package server

import (
	"crypto/tls"
	"encoding/json"
	"flag"
	"fmt"
	"net/url"
	"os"
	"path/filepath"
	"strings"
	"time"

	"github.com/BurntSushi/toml"
	"github.com/coreos/etcd/embed"
	"github.com/coreos/etcd/pkg/transport"
	"github.com/coreos/go-semver/semver"
	"github.com/pingcap/log"
	"github.com/pingcap/pd/pkg/metricutil"
	"github.com/pingcap/pd/pkg/typeutil"
	"github.com/pingcap/pd/server/namespace"
	"github.com/pkg/errors"
<<<<<<< HEAD
	"go.etcd.io/etcd/embed"
	"go.etcd.io/etcd/pkg/transport"
	"go.uber.org/zap"
	"go.uber.org/zap/zapcore"
=======
>>>>>>> b93cac8d
)

// Config is the pd server configuration.
type Config struct {
	*flag.FlagSet `json:"-"`

	Version bool `json:"-"`

	ClientUrls          string `toml:"client-urls" json:"client-urls"`
	PeerUrls            string `toml:"peer-urls" json:"peer-urls"`
	AdvertiseClientUrls string `toml:"advertise-client-urls" json:"advertise-client-urls"`
	AdvertisePeerUrls   string `toml:"advertise-peer-urls" json:"advertise-peer-urls"`

	Name    string `toml:"name" json:"name"`
	DataDir string `toml:"data-dir" json:"data-dir"`

	InitialCluster      string `toml:"initial-cluster" json:"initial-cluster"`
	InitialClusterState string `toml:"initial-cluster-state" json:"initial-cluster-state"`

	// Join to an existing pd cluster, a string of endpoints.
	Join string `toml:"join" json:"join"`

	// LeaderLease time, if leader doesn't update its TTL
	// in etcd after lease time, etcd will expire the leader key
	// and other servers can campaign the leader again.
	// Etcd onlys support seoncds TTL, so here is second too.
	LeaderLease int64 `toml:"lease" json:"lease"`

	// Log related config.
	Log log.Config `toml:"log" json:"log"`

	// Backward compatibility.
	LogFileDeprecated  string `toml:"log-file" json:"log-file"`
	LogLevelDeprecated string `toml:"log-level" json:"log-level"`

	// TsoSaveInterval is the interval to save timestamp.
	TsoSaveInterval typeutil.Duration `toml:"tso-save-interval" json:"tso-save-interval"`

	Metric metricutil.MetricConfig `toml:"metric" json:"metric"`

	Schedule ScheduleConfig `toml:"schedule" json:"schedule"`

	Replication ReplicationConfig `toml:"replication" json:"replication"`

	Namespace map[string]NamespaceConfig `json:"namespace"`

	PDServerCfg PDServerConfig `toml:"pd-server" json:"pd-server"`

	ClusterVersion semver.Version `json:"cluster-version"`

	// QuotaBackendBytes Raise alarms when backend size exceeds the given quota. 0 means use the default quota.
	// the default size is 2GB, the maximum is 8GB.
	QuotaBackendBytes typeutil.ByteSize `toml:"quota-backend-bytes" json:"quota-backend-bytes"`
	// AutoCompactionMode is either 'periodic' or 'revision'. The default value is 'periodic'.
	AutoCompactionMode string `toml:"auto-compaction-mode" json:"auto-compaction-mode"`
	// AutoCompactionRetention is either duration string with time unit
	// (e.g. '5m' for 5-minute), or revision unit (e.g. '5000').
	// If no time unit is provided and compaction mode is 'periodic',
	// the unit defaults to hour. For example, '5' translates into 5-hour.
	// The default retention is 1 hour.
	// Before etcd v3.3.x, the type of retention is int. We add 'v2' suffix to make it backward compatible.
	AutoCompactionRetention string `toml:"auto-compaction-retention" json:"auto-compaction-retention-v2"`

	// TickInterval is the interval for etcd Raft tick.
	TickInterval typeutil.Duration `toml:"tick-interval"`
	// ElectionInterval is the interval for etcd Raft election.
	ElectionInterval typeutil.Duration `toml:"election-interval"`
	// Prevote is true to enable Raft Pre-Vote.
	// If enabled, Raft runs an additional election phase
	// to check whether it would get enough votes to win
	// an election, thus minimizing disruptions.
	PreVote bool `toml:"enable-prevote"`

	Security SecurityConfig `toml:"security" json:"security"`

	LabelProperty LabelPropertyConfig `toml:"label-property" json:"label-property"`

	configFile string

	// For all warnings during parsing.
	WarningMsgs []string

	// NamespaceClassifier is for classifying stores/regions into different
	// namespaces.
	NamespaceClassifier string `toml:"namespace-classifier" json:"namespace-classifier"`

	// Only test can change them.
	nextRetryDelay             time.Duration
	disableStrictReconfigCheck bool

	heartbeatStreamBindInterval typeutil.Duration

	LeaderPriorityCheckInterval typeutil.Duration

	logger    *zap.Logger
	logSyncer zapcore.WriteSyncer
}

// NewConfig creates a new config.
func NewConfig() *Config {
	cfg := &Config{}
	cfg.FlagSet = flag.NewFlagSet("pd", flag.ContinueOnError)
	fs := cfg.FlagSet

	fs.BoolVar(&cfg.Version, "V", false, "print version information and exit")
	fs.BoolVar(&cfg.Version, "version", false, "print version information and exit")
	fs.StringVar(&cfg.configFile, "config", "", "Config file")

	fs.StringVar(&cfg.Name, "name", "", "human-readable name for this pd member")

	fs.StringVar(&cfg.DataDir, "data-dir", "", "path to the data directory (default 'default.${name}')")
	fs.StringVar(&cfg.ClientUrls, "client-urls", defaultClientUrls, "url for client traffic")
	fs.StringVar(&cfg.AdvertiseClientUrls, "advertise-client-urls", "", "advertise url for client traffic (default '${client-urls}')")
	fs.StringVar(&cfg.PeerUrls, "peer-urls", defaultPeerUrls, "url for peer traffic")
	fs.StringVar(&cfg.AdvertisePeerUrls, "advertise-peer-urls", "", "advertise url for peer traffic (default '${peer-urls}')")
	fs.StringVar(&cfg.InitialCluster, "initial-cluster", "", "initial cluster configuration for bootstrapping, e,g. pd=http://127.0.0.1:2380")
	fs.StringVar(&cfg.Join, "join", "", "join to an existing cluster (usage: cluster's '${advertise-client-urls}'")

	fs.StringVar(&cfg.Log.Level, "L", "", "log level: debug, info, warn, error, fatal (default 'info')")
	fs.StringVar(&cfg.Log.File.Filename, "log-file", "", "log file path")
	fs.BoolVar(&cfg.Log.File.LogRotate, "log-rotate", true, "rotate log")
	fs.StringVar(&cfg.NamespaceClassifier, "namespace-classifier", "table", "namespace classifier (default 'table')")

	fs.StringVar(&cfg.Security.CAPath, "cacert", "", "Path of file that contains list of trusted TLS CAs")
	fs.StringVar(&cfg.Security.CertPath, "cert", "", "Path of file that contains X509 certificate in PEM format")
	fs.StringVar(&cfg.Security.KeyPath, "key", "", "Path of file that contains X509 key in PEM format")

	cfg.Namespace = make(map[string]NamespaceConfig)

	return cfg
}

const (
	defaultLeaderLease             = int64(3)
	defaultNextRetryDelay          = time.Second
	defaultCompactionMode          = "periodic"
	defaultAutoCompactionRetention = "1h"

	defaultName                = "pd"
	defaultClientUrls          = "http://127.0.0.1:2379"
	defaultPeerUrls            = "http://127.0.0.1:2380"
	defaultInitialClusterState = embed.ClusterStateFlagNew

	// etcd use 100ms for heartbeat and 1s for election timeout.
	// We can enlarge both a little to reduce the network aggression.
	// now embed etcd use TickMs for heartbeat, we will update
	// after embed etcd decouples tick and heartbeat.
	defaultTickInterval = 500 * time.Millisecond
	// embed etcd has a check that `5 * tick > election`
	defaultElectionInterval = 3000 * time.Millisecond

	defaultHeartbeatStreamRebindInterval = time.Minute

	defaultLeaderPriorityCheckInterval = time.Minute
)

func adjustString(v *string, defValue string) {
	if len(*v) == 0 {
		*v = defValue
	}
}

func adjustUint64(v *uint64, defValue uint64) {
	if *v == 0 {
		*v = defValue
	}
}

func adjustInt64(v *int64, defValue int64) {
	if *v == 0 {
		*v = defValue
	}
}

func adjustFloat64(v *float64, defValue float64) {
	if *v == 0 {
		*v = defValue
	}
}

func adjustDuration(v *typeutil.Duration, defValue time.Duration) {
	if v.Duration == 0 {
		v.Duration = defValue
	}
}

func adjustSchedulers(v *SchedulerConfigs, defValue SchedulerConfigs) {
	if len(*v) == 0 {
		*v = defValue
	}
}

// Parse parses flag definitions from the argument list.
func (c *Config) Parse(arguments []string) error {
	// Parse first to get config file.
	err := c.FlagSet.Parse(arguments)
	if err != nil {
		return errors.WithStack(err)
	}

	// Load config file if specified.
	var meta *toml.MetaData
	if c.configFile != "" {
		meta, err = c.configFromFile(c.configFile)
		if err != nil {
			return err
		}

		// Backward compatibility for toml config
		if c.LogFileDeprecated != "" && c.Log.File.Filename == "" {
			c.Log.File.Filename = c.LogFileDeprecated
			msg := fmt.Sprintf("log-file in %s is deprecated, use [log.file] instead", c.configFile)
			c.WarningMsgs = append(c.WarningMsgs, msg)
		}
		if c.LogLevelDeprecated != "" && c.Log.Level == "" {
			c.Log.Level = c.LogLevelDeprecated
			msg := fmt.Sprintf("log-level in %s is deprecated, use [log] instead", c.configFile)
			c.WarningMsgs = append(c.WarningMsgs, msg)
		}
	}

	// Parse again to replace with command line options.
	err = c.FlagSet.Parse(arguments)
	if err != nil {
		return errors.WithStack(err)
	}

	if len(c.FlagSet.Args()) != 0 {
		return errors.Errorf("'%s' is an invalid flag", c.FlagSet.Arg(0))
	}

	err = c.Adjust(meta)
	return err
}

func (c *Config) validate() error {
	if c.Join != "" && c.InitialCluster != "" {
		return errors.New("-initial-cluster and -join can not be provided at the same time")
	}
	dataDir, err := filepath.Abs(c.DataDir)
	if err != nil {
		return errors.WithStack(err)
	}
	logFile, err := filepath.Abs(c.Log.File.Filename)
	if err != nil {
		return errors.WithStack(err)
	}
	rel, err := filepath.Rel(dataDir, filepath.Dir(logFile))
	if err != nil {
		return errors.WithStack(err)
	}
	if !strings.HasPrefix(rel, "..") {
		return errors.New("log directory shouldn't be the subdirectory of data directory")
	}

	return nil
}

// Utility to test if a configuration is defined.
type configMetaData struct {
	meta *toml.MetaData
	path []string
}

func newConfigMetadata(meta *toml.MetaData) *configMetaData {
	return &configMetaData{meta: meta}
}

func (m *configMetaData) IsDefined(key string) bool {
	if m.meta == nil {
		return false
	}
	keys := append([]string(nil), m.path...)
	keys = append(keys, key)
	return m.meta.IsDefined(keys...)
}

func (m *configMetaData) Child(path ...string) *configMetaData {
	newPath := append([]string(nil), m.path...)
	newPath = append(newPath, path...)
	return &configMetaData{
		meta: m.meta,
		path: newPath,
	}
}

func (m *configMetaData) CheckUndecoded() error {
	if m.meta == nil {
		return nil
	}
	undecoded := m.meta.Undecoded()
	if len(undecoded) == 0 {
		return nil
	}
	errInfo := "Config contains undefined item: "
	for _, key := range undecoded {
		errInfo += key.String() + ", "
	}
	return errors.New(errInfo[:len(errInfo)-2])
}

// Adjust is used to adjust the PD configurations.
func (c *Config) Adjust(meta *toml.MetaData) error {
	configMetaData := newConfigMetadata(meta)
	if err := configMetaData.CheckUndecoded(); err != nil {
		return err
	}

	if c.Name == "" {
		hostname, err := os.Hostname()
		if err != nil {
			return err
		}
		adjustString(&c.Name, fmt.Sprintf("%s-%s", defaultName, hostname))
	}
	adjustString(&c.DataDir, fmt.Sprintf("default.%s", c.Name))

	if err := c.validate(); err != nil {
		return err
	}

	adjustString(&c.ClientUrls, defaultClientUrls)
	adjustString(&c.AdvertiseClientUrls, c.ClientUrls)
	adjustString(&c.PeerUrls, defaultPeerUrls)
	adjustString(&c.AdvertisePeerUrls, c.PeerUrls)

	if len(c.InitialCluster) == 0 {
		// The advertise peer urls may be http://127.0.0.1:2380,http://127.0.0.1:2381
		// so the initial cluster is pd=http://127.0.0.1:2380,pd=http://127.0.0.1:2381
		items := strings.Split(c.AdvertisePeerUrls, ",")

		sep := ""
		for _, item := range items {
			c.InitialCluster += fmt.Sprintf("%s%s=%s", sep, c.Name, item)
			sep = ","
		}
	}

	adjustString(&c.InitialClusterState, defaultInitialClusterState)

	if len(c.Join) > 0 {
		if _, err := url.Parse(c.Join); err != nil {
			return errors.Errorf("failed to parse join addr:%s, err:%v", c.Join, err)
		}
	}

	adjustInt64(&c.LeaderLease, defaultLeaderLease)

	adjustDuration(&c.TsoSaveInterval, time.Duration(defaultLeaderLease)*time.Second)

	if c.nextRetryDelay == 0 {
		c.nextRetryDelay = defaultNextRetryDelay
	}

	adjustString(&c.AutoCompactionMode, defaultCompactionMode)
	adjustString(&c.AutoCompactionRetention, defaultAutoCompactionRetention)
	adjustDuration(&c.TickInterval, defaultTickInterval)
	adjustDuration(&c.ElectionInterval, defaultElectionInterval)

	adjustString(&c.NamespaceClassifier, "table")

	adjustString(&c.Metric.PushJob, c.Name)

	if err := c.Schedule.adjust(configMetaData.Child("schedule")); err != nil {
		return err
	}
	if err := c.Replication.adjust(configMetaData.Child("replication")); err != nil {
		return err
	}

	adjustDuration(&c.heartbeatStreamBindInterval, defaultHeartbeatStreamRebindInterval)

	adjustDuration(&c.LeaderPriorityCheckInterval, defaultLeaderPriorityCheckInterval)

	if !configMetaData.IsDefined("enable-prevote") {
		c.PreVote = true
	}
	return nil
}

func (c *Config) clone() *Config {
	cfg := &Config{}
	*cfg = *c
	return cfg
}

func (c *Config) String() string {
	data, err := json.MarshalIndent(c, "", "  ")
	if err != nil {
		return "<nil>"
	}
	return string(data)
}

// configFromFile loads config from file.
func (c *Config) configFromFile(path string) (*toml.MetaData, error) {
	meta, err := toml.DecodeFile(path, c)
	return &meta, errors.WithStack(err)
}

// ScheduleConfig is the schedule configuration.
type ScheduleConfig struct {
	// If the snapshot count of one store is greater than this value,
	// it will never be used as a source or target store.
	MaxSnapshotCount    uint64 `toml:"max-snapshot-count,omitempty" json:"max-snapshot-count"`
	MaxPendingPeerCount uint64 `toml:"max-pending-peer-count,omitempty" json:"max-pending-peer-count"`
	// If both the size of region is smaller than MaxMergeRegionSize
	// and the number of rows in region is smaller than MaxMergeRegionKeys,
	// it will try to merge with adjacent regions.
	MaxMergeRegionSize uint64 `toml:"max-merge-region-size,omitempty" json:"max-merge-region-size"`
	MaxMergeRegionKeys uint64 `toml:"max-merge-region-keys,omitempty" json:"max-merge-region-keys"`
	// SplitMergeInterval is the minimum interval time to permit merge after split.
	SplitMergeInterval typeutil.Duration `toml:"split-merge-interval,omitempty" json:"split-merge-interval"`
	// PatrolRegionInterval is the interval for scanning region during patrol.
	PatrolRegionInterval typeutil.Duration `toml:"patrol-region-interval,omitempty" json:"patrol-region-interval"`
	// MaxStoreDownTime is the max duration after which
	// a store will be considered to be down if it hasn't reported heartbeats.
	MaxStoreDownTime typeutil.Duration `toml:"max-store-down-time,omitempty" json:"max-store-down-time"`
	// LeaderScheduleLimit is the max coexist leader schedules.
	LeaderScheduleLimit uint64 `toml:"leader-schedule-limit,omitempty" json:"leader-schedule-limit"`
	// RegionScheduleLimit is the max coexist region schedules.
	RegionScheduleLimit uint64 `toml:"region-schedule-limit,omitempty" json:"region-schedule-limit"`
	// ReplicaScheduleLimit is the max coexist replica schedules.
	ReplicaScheduleLimit uint64 `toml:"replica-schedule-limit,omitempty" json:"replica-schedule-limit"`
	// MergeScheduleLimit is the max coexist merge schedules.
	MergeScheduleLimit uint64 `toml:"merge-schedule-limit,omitempty" json:"merge-schedule-limit"`
	// HotRegionScheduleLimit is the max coexist hot region schedules.
	HotRegionScheduleLimit uint64 `toml:"hot-region-schedule-limit,omitempty" json:"hot-region-schedule-limit"`
	// HotRegionCacheHitThreshold is the cache hits threshold of the hot region.
	// If the number of times a region hits the hot cache is greater than this
	// threshold, it is considered a hot region.
	HotRegionCacheHitsThreshold uint64 `toml:"hot-region-cache-hits-threshold,omitempty" json:"hot-region-cache-hits-threshold"`
	// TolerantSizeRatio is the ratio of buffer size for balance scheduler.
	TolerantSizeRatio float64 `toml:"tolerant-size-ratio,omitempty" json:"tolerant-size-ratio"`
	//
	//      high space stage         transition stage           low space stage
	//   |--------------------|-----------------------------|-------------------------|
	//   ^                    ^                             ^                         ^
	//   0       HighSpaceRatio * capacity       LowSpaceRatio * capacity          capacity
	//
	// LowSpaceRatio is the lowest usage ratio of store which regraded as low space.
	// When in low space, store region score increases to very large and varies inversely with available size.
	LowSpaceRatio float64 `toml:"low-space-ratio,omitempty" json:"low-space-ratio"`
	// HighSpaceRatio is the highest usage ratio of store which regraded as high space.
	// High space means there is a lot of spare capacity, and store region score varies directly with used size.
	HighSpaceRatio float64 `toml:"high-space-ratio,omitempty" json:"high-space-ratio"`
	// DisableLearner is the option to disable using AddLearnerNode instead of AddNode
	DisableLearner bool `toml:"disable-raft-learner" json:"disable-raft-learner,string"`

	// DisableRemoveDownReplica is the option to prevent replica checker from
	// removing down replicas.
	DisableRemoveDownReplica bool `toml:"disable-remove-down-replica" json:"disable-remove-down-replica,string"`
	// DisableReplaceOfflineReplica is the option to prevent replica checker from
	// repalcing offline replicas.
	DisableReplaceOfflineReplica bool `toml:"disable-replace-offline-replica" json:"disable-replace-offline-replica,string"`
	// DisableMakeUpReplica is the option to prevent replica checker from making up
	// replicas when replica count is less than expected.
	DisableMakeUpReplica bool `toml:"disable-make-up-replica" json:"disable-make-up-replica,string"`
	// DisableRemoveExtraReplica is the option to prevent replica checker from
	// removing extra replicas.
	DisableRemoveExtraReplica bool `toml:"disable-remove-extra-replica" json:"disable-remove-extra-replica,string"`
	// DisableLocationReplacement is the option to prevent replica checker from
	// moving replica to a better location.
	DisableLocationReplacement bool `toml:"disable-location-replacement" json:"disable-location-replacement,string"`
	// DisableNamespaceRelocation is the option to prevent namespace checker
	// from moving replica to the target namespace.
	DisableNamespaceRelocation bool `toml:"disable-namespace-relocation" json:"disable-namespace-relocation,string"`

	// Schedulers support for loding customized schedulers
	Schedulers SchedulerConfigs `toml:"schedulers,omitempty" json:"schedulers-v2"` // json v2 is for the sake of compatible upgrade
}

func (c *ScheduleConfig) clone() *ScheduleConfig {
	schedulers := make(SchedulerConfigs, len(c.Schedulers))
	copy(schedulers, c.Schedulers)
	return &ScheduleConfig{
		MaxSnapshotCount:             c.MaxSnapshotCount,
		MaxPendingPeerCount:          c.MaxPendingPeerCount,
		MaxMergeRegionSize:           c.MaxMergeRegionSize,
		MaxMergeRegionKeys:           c.MaxMergeRegionKeys,
		SplitMergeInterval:           c.SplitMergeInterval,
		PatrolRegionInterval:         c.PatrolRegionInterval,
		MaxStoreDownTime:             c.MaxStoreDownTime,
		LeaderScheduleLimit:          c.LeaderScheduleLimit,
		RegionScheduleLimit:          c.RegionScheduleLimit,
		ReplicaScheduleLimit:         c.ReplicaScheduleLimit,
		MergeScheduleLimit:           c.MergeScheduleLimit,
		HotRegionScheduleLimit:       c.HotRegionScheduleLimit,
		HotRegionCacheHitsThreshold:  c.HotRegionCacheHitsThreshold,
		TolerantSizeRatio:            c.TolerantSizeRatio,
		LowSpaceRatio:                c.LowSpaceRatio,
		HighSpaceRatio:               c.HighSpaceRatio,
		DisableLearner:               c.DisableLearner,
		DisableRemoveDownReplica:     c.DisableRemoveDownReplica,
		DisableReplaceOfflineReplica: c.DisableReplaceOfflineReplica,
		DisableMakeUpReplica:         c.DisableMakeUpReplica,
		DisableRemoveExtraReplica:    c.DisableRemoveExtraReplica,
		DisableLocationReplacement:   c.DisableLocationReplacement,
		DisableNamespaceRelocation:   c.DisableNamespaceRelocation,
		Schedulers:                   schedulers,
	}
}

const (
	defaultMaxReplicas            = 3
	defaultMaxSnapshotCount       = 3
	defaultMaxPendingPeerCount    = 16
	defaultMaxMergeRegionSize     = 20
	defaultMaxMergeRegionKeys     = 200000
	defaultSplitMergeInterval     = 1 * time.Hour
	defaultPatrolRegionInterval   = 100 * time.Millisecond
	defaultMaxStoreDownTime       = 30 * time.Minute
	defaultLeaderScheduleLimit    = 4
	defaultRegionScheduleLimit    = 4
	defaultReplicaScheduleLimit   = 8
	defaultMergeScheduleLimit     = 8
	defaultHotRegionScheduleLimit = 2
	defaultTolerantSizeRatio      = 5
	defaultLowSpaceRatio          = 0.8
	defaultHighSpaceRatio         = 0.6
	// defaultHotRegionCacheHitsThreshold is the low hit number threshold of the
	// hot region.
	defautHotRegionCacheHitsThreshold = 3
)

func (c *ScheduleConfig) adjust(meta *configMetaData) error {
	if !meta.IsDefined("max-snapshot-count") {
		adjustUint64(&c.MaxSnapshotCount, defaultMaxSnapshotCount)
	}
	if !meta.IsDefined("max-pending-peer-count") {
		adjustUint64(&c.MaxPendingPeerCount, defaultMaxPendingPeerCount)
	}
	if !meta.IsDefined("max-merge-region-size") {
		adjustUint64(&c.MaxMergeRegionSize, defaultMaxMergeRegionSize)
	}
	if !meta.IsDefined("max-merge-region-keys") {
		adjustUint64(&c.MaxMergeRegionKeys, defaultMaxMergeRegionKeys)
	}
	adjustDuration(&c.SplitMergeInterval, defaultSplitMergeInterval)
	adjustDuration(&c.PatrolRegionInterval, defaultPatrolRegionInterval)
	adjustDuration(&c.MaxStoreDownTime, defaultMaxStoreDownTime)
	if !meta.IsDefined("leader-schedule-limit") {
		adjustUint64(&c.LeaderScheduleLimit, defaultLeaderScheduleLimit)
	}
	if !meta.IsDefined("region-schedule-limit") {
		adjustUint64(&c.RegionScheduleLimit, defaultRegionScheduleLimit)
	}
	if !meta.IsDefined("replica-schedule-limit") {
		adjustUint64(&c.ReplicaScheduleLimit, defaultReplicaScheduleLimit)
	}
	if !meta.IsDefined("merge-schedule-limit") {
		adjustUint64(&c.MergeScheduleLimit, defaultMergeScheduleLimit)
	}
	if !meta.IsDefined("hot-region-schedule-limit") {
		adjustUint64(&c.HotRegionScheduleLimit, defaultHotRegionScheduleLimit)
	}
	if !meta.IsDefined("hot-region-cache-hits-threshold") {
		adjustUint64(&c.HotRegionCacheHitsThreshold, defautHotRegionCacheHitsThreshold)
	}
	if !meta.IsDefined("tolerant-size-ratio") {
		adjustFloat64(&c.TolerantSizeRatio, defaultTolerantSizeRatio)
	}
	adjustFloat64(&c.LowSpaceRatio, defaultLowSpaceRatio)
	adjustFloat64(&c.HighSpaceRatio, defaultHighSpaceRatio)
	adjustSchedulers(&c.Schedulers, defaultSchedulers)

	return c.validate()
}

func (c *ScheduleConfig) validate() error {
	if c.TolerantSizeRatio < 0 {
		return errors.New("tolerant-size-ratio should be nonnegative")
	}
	if c.LowSpaceRatio < 0 || c.LowSpaceRatio > 1 {
		return errors.New("low-space-ratio should between 0 and 1")
	}
	if c.HighSpaceRatio < 0 || c.HighSpaceRatio > 1 {
		return errors.New("high-space-ratio should between 0 and 1")
	}
	if c.LowSpaceRatio <= c.HighSpaceRatio {
		return errors.New("low-space-ratio should be larger than high-space-ratio")
	}
	return nil
}

// SchedulerConfigs is a slice of customized scheduler configuration.
type SchedulerConfigs []SchedulerConfig

// SchedulerConfig is customized scheduler configuration
type SchedulerConfig struct {
	Type    string   `toml:"type" json:"type"`
	Args    []string `toml:"args,omitempty" json:"args"`
	Disable bool     `toml:"disable" json:"disable"`
}

var defaultSchedulers = SchedulerConfigs{
	{Type: "balance-region"},
	{Type: "balance-leader"},
	{Type: "hot-region"},
	{Type: "label"},
}

// IsDefaultScheduler checks whether the scheduler is enable by default.
func IsDefaultScheduler(typ string) bool {
	for _, c := range defaultSchedulers {
		if typ == c.Type {
			return true
		}
	}
	return false
}

// ReplicationConfig is the replication configuration.
type ReplicationConfig struct {
	// MaxReplicas is the number of replicas for each region.
	MaxReplicas uint64 `toml:"max-replicas,omitempty" json:"max-replicas"`

	// The label keys specified the location of a store.
	// The placement priorities is implied by the order of label keys.
	// For example, ["zone", "rack"] means that we should place replicas to
	// different zones first, then to different racks if we don't have enough zones.
	LocationLabels typeutil.StringSlice `toml:"location-labels,omitempty" json:"location-labels"`
}

func (c *ReplicationConfig) clone() *ReplicationConfig {
	locationLabels := make(typeutil.StringSlice, len(c.LocationLabels))
	copy(locationLabels, c.LocationLabels)
	return &ReplicationConfig{
		MaxReplicas:    c.MaxReplicas,
		LocationLabels: locationLabels,
	}
}

func (c *ReplicationConfig) validate() error {
	for _, label := range c.LocationLabels {
		err := ValidateLabelString(label)
		if err != nil {
			return err
		}
	}
	return nil
}

func (c *ReplicationConfig) adjust(meta *configMetaData) error {
	adjustUint64(&c.MaxReplicas, defaultMaxReplicas)
	return c.validate()
}

// NamespaceConfig is to overwrite the global setting for specific namespace
type NamespaceConfig struct {
	// LeaderScheduleLimit is the max coexist leader schedules.
	LeaderScheduleLimit uint64 `json:"leader-schedule-limit"`
	// RegionScheduleLimit is the max coexist region schedules.
	RegionScheduleLimit uint64 `json:"region-schedule-limit"`
	// ReplicaScheduleLimit is the max coexist replica schedules.
	ReplicaScheduleLimit uint64 `json:"replica-schedule-limit"`
	// MergeScheduleLimit is the max coexist merge schedules.
	MergeScheduleLimit uint64 `json:"merge-schedule-limit"`
	// HotRegionScheduleLimit is the max coexist hot region schedules.
	HotRegionScheduleLimit uint64 `json:"hot-region-schedule-limit"`
	// MaxReplicas is the number of replicas for each region.
	MaxReplicas uint64 `json:"max-replicas"`
}

func (c *NamespaceConfig) adjust(opt *scheduleOption) {
	adjustUint64(&c.LeaderScheduleLimit, opt.GetLeaderScheduleLimit(namespace.DefaultNamespace))
	adjustUint64(&c.RegionScheduleLimit, opt.GetRegionScheduleLimit(namespace.DefaultNamespace))
	adjustUint64(&c.ReplicaScheduleLimit, opt.GetReplicaScheduleLimit(namespace.DefaultNamespace))
	adjustUint64(&c.MergeScheduleLimit, opt.GetMergeScheduleLimit(namespace.DefaultNamespace))
	adjustUint64(&c.HotRegionScheduleLimit, opt.GetHotRegionScheduleLimit(namespace.DefaultNamespace))
	adjustUint64(&c.MaxReplicas, uint64(opt.GetMaxReplicas(namespace.DefaultNamespace)))
}

// SecurityConfig is the configuration for supporting tls.
type SecurityConfig struct {
	// CAPath is the path of file that contains list of trusted SSL CAs. if set, following four settings shouldn't be empty
	CAPath string `toml:"cacert-path" json:"cacert-path"`
	// CertPath is the path of file that contains X509 certificate in PEM format.
	CertPath string `toml:"cert-path" json:"cert-path"`
	// KeyPath is the path of file that contains X509 key in PEM format.
	KeyPath string `toml:"key-path" json:"key-path"`
}

// ToTLSConfig generatres tls config.
func (s SecurityConfig) ToTLSConfig() (*tls.Config, error) {
	if len(s.CertPath) == 0 && len(s.KeyPath) == 0 {
		return nil, nil
	}
	tlsInfo := transport.TLSInfo{
		CertFile:      s.CertPath,
		KeyFile:       s.KeyPath,
		TrustedCAFile: s.CAPath,
	}
	tlsConfig, err := tlsInfo.ClientConfig()
	if err != nil {
		return nil, errors.WithStack(err)
	}
	return tlsConfig, nil
}

// PDServerConfig is the configuration for pd server.
type PDServerConfig struct {
	// UseRegionStorage enables the independent region storage.
	UseRegionStorage bool `toml:"use-region-storage" json:"use-region-storage,string"`
}

// StoreLabel is the config item of LabelPropertyConfig.
type StoreLabel struct {
	Key   string `toml:"key" json:"key"`
	Value string `toml:"value" json:"value"`
}

// LabelPropertyConfig is the config section to set properties to store labels.
type LabelPropertyConfig map[string][]StoreLabel

func (c LabelPropertyConfig) clone() LabelPropertyConfig {
	m := make(map[string][]StoreLabel, len(c))
	for k, sl := range c {
		sl2 := make([]StoreLabel, 0, len(sl))
		sl2 = append(sl2, sl...)
		m[k] = sl2
	}
	return m
}

// ParseUrls parse a string into multiple urls.
// Export for api.
func ParseUrls(s string) ([]url.URL, error) {
	items := strings.Split(s, ",")
	urls := make([]url.URL, 0, len(items))
	for _, item := range items {
		u, err := url.Parse(item)
		if err != nil {
			return nil, errors.WithStack(err)
		}

		urls = append(urls, *u)
	}

	return urls, nil
}

// SetupLogger setup the logger.
func (c *Config) SetupLogger() error {
	lg, syncer, err := log.InitLogger(&c.Log)
	if err != nil {
		return err
	}
	c.logger = lg
	c.logSyncer = syncer
	log.ReplaceGlobals(lg)
	return nil
}

// generates a configuration for embedded etcd.
func (c *Config) genEmbedEtcdConfig() (*embed.Config, error) {
	cfg := embed.NewConfig()
	cfg.Name = c.Name
	cfg.Dir = c.DataDir
	cfg.WalDir = ""
	cfg.InitialCluster = c.InitialCluster
	cfg.ClusterState = c.InitialClusterState
	cfg.EnablePprof = true
	cfg.PreVote = c.PreVote
	cfg.StrictReconfigCheck = !c.disableStrictReconfigCheck
	cfg.TickMs = uint(c.TickInterval.Duration / time.Millisecond)
	cfg.ElectionMs = uint(c.ElectionInterval.Duration / time.Millisecond)
	cfg.AutoCompactionMode = c.AutoCompactionMode
	cfg.AutoCompactionRetention = c.AutoCompactionRetention
	cfg.QuotaBackendBytes = int64(c.QuotaBackendBytes)

	cfg.ClientTLSInfo.ClientCertAuth = len(c.Security.CAPath) != 0
	cfg.ClientTLSInfo.TrustedCAFile = c.Security.CAPath
	cfg.ClientTLSInfo.CertFile = c.Security.CertPath
	cfg.ClientTLSInfo.KeyFile = c.Security.KeyPath
	cfg.PeerTLSInfo.TrustedCAFile = c.Security.CAPath
	cfg.PeerTLSInfo.CertFile = c.Security.CertPath
	cfg.PeerTLSInfo.KeyFile = c.Security.KeyPath
	cfg.ZapLoggerBuilder = embed.NewZapCoreLoggerBuilder(c.logger, c.logger.Core(), c.logSyncer)
	cfg.Logger = "zap"
	var err error

	cfg.LPUrls, err = ParseUrls(c.PeerUrls)
	if err != nil {
		return nil, err
	}

	cfg.APUrls, err = ParseUrls(c.AdvertisePeerUrls)
	if err != nil {
		return nil, err
	}

	cfg.LCUrls, err = ParseUrls(c.ClientUrls)
	if err != nil {
		return nil, err
	}

	cfg.ACUrls, err = ParseUrls(c.AdvertiseClientUrls)
	if err != nil {
		return nil, err
	}

	return cfg, nil
}<|MERGE_RESOLUTION|>--- conflicted
+++ resolved
@@ -33,13 +33,7 @@
 	"github.com/pingcap/pd/pkg/typeutil"
 	"github.com/pingcap/pd/server/namespace"
 	"github.com/pkg/errors"
-<<<<<<< HEAD
-	"go.etcd.io/etcd/embed"
-	"go.etcd.io/etcd/pkg/transport"
 	"go.uber.org/zap"
-	"go.uber.org/zap/zapcore"
-=======
->>>>>>> b93cac8d
 )
 
 // Config is the pd server configuration.
@@ -134,8 +128,8 @@
 
 	LeaderPriorityCheckInterval typeutil.Duration
 
-	logger    *zap.Logger
-	logSyncer zapcore.WriteSyncer
+	logger   *zap.Logger
+	logProps *log.ZapProperties
 }
 
 // NewConfig creates a new config.
@@ -784,14 +778,23 @@
 
 // SetupLogger setup the logger.
 func (c *Config) SetupLogger() error {
-	lg, syncer, err := log.InitLogger(&c.Log)
+	lg, p, err := log.InitLogger(&c.Log)
 	if err != nil {
 		return err
 	}
 	c.logger = lg
-	c.logSyncer = syncer
-	log.ReplaceGlobals(lg)
+	c.logProps = p
 	return nil
+}
+
+// GetZapLogger gets the created zap logger.
+func (c *Config) GetZapLogger() *zap.Logger {
+	return c.logger
+}
+
+// GetZapLogProperties gets properties of the zap logger.
+func (c *Config) GetZapLogProperties() *log.ZapProperties {
+	return c.logProps
 }
 
 // generates a configuration for embedded etcd.
@@ -818,8 +821,9 @@
 	cfg.PeerTLSInfo.TrustedCAFile = c.Security.CAPath
 	cfg.PeerTLSInfo.CertFile = c.Security.CertPath
 	cfg.PeerTLSInfo.KeyFile = c.Security.KeyPath
-	cfg.ZapLoggerBuilder = embed.NewZapCoreLoggerBuilder(c.logger, c.logger.Core(), c.logSyncer)
-	cfg.Logger = "zap"
+	// TODO: update etcd
+	// cfg.ZapLoggerBuilder = embed.NewZapCoreLoggerBuilder(c.logger, c.logger.Core(), c.logSyncer)
+	// cfg.Logger = "zap"
 	var err error
 
 	cfg.LPUrls, err = ParseUrls(c.PeerUrls)
