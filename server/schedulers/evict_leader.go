// Copyright 2017 PingCAP, Inc.
//
// Licensed under the Apache License, Version 2.0 (the "License");
// you may not use this file except in compliance with the License.
// You may obtain a copy of the License at
//
//     http://www.apache.org/licenses/LICENSE-2.0
//
// Unless required by applicable law or agreed to in writing, software
// distributed under the License is distributed on an "AS IS" BASIS,
// See the License for the specific language governing permissions and
// limitations under the License.

package schedulers

import (
	"fmt"
	"strconv"

	"github.com/juju/errors"
	"github.com/pingcap/pd/server/core"
	"github.com/pingcap/pd/server/schedule"
)

func init() {
	schedule.RegisterScheduler("evict-leader", func(opt schedule.Options, limiter *schedule.Limiter, args []string) (schedule.Scheduler, error) {
		if len(args) != 1 {
			return nil, errors.New("evict-leader needs 1 argument")
		}
		id, err := strconv.ParseUint(args[0], 10, 64)
		if err != nil {
			return nil, errors.Trace(err)
		}
		return newEvictLeaderScheduler(opt, limiter, id), nil
	})
}

type evictLeaderScheduler struct {
	*baseScheduler
	opt      schedule.Options
	name     string
	storeID  uint64
	selector schedule.Selector
}

// newEvictLeaderScheduler creates an admin scheduler that transfers all leaders
// out of a store.
func newEvictLeaderScheduler(opt schedule.Options, limiter *schedule.Limiter, storeID uint64) schedule.Scheduler {
	filters := []schedule.Filter{
		schedule.NewStateFilter(opt),
		schedule.NewHealthFilter(opt),
	}
	base := newBaseScheduler(limiter)
	return &evictLeaderScheduler{
		baseScheduler: base,
		opt:           opt,
		name:          fmt.Sprintf("evict-leader-scheduler-%d", storeID),
		storeID:       storeID,
		selector:      schedule.NewRandomSelector(filters),
	}
}

func (s *evictLeaderScheduler) GetName() string {
	return s.name
}

func (s *evictLeaderScheduler) GetMinInterval() time.Duration {
	return MinScheduleInterval
}

func (s *evictLeaderScheduler) GetNextInterval(interval time.Duration) time.Duration {
	return intervalGrow(interval, MaxScheduleInterval, exponentailGrowth)
}

<<<<<<< HEAD
func (s *evictLeaderScheduler) GetType() string {
	return "evict-leader"
}

func (s *evictLeaderScheduler) GetResourceKind() core.ResourceKind {
	return core.LeaderKind
}

func (s *evictLeaderScheduler) GetResourceLimit() uint64 {
	return s.opt.GetLeaderScheduleLimit()
}

func (s *evictLeaderScheduler) Prepare(cluster schedule.Cluster) error {
	return errors.Trace(cluster.BlockStore(s.storeID))
}

func (s *evictLeaderScheduler) Cleanup(cluster schedule.Cluster) {
	cluster.UnblockStore(s.storeID)
=======
func (s *evictLeaderScheduler) IsScheduleAllowed() bool {
	return s.limiter.OperatorCount(core.LeaderKind) < s.opt.GetLeaderScheduleLimit()
>>>>>>> e8f3a9b7
}

func (s *evictLeaderScheduler) IsAllowSchedule(limiter *schedule.ScheduleLimiter) bool {
	return limiter.OperatorCount(s.GetResourceKind()) < s.GetResourceLimit()
}

func (s *evictLeaderScheduler) Schedule(cluster schedule.Cluster) *schedule.Operator {
	schedulerCounter.WithLabelValues(s.GetName(), "schedule").Inc()
	region := cluster.RandLeaderRegion(s.storeID)
	if region == nil {
		schedulerCounter.WithLabelValues(s.GetName(), "no_leader").Inc()
		return nil
	}
	target := s.selector.SelectTarget(cluster.GetFollowerStores(region))
	if target == nil {
		schedulerCounter.WithLabelValues(s.GetName(), "no_target_store").Inc()
		return nil
	}
	schedulerCounter.WithLabelValues(s.GetName(), "new_operator").Inc()
	step := schedule.TransferLeader{FromStore: region.Leader.GetStoreId(), ToStore: target.GetId()}
	op := schedule.NewOperator("evict-leader", region.GetId(), core.LeaderKind, step)
	op.SetPriorityLevel(core.HighPriority)
	return op
}<|MERGE_RESOLUTION|>--- conflicted
+++ resolved
@@ -64,25 +64,8 @@
 	return s.name
 }
 
-func (s *evictLeaderScheduler) GetMinInterval() time.Duration {
-	return MinScheduleInterval
-}
-
-func (s *evictLeaderScheduler) GetNextInterval(interval time.Duration) time.Duration {
-	return intervalGrow(interval, MaxScheduleInterval, exponentailGrowth)
-}
-
-<<<<<<< HEAD
 func (s *evictLeaderScheduler) GetType() string {
 	return "evict-leader"
-}
-
-func (s *evictLeaderScheduler) GetResourceKind() core.ResourceKind {
-	return core.LeaderKind
-}
-
-func (s *evictLeaderScheduler) GetResourceLimit() uint64 {
-	return s.opt.GetLeaderScheduleLimit()
 }
 
 func (s *evictLeaderScheduler) Prepare(cluster schedule.Cluster) error {
@@ -91,14 +74,10 @@
 
 func (s *evictLeaderScheduler) Cleanup(cluster schedule.Cluster) {
 	cluster.UnblockStore(s.storeID)
-=======
+}
+
 func (s *evictLeaderScheduler) IsScheduleAllowed() bool {
 	return s.limiter.OperatorCount(core.LeaderKind) < s.opt.GetLeaderScheduleLimit()
->>>>>>> e8f3a9b7
-}
-
-func (s *evictLeaderScheduler) IsAllowSchedule(limiter *schedule.ScheduleLimiter) bool {
-	return limiter.OperatorCount(s.GetResourceKind()) < s.GetResourceLimit()
 }
 
 func (s *evictLeaderScheduler) Schedule(cluster schedule.Cluster) *schedule.Operator {
