--- conflicted
+++ resolved
@@ -167,8 +167,6 @@
 	return dcLocationMap
 }
 
-<<<<<<< HEAD
-=======
 func (am *AllocatorManager) getSortedDCLocationLength() int {
 	am.mu.RLock()
 	defer am.mu.RUnlock()
@@ -186,11 +184,6 @@
 	return -1
 }
 
-func (am *AllocatorManager) getLocalTSOConfigPath() string {
-	return path.Join(am.rootPath, dcLocationConfigEtcdPrefix)
-}
-
->>>>>>> 875e276c
 // SetUpAllocator is used to set up an allocator, which will initialize the allocator and put it into allocator daemon.
 func (am *AllocatorManager) SetUpAllocator(parentCtx context.Context, dcLocation string, leadership *election.Leadership) error {
 	am.mu.Lock()
