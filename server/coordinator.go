--- conflicted
+++ resolved
@@ -113,14 +113,8 @@
 				continue
 			}
 
-<<<<<<< HEAD
-			checkerIsBusy, ops := c.checkRegion(region)
+			checkerIsBusy, ops := c.checkers.CheckRegion(region)
 			if checkerIsBusy {
-=======
-			key = region.GetEndKey()
-
-			if c.checkers.CheckRegion(region) {
->>>>>>> 380f1995
 				break
 			}
 
@@ -157,41 +151,6 @@
 	}
 }
 
-<<<<<<< HEAD
-func (c *coordinator) checkRegion(region *core.RegionInfo) (bool, []*operator.Operator) { //return checkerIsBusy,ops
-	opController := c.opController
-	checkerIsBusy := true
-	if op := c.learnerChecker.Check(region); op != nil {
-		return false, []*operator.Operator{op}
-	}
-
-	if opController.OperatorCount(operator.OpLeader) < c.cluster.GetLeaderScheduleLimit() &&
-		opController.OperatorCount(operator.OpRegion) < c.cluster.GetRegionScheduleLimit() &&
-		opController.OperatorCount(operator.OpReplica) < c.cluster.GetReplicaScheduleLimit() {
-		checkerIsBusy = false
-		if op := c.namespaceChecker.Check(region); op != nil {
-			return checkerIsBusy, []*operator.Operator{op}
-		}
-	}
-
-	if opController.OperatorCount(operator.OpReplica) < c.cluster.GetReplicaScheduleLimit() {
-		checkerIsBusy = false
-		if op := c.replicaChecker.Check(region); op != nil {
-			return checkerIsBusy, []*operator.Operator{op}
-		}
-	}
-	if c.cluster.IsFeatureSupported(RegionMerge) && opController.OperatorCount(operator.OpMerge) < c.cluster.GetMergeScheduleLimit() {
-		checkerIsBusy = false
-		if ops := c.mergeChecker.Check(region); ops != nil {
-			// It makes sure that two operators can be added successfully altogether.
-			return checkerIsBusy, ops
-		}
-	}
-	return checkerIsBusy, nil
-}
-
-=======
->>>>>>> 380f1995
 func (c *coordinator) run() {
 	ticker := time.NewTicker(runSchedulerCheckInterval)
 	defer ticker.Stop()
