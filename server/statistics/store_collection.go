--- conflicted
+++ resolved
@@ -27,40 +27,6 @@
 	labelType = "label"
 )
 
-<<<<<<< HEAD
-=======
-// ScheduleOptions is an interface to access configurations.
-// TODO: merge the Options to schedule.Options
-type ScheduleOptions interface {
-	GetLocationLabels() []string
-
-	GetLowSpaceRatio() float64
-	GetHighSpaceRatio() float64
-	GetTolerantSizeRatio() float64
-	GetStoreBalanceRate() float64
-
-	GetSchedulerMaxWaitingOperator() uint64
-	GetLeaderScheduleLimit(name string) uint64
-	GetRegionScheduleLimit(name string) uint64
-	GetReplicaScheduleLimit(name string) uint64
-	GetMergeScheduleLimit(name string) uint64
-	GetHotRegionScheduleLimit(name string) uint64
-	GetMaxReplicas(name string) int
-	GetHotRegionCacheHitsThreshold() int
-	GetMaxSnapshotCount() uint64
-	GetMaxPendingPeerCount() uint64
-	GetMaxMergeRegionSize() uint64
-	GetMaxMergeRegionKeys() uint64
-
-	IsMakeUpReplicaEnabled() bool
-	IsRemoveExtraReplicaEnabled() bool
-	IsRemoveDownReplicaEnabled() bool
-	IsReplaceOfflineReplicaEnabled() bool
-
-	GetMaxStoreDownTime() time.Duration
-}
-
->>>>>>> 1fbadf80
 type storeStatistics struct {
 	opt             ScheduleOptions
 	namespace       string
