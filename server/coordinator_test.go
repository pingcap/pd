--- conflicted
+++ resolved
@@ -30,24 +30,13 @@
 
 var _ = Suite(&testCoordinatorSuite{})
 
-type testCoordinatorSuite struct {
-	server  *Server
-	cleanup cleanUpFunc
-}
-
-func (s *testCoordinatorSuite) SetUpTest(c *C) {
-	s.server, s.cleanup = mustRunTestServer(c)
-}
-
-func (s *testCoordinatorSuite) TearDownTest(c *C) {
-	s.cleanup()
-}
+type testCoordinatorSuite struct{}
 
 func (s *testCoordinatorSuite) TestBasic(c *C) {
 	cluster := newClusterInfo(newMockIDAllocator())
 	_, opt := newTestScheduleConfig()
 	hbStreams := newHeartbeatStreams(cluster.getClusterID())
-	kv := newKV(s.server)
+	kv := newKV(core.NewMemoryKV())
 
 	defer hbStreams.Close()
 	co := newCoordinator(cluster, opt, hbStreams, kv)
@@ -98,7 +87,7 @@
 	cluster := newClusterInfo(newMockIDAllocator())
 	tc := newTestClusterInfo(cluster)
 	hbStreams := newHeartbeatStreams(cluster.getClusterID())
-	kv := newKV(s.server)
+	kv := newKV(core.NewMemoryKV())
 	defer hbStreams.Close()
 
 	_, opt := newTestScheduleConfig()
@@ -173,7 +162,7 @@
 	cluster := newClusterInfo(newMockIDAllocator())
 	tc := newTestClusterInfo(cluster)
 	hbStreams := newHeartbeatStreams(cluster.getClusterID())
-	kv := newKV(s.server)
+	kv := newKV(core.NewMemoryKV())
 	defer hbStreams.Close()
 
 	// Turn off balance.
@@ -229,7 +218,7 @@
 	cluster := newClusterInfo(newMockIDAllocator())
 	tc := newTestClusterInfo(cluster)
 	hbStreams := newHeartbeatStreams(cluster.getClusterID())
-	kv := newKV(s.server)
+	kv := newKV(core.NewMemoryKV())
 	defer hbStreams.Close()
 
 	_, opt := newTestScheduleConfig()
@@ -277,7 +266,7 @@
 	cluster := newClusterInfo(newMockIDAllocator())
 	tc := newTestClusterInfo(cluster)
 	hbStreams := newHeartbeatStreams(cluster.getClusterID())
-	kv := newKV(s.server)
+	kv := newKV(core.NewMemoryKV())
 	defer hbStreams.Close()
 
 	_, opt := newTestScheduleConfig()
@@ -318,7 +307,7 @@
 	cluster := newClusterInfo(newMockIDAllocator())
 	tc := newTestClusterInfo(cluster)
 	hbStreams := newHeartbeatStreams(cluster.getClusterID())
-	kv := newKV(s.server)
+	kv := newKV(core.NewMemoryKV())
 	defer hbStreams.Close()
 
 	cfg, opt := newTestScheduleConfig()
@@ -338,10 +327,10 @@
 	co.run()
 	defer co.stop()
 	c.Assert(co.schedulers, HasLen, 1)
-	bls, err := schedule.CreateScheduler("balanceLeader", opt)
+	bls, err := schedule.CreateScheduler("balance-leader", opt)
 	c.Assert(err, IsNil)
 	c.Assert(co.addScheduler(bls, bls.GetInterval()), IsNil)
-	brs, err := schedule.CreateScheduler("balanceRegion", opt)
+	brs, err := schedule.CreateScheduler("balance-region", opt)
 	c.Assert(err, IsNil)
 	c.Assert(co.addScheduler(brs, brs.GetInterval()), IsNil)
 	c.Assert(co.schedulers, HasLen, 3)
@@ -390,7 +379,7 @@
 	cluster := newClusterInfo(newMockIDAllocator())
 	tc := newTestClusterInfo(cluster)
 	hbStreams := newHeartbeatStreams(cluster.getClusterID())
-	kv := newKV(s.server)
+	kv := newKV(core.NewMemoryKV())
 	defer hbStreams.Close()
 
 	// Turn off balance, we test add replica only.
@@ -457,18 +446,7 @@
 
 var _ = Suite(&testScheduleControllerSuite{})
 
-type testScheduleControllerSuite struct {
-	server  *Server
-	cleanup cleanUpFunc
-}
-
-func (s *testScheduleControllerSuite) SetUpTest(c *C) {
-	s.server, s.cleanup = mustRunTestServer(c)
-}
-
-func (s *testScheduleControllerSuite) TearDownTest(c *C) {
-	s.cleanup()
-}
+type testScheduleControllerSuite struct{}
 
 type mockLimitScheduler struct {
 	schedule.Scheduler
@@ -486,15 +464,11 @@
 	cluster := newClusterInfo(newMockIDAllocator())
 	cfg, opt := newTestScheduleConfig()
 	hbStreams := newHeartbeatStreams(cluster.getClusterID())
-	kv := newKV(s.server)
-	defer hbStreams.Close()
-<<<<<<< HEAD
-	co := newCoordinator(cluster, opt, hbStreams, kv)
-	scheduler, err := schedule.CreateScheduler("balanceLeader", opt)
-=======
-	co := newCoordinator(cluster, opt, hbStreams)
+	kv := newKV(core.NewMemoryKV())
+	defer hbStreams.Close()
+
+	co := newCoordinator(cluster, opt, hbStreams, kv)
 	scheduler, err := schedule.CreateScheduler("balance-leader", opt)
->>>>>>> 71f0def9
 	c.Assert(err, IsNil)
 	lb := &mockLimitScheduler{
 		Scheduler: scheduler,
@@ -549,15 +523,11 @@
 	cluster := newClusterInfo(newMockIDAllocator())
 	_, opt := newTestScheduleConfig()
 	hbStreams := newHeartbeatStreams(cluster.getClusterID())
-	kv := newKV(s.server)
-	defer hbStreams.Close()
-<<<<<<< HEAD
-	co := newCoordinator(cluster, opt, hbStreams, kv)
-	lb, err := schedule.CreateScheduler("balanceLeader", opt)
-=======
-	co := newCoordinator(cluster, opt, hbStreams)
+	kv := newKV(core.NewMemoryKV())
+	defer hbStreams.Close()
+
+	co := newCoordinator(cluster, opt, hbStreams, kv)
 	lb, err := schedule.CreateScheduler("balance-leader", opt)
->>>>>>> 71f0def9
 	c.Assert(err, IsNil)
 	sc := newScheduleController(co, lb, schedule.MinScheduleInterval)
 
