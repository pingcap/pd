// Copyright 2020 TiKV Project Authors.
//
// Licensed under the Apache License, Version 2.0 (the "License");
// you may not use this file except in compliance with the License.
// You may obtain a copy of the License at
//
//     http://www.apache.org/licenses/LICENSE-2.0
//
// Unless required by applicable law or agreed to in writing, software
// distributed under the License is distributed on an "AS IS" BASIS,
// See the License for the specific language governing permissions and
// limitations under the License.

package errs

<<<<<<< HEAD
import "github.com/pingcap/errors"

var (
	reg = errors.NewRegistry("PD")
	// ClassTSO defines tso error class
	ClassTSO = reg.RegisterErrorClass(1, "tso")
	// ClassAdaptor defines adapter error class
	ClassAdaptor = reg.RegisterErrorClass(2, "adapter")
	// ClassMember defines member error class
	ClassMember = reg.RegisterErrorClass(3, "member")
	// ClassClient defines client error class
	ClassClient = reg.RegisterErrorClass(4, "client")
	// ClassPlacement defines placement error class
	ClassPlacement = reg.RegisterErrorClass(5, "placement")
	// ClassKV defines KV error class
	ClassKV = reg.RegisterErrorClass(6, "kv")
	// ClassAPIUtil defines apiutil error class
	ClassAPIUtil = reg.RegisterErrorClass(7, "apiutil")
)

// tso errors
var (
	ErrInvalidTimestamp    = ClassTSO.DefineError().TextualCode("ErrInvalidTimestamp").MessageTemplate("invalid timestamp").Build()
	ErrLogicOverflow       = ClassTSO.DefineError().TextualCode("ErrLogicOverflow").MessageTemplate("logic part overflow").Build()
	ErrIncorrectSystemTime = ClassTSO.DefineError().TextualCode("ErrIncorrectSystemTime").MessageTemplate("incorrect system time").Build()
)

// adapter errors
var (
	ErrStartDashboard = ClassAdaptor.DefineError().TextualCode("ErrStartDashboard").MessageTemplate("fail to start dashboard").Build()
	ErrStopDashboard  = ClassAdaptor.DefineError().TextualCode("ErrStopDashboard").MessageTemplate("fail to stop dashboard").Build()
)

// member errors
var (
	ErretcdLeaderNotFound     = ClassMember.DefineError().TextualCode("ErretcdLeaderNotFound").MessageTemplate("etcd leader not found").Build()
	ErrGetLeader              = ClassMember.DefineError().TextualCode("ErrGetLeader").MessageTemplate("fail to get leader").Build()
	ErrDeleteLeaderKey        = ClassMember.DefineError().TextualCode("ErrDeleteLeaderKey").MessageTemplate("fail to delete leader key").Build()
	ErrLoadLeaderPriority     = ClassMember.DefineError().TextualCode("ErrLoadLeaderPriority").MessageTemplate("fail to load leader priority").Build()
	ErrLoadetcdLeaderPriority = ClassMember.DefineError().TextualCode("ErrLoadetcdLeaderPriority").MessageTemplate("fail to load etcd leader priority").Build()
	ErrTransferetcdLeader     = ClassMember.DefineError().TextualCode("ErrTransferetcdLeader").MessageTemplate("fail to transfer etcd leader").Build()
	ErrWatcherCancel          = ClassMember.DefineError().TextualCode("ErrWatcherCancel").MessageTemplate("watcher canceled").Build()
	ErrMarshalLeader          = ClassMember.DefineError().TextualCode("ErrMarshalLeader").MessageTemplate("fail to marshal leader").Build()
)

// client errors
var (
	ErrCloseGRPCConn   = ClassClient.DefineError().TextualCode("ErrCloseGRPCConn").MessageTemplate("fail to close gRPC connection").Build()
	ErrUpdateLeader    = ClassClient.DefineError().TextualCode("ErrUpdateLeader").MessageTemplate("fail to update leader").Build()
	ErrCreateTSOStream = ClassClient.DefineError().TextualCode("ErrCreateTSOStream").MessageTemplate("fail to create TSO stream").Build()
	ErrGetTSO          = ClassClient.DefineError().TextualCode("ErrGetTSO").MessageTemplate("fail to get TSO").Build()
	ErrGetClusterID    = ClassClient.DefineError().TextualCode("ErrGetClusterID").MessageTemplate("fail to get cluster id").Build()
)

// placement errors
var (
	ErrRuleContent   = ClassPlacement.DefineError().TextualCode("ErrRuleContent").MessageTemplate("invalid rule content, %s").Build()
	ErrLoadRule      = ClassPlacement.DefineError().TextualCode("ErrLoadRule").MessageTemplate("fail to load rule").Build()
	ErrBuildRuleList = ClassPlacement.DefineError().TextualCode("ErrBuildRuleList").MessageTemplate("fail to build rule list, %s").Build()
)

// kv errors
var (
	ErrEtcdKvSave   = ClassKV.DefineError().TextualCode("ErrEtcdKvSave").MessageTemplate("etcd kv save error, key is %s, value is %s").Build()
	ErrEtcdKvRemove = ClassKV.DefineError().TextualCode("ErrEtcdKvRemove").MessageTemplate("etcd kv remove error, key is %s").Build()
)

// apiutil errors
var (
	ErrHTTPRequest = ClassAPIUtil.DefineError().TextualCode("ErrHTTPRequest").MessageTemplate("fail to do a HTTP request").Build()
	ErrReadBody    = ClassAPIUtil.DefineError().TextualCode("ErrReadBody").MessageTemplate("fail to read a HTTP body").Build()
	ErrWriteBody   = ClassAPIUtil.DefineError().TextualCode("ErrWriteBody").MessageTemplate("fail to write a HTTP body").Build()
)
=======
import (
	"github.com/pingcap/errors"
	"go.uber.org/zap"
	"go.uber.org/zap/zapcore"
)

// ZapError is used to make the log output eaiser.
func ZapError(err *errors.Error, causeError error) zap.Field {
	e := err.Wrap(causeError).FastGenWithCause()
	return zap.Field{Key: "error", Type: zapcore.ErrorType, Interface: e}
}
>>>>>>> 7fa9aae3
<|MERGE_RESOLUTION|>--- conflicted
+++ resolved
@@ -13,81 +13,6 @@
 
 package errs
 
-<<<<<<< HEAD
-import "github.com/pingcap/errors"
-
-var (
-	reg = errors.NewRegistry("PD")
-	// ClassTSO defines tso error class
-	ClassTSO = reg.RegisterErrorClass(1, "tso")
-	// ClassAdaptor defines adapter error class
-	ClassAdaptor = reg.RegisterErrorClass(2, "adapter")
-	// ClassMember defines member error class
-	ClassMember = reg.RegisterErrorClass(3, "member")
-	// ClassClient defines client error class
-	ClassClient = reg.RegisterErrorClass(4, "client")
-	// ClassPlacement defines placement error class
-	ClassPlacement = reg.RegisterErrorClass(5, "placement")
-	// ClassKV defines KV error class
-	ClassKV = reg.RegisterErrorClass(6, "kv")
-	// ClassAPIUtil defines apiutil error class
-	ClassAPIUtil = reg.RegisterErrorClass(7, "apiutil")
-)
-
-// tso errors
-var (
-	ErrInvalidTimestamp    = ClassTSO.DefineError().TextualCode("ErrInvalidTimestamp").MessageTemplate("invalid timestamp").Build()
-	ErrLogicOverflow       = ClassTSO.DefineError().TextualCode("ErrLogicOverflow").MessageTemplate("logic part overflow").Build()
-	ErrIncorrectSystemTime = ClassTSO.DefineError().TextualCode("ErrIncorrectSystemTime").MessageTemplate("incorrect system time").Build()
-)
-
-// adapter errors
-var (
-	ErrStartDashboard = ClassAdaptor.DefineError().TextualCode("ErrStartDashboard").MessageTemplate("fail to start dashboard").Build()
-	ErrStopDashboard  = ClassAdaptor.DefineError().TextualCode("ErrStopDashboard").MessageTemplate("fail to stop dashboard").Build()
-)
-
-// member errors
-var (
-	ErretcdLeaderNotFound     = ClassMember.DefineError().TextualCode("ErretcdLeaderNotFound").MessageTemplate("etcd leader not found").Build()
-	ErrGetLeader              = ClassMember.DefineError().TextualCode("ErrGetLeader").MessageTemplate("fail to get leader").Build()
-	ErrDeleteLeaderKey        = ClassMember.DefineError().TextualCode("ErrDeleteLeaderKey").MessageTemplate("fail to delete leader key").Build()
-	ErrLoadLeaderPriority     = ClassMember.DefineError().TextualCode("ErrLoadLeaderPriority").MessageTemplate("fail to load leader priority").Build()
-	ErrLoadetcdLeaderPriority = ClassMember.DefineError().TextualCode("ErrLoadetcdLeaderPriority").MessageTemplate("fail to load etcd leader priority").Build()
-	ErrTransferetcdLeader     = ClassMember.DefineError().TextualCode("ErrTransferetcdLeader").MessageTemplate("fail to transfer etcd leader").Build()
-	ErrWatcherCancel          = ClassMember.DefineError().TextualCode("ErrWatcherCancel").MessageTemplate("watcher canceled").Build()
-	ErrMarshalLeader          = ClassMember.DefineError().TextualCode("ErrMarshalLeader").MessageTemplate("fail to marshal leader").Build()
-)
-
-// client errors
-var (
-	ErrCloseGRPCConn   = ClassClient.DefineError().TextualCode("ErrCloseGRPCConn").MessageTemplate("fail to close gRPC connection").Build()
-	ErrUpdateLeader    = ClassClient.DefineError().TextualCode("ErrUpdateLeader").MessageTemplate("fail to update leader").Build()
-	ErrCreateTSOStream = ClassClient.DefineError().TextualCode("ErrCreateTSOStream").MessageTemplate("fail to create TSO stream").Build()
-	ErrGetTSO          = ClassClient.DefineError().TextualCode("ErrGetTSO").MessageTemplate("fail to get TSO").Build()
-	ErrGetClusterID    = ClassClient.DefineError().TextualCode("ErrGetClusterID").MessageTemplate("fail to get cluster id").Build()
-)
-
-// placement errors
-var (
-	ErrRuleContent   = ClassPlacement.DefineError().TextualCode("ErrRuleContent").MessageTemplate("invalid rule content, %s").Build()
-	ErrLoadRule      = ClassPlacement.DefineError().TextualCode("ErrLoadRule").MessageTemplate("fail to load rule").Build()
-	ErrBuildRuleList = ClassPlacement.DefineError().TextualCode("ErrBuildRuleList").MessageTemplate("fail to build rule list, %s").Build()
-)
-
-// kv errors
-var (
-	ErrEtcdKvSave   = ClassKV.DefineError().TextualCode("ErrEtcdKvSave").MessageTemplate("etcd kv save error, key is %s, value is %s").Build()
-	ErrEtcdKvRemove = ClassKV.DefineError().TextualCode("ErrEtcdKvRemove").MessageTemplate("etcd kv remove error, key is %s").Build()
-)
-
-// apiutil errors
-var (
-	ErrHTTPRequest = ClassAPIUtil.DefineError().TextualCode("ErrHTTPRequest").MessageTemplate("fail to do a HTTP request").Build()
-	ErrReadBody    = ClassAPIUtil.DefineError().TextualCode("ErrReadBody").MessageTemplate("fail to read a HTTP body").Build()
-	ErrWriteBody   = ClassAPIUtil.DefineError().TextualCode("ErrWriteBody").MessageTemplate("fail to write a HTTP body").Build()
-)
-=======
 import (
 	"github.com/pingcap/errors"
 	"go.uber.org/zap"
@@ -98,5 +23,4 @@
 func ZapError(err *errors.Error, causeError error) zap.Field {
 	e := err.Wrap(causeError).FastGenWithCause()
 	return zap.Field{Key: "error", Type: zapcore.ErrorType, Interface: e}
-}
->>>>>>> 7fa9aae3
+}