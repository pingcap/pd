--- conflicted
+++ resolved
@@ -100,18 +100,11 @@
 	storesStats     *statistics.StoresStats
 	hotSpotCache    *statistics.HotCache
 
-<<<<<<< HEAD
-<<<<<<< HEAD
-	coordinator *coordinator
-=======
+
 	coordinator      *coordinator
 	suspectRegions   *cache.TTLUint64 // suspectRegions are regions that may need fix
 	suspectKeyRanges *cache.TTLString // suspect key-range regions that may need fix
->>>>>>> 11eb116... cluster: Support check regions after rule updated. (#2664)
-=======
-	coordinator    *coordinator
-	suspectRegions *cache.TTLUint64 // suspectRegions are regions that may need fix
->>>>>>> 4108b4b3
+
 
 	wg           sync.WaitGroup
 	quit         chan struct{}
@@ -205,15 +198,8 @@
 	c.prepareChecker = newPrepareChecker()
 	c.changedRegions = make(chan *core.RegionInfo, defaultChangedRegionsLimit)
 	c.hotSpotCache = statistics.NewHotCache()
-<<<<<<< HEAD
-<<<<<<< HEAD
-=======
 	c.suspectRegions = cache.NewIDTTL(c.ctx, time.Minute, 3*time.Minute)
 	c.suspectKeyRanges = cache.NewStringTTL(c.ctx, time.Minute, 3*time.Minute)
->>>>>>> 11eb116... cluster: Support check regions after rule updated. (#2664)
-=======
-	c.suspectRegions = cache.NewIDTTL(c.ctx, time.Minute, 3*time.Minute)
->>>>>>> 4108b4b3
 }
 
 // Start starts a cluster.
@@ -433,21 +419,12 @@
 	c.storage = s
 }
 
-<<<<<<< HEAD
-<<<<<<< HEAD
-=======
-=======
->>>>>>> 4108b4b3
 // AddSuspectRegions adds regions to suspect list.
 func (c *RaftCluster) AddSuspectRegions(ids ...uint64) {
 	c.Lock()
 	defer c.Unlock()
 	for _, id := range ids {
-<<<<<<< HEAD
 		c.suspectRegions.Put(id, nil)
-=======
-		c.suspectRegions.Put(id)
->>>>>>> 4108b4b3
 	}
 }
 
@@ -455,11 +432,7 @@
 func (c *RaftCluster) GetSuspectRegions() []uint64 {
 	c.RLock()
 	defer c.RUnlock()
-<<<<<<< HEAD
 	return c.suspectRegions.GetAllID()
-=======
-	return c.suspectRegions.GetAll()
->>>>>>> 4108b4b3
 }
 
 // RemoveSuspectRegion removes region from suspect list.
@@ -469,7 +442,6 @@
 	c.suspectRegions.Remove(id)
 }
 
-<<<<<<< HEAD
 // AddSuspectKeyRange adds the key range with the its ruleID as the key
 // The instance of each keyRange is like following format:
 // [2][]byte: start key/end key
@@ -503,9 +475,6 @@
 	c.suspectKeyRanges.Clear()
 }
 
->>>>>>> 11eb116... cluster: Support check regions after rule updated. (#2664)
-=======
->>>>>>> 4108b4b3
 // HandleStoreHeartbeat updates the store status.
 func (c *RaftCluster) HandleStoreHeartbeat(stats *pdpb.StoreStats) error {
 	c.Lock()
