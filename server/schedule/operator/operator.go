--- conflicted
+++ resolved
@@ -285,447 +285,4 @@
 		}
 	}
 	return histories
-<<<<<<< HEAD
-}
-
-// CreateAddPeerOperator creates an operator that adds a new peer.
-func CreateAddPeerOperator(desc string, region *core.RegionInfo, peer *metapb.Peer, kind OpKind) *Operator {
-	steps := CreateAddPeerSteps(peer)
-	brief := fmt.Sprintf("add peer: store %v", peer.StoreId)
-	return NewOperator(desc, brief, region.GetID(), region.GetRegionEpoch(), kind|OpRegion, steps...)
-}
-
-// CreatePromoteLearnerOperator creates an operator that promotes a learner.
-func CreatePromoteLearnerOperator(desc string, region *core.RegionInfo, peer *metapb.Peer) *Operator {
-	step := PromoteLearner{
-		ToStore: peer.GetStoreId(),
-		PeerID:  peer.GetId(),
-	}
-	brief := fmt.Sprintf("promote learner: store %v", peer.GetStoreId())
-	return NewOperator(desc, brief, region.GetID(), region.GetRegionEpoch(), OpRegion, step)
-}
-
-// CreateRemovePeerOperator creates an operator that removes a peer from region.
-func CreateRemovePeerOperator(desc string, cluster Cluster, kind OpKind, region *core.RegionInfo, storeID uint64) (*Operator, error) {
-	removeKind, steps, err := removePeerSteps(cluster, region, storeID, getRegionFollowerIDs(region))
-	if err != nil {
-		return nil, err
-	}
-	brief := fmt.Sprintf("rm peer: store %v", storeID)
-	return NewOperator(desc, brief, region.GetID(), region.GetRegionEpoch(), removeKind|kind, steps...), nil
-}
-
-// CreateAddPeerSteps creates an OpStep list that add a new peer.
-func CreateAddPeerSteps(newPeer *metapb.Peer) []OpStep {
-	if newPeer.IsLearner {
-		return []OpStep{AddLearner{ToStore: newPeer.StoreId, PeerID: newPeer.Id}}
-	}
-	return []OpStep{
-		AddLearner{ToStore: newPeer.StoreId, PeerID: newPeer.Id},
-		PromoteLearner{ToStore: newPeer.StoreId, PeerID: newPeer.Id},
-	}
-}
-
-// CreateAddLightPeerSteps creates an OpStep list that add a new peer without considering the influence.
-func CreateAddLightPeerSteps(newStore uint64, peerID uint64) []OpStep {
-	st := []OpStep{
-		AddLightLearner{ToStore: newStore, PeerID: peerID},
-		PromoteLearner{ToStore: newStore, PeerID: peerID},
-	}
-	return st
-}
-
-// CreateTransferLeaderOperator creates an operator that transfers the leader from a source store to a target store.
-func CreateTransferLeaderOperator(desc string, region *core.RegionInfo, sourceStoreID uint64, targetStoreID uint64, kind OpKind) *Operator {
-	step := TransferLeader{FromStore: sourceStoreID, ToStore: targetStoreID}
-	brief := fmt.Sprintf("transfer leader: store %v to %v", sourceStoreID, targetStoreID)
-	return NewOperator(desc, brief, region.GetID(), region.GetRegionEpoch(), kind|OpLeader, step)
-}
-
-// CreateMoveRegionOperator creates an operator that moves a region to specified stores.
-func CreateMoveRegionOperator(desc string, cluster Cluster, region *core.RegionInfo, kind OpKind, storeIDs map[uint64]struct{}) (*Operator, error) {
-	mvkind, steps, err := moveRegionSteps(cluster, region, storeIDs)
-	if err != nil {
-		return nil, err
-	}
-	kind |= mvkind
-	brief := fmt.Sprintf("mv region: stores %v to %v", u64Set(region.GetStoreIds()), u64Set(storeIDs))
-	return NewOperator(desc, brief, region.GetID(), region.GetRegionEpoch(), kind, steps...), nil
-}
-
-// moveRegionSteps returns steps to move a region to specific stores.
-//
-// The first store in the slice will not have RejectLeader label.
-// If all of the stores have RejectLeader label, it returns an error.
-func moveRegionSteps(cluster Cluster, region *core.RegionInfo, stores map[uint64]struct{}) (OpKind, []OpStep, error) {
-	storeIDs := make([]uint64, 0, len(stores))
-	for id := range stores {
-		storeIDs = append(storeIDs, id)
-	}
-
-	i, _ := findNoLabelProperty(cluster, opt.RejectLeader, storeIDs)
-	if i < 0 {
-		return 0, nil, errors.New("all of the stores have RejectLeader label")
-	}
-
-	storeIDs[0], storeIDs[i] = storeIDs[i], storeIDs[0]
-	return orderedMoveRegionSteps(cluster, region, storeIDs)
-}
-
-// orderedMoveRegionSteps returns steps to move peers of a region to specific stores in order.
-//
-// If the current leader is not in storeIDs, it will be transferred to a follower which
-// do not need to move if there is one, otherwise the first suitable new added follower.
-// New peers will be added in the same order in storeIDs.
-// NOTE: orderedMoveRegionSteps does NOT check duplicate stores.
-func orderedMoveRegionSteps(cluster Cluster, region *core.RegionInfo, storeIDs []uint64) (OpKind, []OpStep, error) {
-	var kind OpKind
-
-	oldStores := make([]uint64, 0, len(storeIDs))
-	newStores := make([]uint64, 0, len(storeIDs))
-
-	sourceStores := region.GetStoreIds()
-	targetStores := make(map[uint64]struct{}, len(storeIDs))
-
-	// Add missing peers.
-	var addPeerSteps [][]OpStep
-	for _, id := range storeIDs {
-		targetStores[id] = struct{}{}
-		if _, ok := sourceStores[id]; ok {
-			oldStores = append(oldStores, id)
-			continue
-		}
-		newStores = append(newStores, id)
-		peer, err := cluster.AllocPeer(id)
-		if err != nil {
-			log.Debug("peer alloc failed", zap.Error(err))
-			return kind, nil, err
-		}
-		addPeerSteps = append(addPeerSteps, CreateAddPeerSteps(peer))
-		kind |= OpRegion
-	}
-
-	// Transferring leader to a new added follower may be refused by TiKV.
-	// Ref: https://github.com/tikv/tikv/issues/3819
-	// So, the new leader should be a follower that do not need to move if there is one,
-	// otherwise the first suitable new added follower.
-	orderedStoreIDs := append(oldStores, newStores...)
-
-	// Remove redundant peers.
-	var rmPeerSteps [][]OpStep
-	// Transfer leader as late as possible to prevent transferring to a new added follower.
-	var mvLeaderSteps []OpStep
-	for _, peer := range region.GetPeers() {
-		id := peer.GetStoreId()
-		if _, ok := targetStores[id]; ok {
-			continue
-		}
-		if region.GetLeader().GetStoreId() == id {
-			tlkind, tlsteps, err := transferLeaderToSuitableSteps(cluster, id, orderedStoreIDs)
-			if err != nil {
-				log.Debug("move region to stores failed", zap.Uint64("region-id", region.GetID()), zap.Uint64s("store-ids", orderedStoreIDs), zap.Error(err))
-				return kind, nil, err
-			}
-			mvLeaderSteps = append(tlsteps, RemovePeer{FromStore: id})
-			kind |= tlkind
-		} else {
-			rmPeerSteps = append(rmPeerSteps, []OpStep{RemovePeer{FromStore: id}})
-		}
-		kind |= OpRegion
-	}
-
-	// Interleaving makes the operator add and remove peers one by one, so that there won't have
-	// too many additional peers if the operator fails in the half.
-	hint := len(addPeerSteps)*2 + len(rmPeerSteps) + len(mvLeaderSteps)
-	steps := interleaveStepGroups(addPeerSteps, rmPeerSteps, hint)
-
-	steps = append(steps, mvLeaderSteps...)
-
-	return kind, steps, nil
-}
-
-// interleaveStepGroups interleaves two slice of step groups. For example:
-//
-//  a = [[opA1, opA2], [opA3], [opA4, opA5, opA6]]
-//  b = [[opB1], [opB2], [opB3, opB4], [opB5, opB6]]
-//  c = interleaveStepGroups(a, b, 0)
-//  c == [opA1, opA2, opB1, opA3, opB2, opA4, opA5, opA6, opB3, opB4, opB5, opB6]
-//
-// sizeHint is a hint for the capacity of returned slice.
-func interleaveStepGroups(a, b [][]OpStep, sizeHint int) []OpStep {
-	steps := make([]OpStep, 0, sizeHint)
-	i, j := 0, 0
-	for ; i < len(a) && j < len(b); i, j = i+1, j+1 {
-		steps = append(steps, a[i]...)
-		steps = append(steps, b[j]...)
-	}
-	for ; i < len(a); i++ {
-		steps = append(steps, a[i]...)
-	}
-	for ; j < len(b); j++ {
-		steps = append(steps, b[j]...)
-	}
-	return steps
-}
-
-// CreateMovePeerOperator creates an operator that replaces an old peer with a new peer.
-func CreateMovePeerOperator(desc string, cluster Cluster, region *core.RegionInfo, kind OpKind, oldStore uint64, peer *metapb.Peer) (*Operator, error) {
-	removeKind, steps, err := removePeerSteps(cluster, region, oldStore, append(getRegionFollowerIDs(region), peer.StoreId))
-	if err != nil {
-		return nil, err
-	}
-	st := CreateAddPeerSteps(peer)
-	steps = append(st, steps...)
-	brief := fmt.Sprintf("mv peer: store %v to %v", oldStore, peer.StoreId)
-	return NewOperator(desc, brief, region.GetID(), region.GetRegionEpoch(), removeKind|kind|OpRegion, steps...), nil
-}
-
-// CreateOfflinePeerOperator creates an operator that replaces an old peer with a new peer when offline a store.
-func CreateOfflinePeerOperator(desc string, cluster Cluster, region *core.RegionInfo, kind OpKind, oldStore uint64, peer *metapb.Peer) (*Operator, error) {
-	k, steps, err := transferLeaderStep(cluster, region, oldStore, getRegionFollowerIDs(region))
-	if err != nil {
-		return nil, err
-	}
-	kind |= k
-	st := CreateAddPeerSteps(peer)
-	steps = append(steps, st...)
-	steps = append(steps, RemovePeer{FromStore: oldStore})
-	brief := fmt.Sprintf("mv peer: store %v to %v", oldStore, peer.StoreId)
-	return NewOperator(desc, brief, region.GetID(), region.GetRegionEpoch(), kind|OpRegion, steps...), nil
-}
-
-// CreateMoveLeaderOperator creates an operator that replaces an old leader with a new leader.
-func CreateMoveLeaderOperator(desc string, cluster Cluster, region *core.RegionInfo, kind OpKind, oldStore uint64, peer *metapb.Peer) (*Operator, error) {
-	removeKind, steps, err := removePeerSteps(cluster, region, oldStore, []uint64{peer.StoreId})
-	if err != nil {
-		return nil, err
-	}
-	st := CreateAddPeerSteps(peer)
-	st = append(st, TransferLeader{ToStore: peer.StoreId, FromStore: oldStore})
-	steps = append(st, steps...)
-	brief := fmt.Sprintf("mv leader: store %v to %v", oldStore, peer.StoreId)
-	return NewOperator(desc, brief, region.GetID(), region.GetRegionEpoch(), removeKind|kind|OpLeader|OpRegion, steps...), nil
-}
-
-// CreateSplitRegionOperator creates an operator that splits a region.
-func CreateSplitRegionOperator(desc string, region *core.RegionInfo, kind OpKind, policy pdpb.CheckPolicy, keys [][]byte) *Operator {
-	step := SplitRegion{
-		StartKey:  region.GetStartKey(),
-		EndKey:    region.GetEndKey(),
-		Policy:    policy,
-		SplitKeys: keys,
-	}
-	brief := fmt.Sprintf("split: region %v", region.GetID())
-	return NewOperator(desc, brief, region.GetID(), region.GetRegionEpoch(), kind, step)
-}
-
-func getRegionFollowerIDs(region *core.RegionInfo) []uint64 {
-	var ids []uint64
-	for id := range region.GetFollowers() {
-		ids = append(ids, id)
-	}
-	return ids
-}
-
-// removePeerSteps returns the steps to safely remove a peer. It prevents removing leader by transfer its leadership first.
-func removePeerSteps(cluster Cluster, region *core.RegionInfo, storeID uint64, followerIDs []uint64) (kind OpKind, steps []OpStep, err error) {
-	kind, steps, err = transferLeaderStep(cluster, region, storeID, followerIDs)
-	if err != nil {
-		return
-	}
-
-	steps = append(steps, RemovePeer{FromStore: storeID})
-	kind |= OpRegion
-	return
-}
-
-func transferLeaderStep(cluster Cluster, region *core.RegionInfo, storeID uint64, followerIDs []uint64) (kind OpKind, steps []OpStep, err error) {
-	if region.GetLeader() != nil && region.GetLeader().GetStoreId() == storeID {
-		kind, steps, err = transferLeaderToSuitableSteps(cluster, storeID, followerIDs)
-		if err != nil {
-			log.Debug("failed to create transfer leader step", zap.Uint64("region-id", region.GetID()), zap.Error(err))
-			return
-		}
-	}
-	return
-}
-
-// findNoLabelProperty finds the first store without given label property.
-func findNoLabelProperty(cluster Cluster, prop string, storeIDs []uint64) (int, uint64) {
-	for i, id := range storeIDs {
-		store := cluster.GetStore(id)
-		if store != nil {
-			if !cluster.CheckLabelProperty(prop, store.GetLabels()) {
-				return i, id
-			}
-		} else {
-			log.Debug("nil store", zap.Uint64("store-id", id))
-		}
-	}
-	return -1, 0
-}
-
-// transferLeaderToSuitableSteps returns the first suitable store to become region leader.
-// Returns an error if there is no suitable store.
-func transferLeaderToSuitableSteps(cluster Cluster, leaderID uint64, storeIDs []uint64) (OpKind, []OpStep, error) {
-	_, id := findNoLabelProperty(cluster, opt.RejectLeader, storeIDs)
-	if id != 0 {
-		return OpLeader, []OpStep{TransferLeader{FromStore: leaderID, ToStore: id}}, nil
-	}
-	return 0, nil, errors.New("no suitable store to become region leader")
-}
-
-// CreateMergeRegionOperator creates an operator that merge two region into one.
-func CreateMergeRegionOperator(desc string, cluster Cluster, source *core.RegionInfo, target *core.RegionInfo, kind OpKind) ([]*Operator, error) {
-	kinds, steps, err := matchPeerSteps(cluster, source, target)
-	if err != nil {
-		return nil, err
-	}
-
-	steps = append(steps, MergeRegion{
-		FromRegion: source.GetMeta(),
-		ToRegion:   target.GetMeta(),
-		IsPassive:  false,
-	})
-
-	brief := fmt.Sprintf("merge: region %v to %v", source.GetID(), target.GetID())
-	op1 := NewOperator(desc, brief, source.GetID(), source.GetRegionEpoch(), kinds|kind|OpMerge, steps...)
-	op2 := NewOperator(desc, brief, target.GetID(), target.GetRegionEpoch(), kinds|kind|OpMerge, MergeRegion{
-		FromRegion: source.GetMeta(),
-		ToRegion:   target.GetMeta(),
-		IsPassive:  true,
-	})
-
-	return []*Operator{op1, op2}, nil
-}
-
-// matchPeerSteps returns the steps to match the location of peer stores of source region with target's.
-func matchPeerSteps(cluster Cluster, source *core.RegionInfo, target *core.RegionInfo) (OpKind, []OpStep, error) {
-	var kind OpKind
-
-	sourcePeers := source.GetPeers()
-	targetPeers := target.GetPeers()
-
-	// make sure the peer count is same
-	if len(sourcePeers) != len(targetPeers) {
-		return kind, nil, errors.New("mismatch count of peer")
-	}
-
-	targetLeader := target.GetLeader().GetStoreId()
-	if targetLeader == 0 {
-		return kind, nil, errors.New("target does not have a leader")
-	}
-
-	// The target leader store must not have RejectLeader.
-	targetStores := make([]uint64, 1, len(targetPeers))
-	targetStores[0] = targetLeader
-
-	for _, peer := range targetPeers {
-		id := peer.GetStoreId()
-		if id != targetLeader {
-			targetStores = append(targetStores, id)
-		}
-	}
-
-	return orderedMoveRegionSteps(cluster, source, targetStores)
-}
-
-// CreateScatterRegionOperator creates an operator that scatters the specified region.
-func CreateScatterRegionOperator(desc string, cluster Cluster, origin *core.RegionInfo, replacedPeers, targetPeers []*metapb.Peer) *Operator {
-	// Randomly pick a leader
-	i := rand.Intn(len(targetPeers))
-	targetLeaderPeer := targetPeers[i]
-	originLeaderStoreID := origin.GetLeader().GetStoreId()
-
-	originStoreIDs := origin.GetStoreIds()
-	steps := make([]OpStep, 0, len(targetPeers)*3+1)
-	// deferSteps will append to the end of the steps
-	deferSteps := make([]OpStep, 0, 5)
-	var kind OpKind
-	sameLeader := targetLeaderPeer.GetStoreId() == originLeaderStoreID
-	// No need to do anything
-	if sameLeader {
-		isSame := true
-		for _, peer := range targetPeers {
-			if _, ok := originStoreIDs[peer.GetStoreId()]; !ok {
-				isSame = false
-				break
-			}
-		}
-		if isSame {
-			return nil
-		}
-	}
-
-	// Creates the first step
-	if _, ok := originStoreIDs[targetLeaderPeer.GetStoreId()]; !ok {
-		st := CreateAddLightPeerSteps(targetLeaderPeer.GetStoreId(), targetLeaderPeer.GetId())
-		steps = append(steps, st...)
-		// Do not transfer leader to the newly added peer
-		// Ref: https://github.com/tikv/tikv/issues/3819
-		deferSteps = append(deferSteps, TransferLeader{FromStore: originLeaderStoreID, ToStore: targetLeaderPeer.GetStoreId()})
-		deferSteps = append(deferSteps, RemovePeer{FromStore: replacedPeers[i].GetStoreId()})
-		kind |= OpLeader
-		kind |= OpRegion
-	} else {
-		if !sameLeader {
-			steps = append(steps, TransferLeader{FromStore: originLeaderStoreID, ToStore: targetLeaderPeer.GetStoreId()})
-			kind |= OpLeader
-		}
-	}
-
-	// For the other steps
-	for j, peer := range targetPeers {
-		if peer.GetId() == targetLeaderPeer.GetId() {
-			continue
-		}
-		if _, ok := originStoreIDs[peer.GetStoreId()]; ok {
-			continue
-		}
-		if replacedPeers[j].GetStoreId() == originLeaderStoreID {
-			st := CreateAddLightPeerSteps(peer.GetStoreId(), peer.GetId())
-			st = append(st, RemovePeer{FromStore: replacedPeers[j].GetStoreId()})
-			deferSteps = append(deferSteps, st...)
-			kind |= OpRegion | OpLeader
-			continue
-		}
-		st := CreateAddLightPeerSteps(peer.GetStoreId(), peer.GetId())
-		steps = append(steps, st...)
-		steps = append(steps, RemovePeer{FromStore: replacedPeers[j].GetStoreId()})
-		kind |= OpRegion
-	}
-
-	steps = append(steps, deferSteps...)
-
-	targetStores := make([]uint64, len(targetPeers))
-	for i := range targetPeers {
-		targetStores[i] = targetPeers[i].GetStoreId()
-	}
-	sort.Sort(u64Slice(targetStores))
-	brief := fmt.Sprintf("scatter region: stores %v to %v", u64Set(origin.GetStoreIds()), targetStores)
-	op := NewOperator(desc, brief, origin.GetID(), origin.GetRegionEpoch(), kind, steps...)
-	return op
-}
-
-// CheckOperatorValid checks if the operator is valid.
-func CheckOperatorValid(op *Operator) bool {
-	removeStores := []uint64{}
-	for _, step := range op.steps {
-		if tr, ok := step.(TransferLeader); ok {
-			for _, store := range removeStores {
-				if store == tr.FromStore {
-					return false
-				}
-				if store == tr.ToStore {
-					return false
-				}
-			}
-		}
-		if rp, ok := step.(RemovePeer); ok {
-			removeStores = append(removeStores, rp.FromStore)
-		}
-	}
-	return true
-=======
->>>>>>> 3d3832d0
 }