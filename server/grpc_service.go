// Copyright 2017 PingCAP, Inc.
//
// Licensed under the Apache License, Version 2.0 (the "License");
// you may not use this file except in compliance with the License.
// You may obtain a copy of the License at
//
//     http://www.apache.org/licenses/LICENSE-2.0
//
// Unless required by applicable law or agreed to in writing, software
// distributed under the License is distributed on an "AS IS" BASIS,
// See the License for the specific language governing permissions and
// limitations under the License.

package server

import (
	"fmt"
	"io"

	log "github.com/Sirupsen/logrus"
	"github.com/juju/errors"
	"github.com/pingcap/kvproto/pkg/metapb"
	"github.com/pingcap/kvproto/pkg/pdpb"
	"golang.org/x/net/context"
	"google.golang.org/grpc"
	"google.golang.org/grpc/codes"
)

// notLeaderError is returned when current server is not the leader and not possible to process request.
// TODO: work as proxy.
var notLeaderError = grpc.Errorf(codes.Unavailable, "not leader")

// GetMembers implements gRPC PDServer.
func (s *Server) GetMembers(context.Context, *pdpb.GetMembersRequest) (*pdpb.GetMembersResponse, error) {
	if s.isClosed() {
		return nil, grpc.Errorf(codes.Unknown, "server not started")
	}
	members, err := GetMembers(s.GetClient())
	if err != nil {
		return nil, grpc.Errorf(codes.Unknown, err.Error())
	}

	leader, err := s.GetLeader()
	if err != nil {
		return nil, grpc.Errorf(codes.Unknown, err.Error())
	}

	return &pdpb.GetMembersResponse{
		Header:  s.header(),
		Members: members,
		Leader:  leader,
	}, nil
}

// Tso implements gRPC PDServer.
func (s *Server) Tso(stream pdpb.PD_TsoServer) error {
	for {
		request, err := stream.Recv()
		if err == io.EOF {
			return nil
		}
		if err != nil {
			return errors.Trace(err)
		}
		if err = s.validateRequest(request.GetHeader()); err != nil {
			return errors.Trace(err)
		}
		count := request.GetCount()
		ts, err := s.getRespTS(count)
		if err != nil {
			return grpc.Errorf(codes.Unknown, err.Error())
		}
		response := &pdpb.TsoResponse{
			Header:    s.header(),
			Timestamp: &ts,
			Count:     count,
		}
		if err := stream.Send(response); err != nil {
			return errors.Trace(err)
		}
	}
}

// Bootstrap implements gRPC PDServer.
func (s *Server) Bootstrap(ctx context.Context, request *pdpb.BootstrapRequest) (*pdpb.BootstrapResponse, error) {
	if err := s.validateRequest(request.GetHeader()); err != nil {
		return nil, errors.Trace(err)
	}

	cluster := s.GetRaftCluster()
	if cluster != nil {
		err := &pdpb.Error{
			Type:    pdpb.ErrorType_ALREADY_BOOTSTRAPPED,
			Message: "cluster is already bootstrapped",
		}
		return &pdpb.BootstrapResponse{
			Header: s.errorHeader(err),
		}, nil
	}
	if _, err := s.bootstrapCluster(request); err != nil {
		return nil, grpc.Errorf(codes.Unknown, err.Error())
	}

	return &pdpb.BootstrapResponse{
		Header: s.header(),
	}, nil
}

// IsBootstrapped implements gRPC PDServer.
func (s *Server) IsBootstrapped(ctx context.Context, request *pdpb.IsBootstrappedRequest) (*pdpb.IsBootstrappedResponse, error) {
	if err := s.validateRequest(request.GetHeader()); err != nil {
		return nil, errors.Trace(err)
	}

	cluster := s.GetRaftCluster()
	return &pdpb.IsBootstrappedResponse{
		Header:       s.header(),
		Bootstrapped: cluster != nil,
	}, nil
}

// AllocID implements gRPC PDServer.
func (s *Server) AllocID(ctx context.Context, request *pdpb.AllocIDRequest) (*pdpb.AllocIDResponse, error) {
	if err := s.validateRequest(request.GetHeader()); err != nil {
		return nil, errors.Trace(err)
	}

	// We can use an allocator for all types ID allocation.
	id, err := s.idAlloc.Alloc()
	if err != nil {
		return nil, grpc.Errorf(codes.Unknown, err.Error())
	}

	return &pdpb.AllocIDResponse{
		Header: s.header(),
		Id:     id,
	}, nil
}

// GetStore implements gRPC PDServer.
func (s *Server) GetStore(ctx context.Context, request *pdpb.GetStoreRequest) (*pdpb.GetStoreResponse, error) {
	if err := s.validateRequest(request.GetHeader()); err != nil {
		return nil, errors.Trace(err)
	}

	cluster := s.GetRaftCluster()
	if cluster == nil {
		return &pdpb.GetStoreResponse{Header: s.notBootstrappedHeader()}, nil
	}

	store, _, err := cluster.GetStore(request.GetStoreId())
	if err != nil {
		return nil, grpc.Errorf(codes.Unknown, err.Error())
	}
	return &pdpb.GetStoreResponse{
		Header: s.header(),
		Store:  store,
	}, nil
}

// checkStore2 returns an error response if the store exists and is in tombstone state.
// It returns nil if it can't get the store.
// Copied from server/command.go
func checkStore2(cluster *RaftCluster, storeID uint64) *pdpb.Error {
	store, _, err := cluster.GetStore(storeID)
	if err == nil && store != nil {
		if store.GetState() == metapb.StoreState_Tombstone {
			return &pdpb.Error{
				Type:    pdpb.ErrorType_STORE_TOMBSTONE,
				Message: "store is tombstone",
			}
		}
	}
	return nil
}

// PutStore implements gRPC PDServer.
func (s *Server) PutStore(ctx context.Context, request *pdpb.PutStoreRequest) (*pdpb.PutStoreResponse, error) {
	if err := s.validateRequest(request.GetHeader()); err != nil {
		return nil, errors.Trace(err)
	}

	cluster := s.GetRaftCluster()
	if cluster == nil {
		return &pdpb.PutStoreResponse{Header: s.notBootstrappedHeader()}, nil
	}

	store := request.GetStore()
	if pberr := checkStore2(cluster, store.GetId()); pberr != nil {
		return &pdpb.PutStoreResponse{
			Header: s.errorHeader(pberr),
		}, nil
	}

	if err := cluster.putStore(store); err != nil {
		return nil, grpc.Errorf(codes.Unknown, err.Error())
	}

	log.Infof("put store ok - %v", store)

	return &pdpb.PutStoreResponse{
		Header: s.header(),
	}, nil
}

// StoreHeartbeat implements gRPC PDServer.
func (s *Server) StoreHeartbeat(ctx context.Context, request *pdpb.StoreHeartbeatRequest) (*pdpb.StoreHeartbeatResponse, error) {
	if err := s.validateRequest(request.GetHeader()); err != nil {
		return nil, errors.Trace(err)
	}

	if request.GetStats() == nil {
		return nil, errors.Errorf("invalid store heartbeat command, but %v", request)
	}
	cluster := s.GetRaftCluster()
	if cluster == nil {
		return &pdpb.StoreHeartbeatResponse{Header: s.notBootstrappedHeader()}, nil
	}

	if pberr := checkStore2(cluster, request.GetStats().GetStoreId()); pberr != nil {
		return &pdpb.StoreHeartbeatResponse{
			Header: s.errorHeader(pberr),
		}, nil
	}

	err := cluster.cachedCluster.handleStoreHeartbeat(request.Stats)
	if err != nil {
		return nil, grpc.Errorf(codes.Unknown, err.Error())
	}

	return &pdpb.StoreHeartbeatResponse{
		Header: s.header(),
	}, nil
}

// RegionHeartbeat implements gRPC PDServer.
func (s *Server) RegionHeartbeat(stream pdpb.PD_RegionHeartbeatServer) error {
	for {
		request, err := stream.Recv()
		if err == io.EOF {
			return nil
		}
		if err != nil {
			return errors.Trace(err)
		}

		// TODO: should we check headers here?

<<<<<<< HEAD
		resp := &pdpb.RegionHeartbeatResponse{}
		cluster := s.GetRaftCluster()
		if cluster == nil {
			resp.Header = s.notBootstrappedHeader()
			if err = stream.Send(resp); err != nil {
				return errors.Trace(err)
			}
			continue
=======
	resp := &pdpb.RegionHeartbeatResponse{}
	region := newRegionInfo(request.GetRegion(), request.GetLeader())
	region.DownPeers = request.GetDownPeers()
	region.PendingPeers = request.GetPendingPeers()
	region.WrittenBytes = request.GetBytesWritten()
	if region.GetId() == 0 {
		pberr := &pdpb.Error{
			Type:    pdpb.ErrorType_UNKNOWN,
			Message: fmt.Sprintf("invalid request region, %v", request),
>>>>>>> 3f0fb57f
		}

		region := newRegionInfo(request.GetRegion(), request.GetLeader())
		region.DownPeers = request.GetDownPeers()
		region.PendingPeers = request.GetPendingPeers()
		if region.GetId() == 0 {
			pberr := &pdpb.Error{
				Type:    pdpb.ErrorType_UNKNOWN,
				Message: fmt.Sprintf("invalid request region, %v", request),
			}
			resp.Header = s.errorHeader(pberr)
			if err = stream.Send(resp); err != nil {
				return errors.Trace(err)
			}
			continue
		}
		if region.Leader == nil {
			pberr := &pdpb.Error{
				Type:    pdpb.ErrorType_UNKNOWN,
				Message: fmt.Sprintf("invalid request leader, %v", request),
			}
			resp.Header = s.errorHeader(pberr)
			if err = stream.Send(resp); err != nil {
				return errors.Trace(err)
			}
			continue
		}

		err = cluster.cachedCluster.handleRegionHeartbeat(region)
		if err != nil {
			pberr := &pdpb.Error{
				Type:    pdpb.ErrorType_UNKNOWN,
				Message: errors.Trace(err).Error(),
			}
			resp.Header = s.errorHeader(pberr)
			if err = stream.Send(resp); err != nil {
				return errors.Trace(err)
			}
			continue
		}

		resp, err = cluster.handleRegionHeartbeat(region)
		if err != nil {
			pberr := &pdpb.Error{
				Type:    pdpb.ErrorType_UNKNOWN,
				Message: errors.Trace(err).Error(),
			}
			resp.Header = s.errorHeader(pberr)
			if err := stream.Send(resp); err != nil {
				return errors.Trace(err)
			}
			continue
		}
		if resp == nil {
			// No operations, skip.
			continue
		}

		resp.Header = s.header()
		resp.RegionId = request.Region.Id
		resp.RegionEpoch = request.Region.RegionEpoch
		resp.TargetPeer = request.Leader

		if err := stream.Send(resp); err != nil {
			return errors.Trace(err)
		}
	}
}

// GetRegion implements gRPC PDServer.
func (s *Server) GetRegion(ctx context.Context, request *pdpb.GetRegionRequest) (*pdpb.GetRegionResponse, error) {
	if err := s.validateRequest(request.GetHeader()); err != nil {
		return nil, errors.Trace(err)
	}

	cluster := s.GetRaftCluster()
	if cluster == nil {
		return &pdpb.GetRegionResponse{Header: s.notBootstrappedHeader()}, nil
	}
	region, leader := cluster.GetRegionByKey(request.GetRegionKey())
	return &pdpb.GetRegionResponse{
		Header: s.header(),
		Region: region,
		Leader: leader,
	}, nil
}

// GetRegionByID implements gRPC PDServer.
func (s *Server) GetRegionByID(ctx context.Context, request *pdpb.GetRegionByIDRequest) (*pdpb.GetRegionResponse, error) {
	if err := s.validateRequest(request.GetHeader()); err != nil {
		return nil, errors.Trace(err)
	}

	cluster := s.GetRaftCluster()
	if cluster == nil {
		return &pdpb.GetRegionResponse{Header: s.notBootstrappedHeader()}, nil
	}
	id := request.GetRegionId()
	region, leader := cluster.GetRegionByID(id)
	return &pdpb.GetRegionResponse{
		Header: s.header(),
		Region: region,
		Leader: leader,
	}, nil
}

// AskSplit implements gRPC PDServer.
func (s *Server) AskSplit(ctx context.Context, request *pdpb.AskSplitRequest) (*pdpb.AskSplitResponse, error) {
	if err := s.validateRequest(request.GetHeader()); err != nil {
		return nil, errors.Trace(err)
	}

	cluster := s.GetRaftCluster()
	if cluster == nil {
		return &pdpb.AskSplitResponse{Header: s.notBootstrappedHeader()}, nil
	}
	if request.GetRegion().GetStartKey() == nil {
		return nil, errors.New("missing region start key for split")
	}
	req := &pdpb.AskSplitRequest{
		Region: request.Region,
	}
	split, err := cluster.handleAskSplit(req)
	if err != nil {
		return nil, grpc.Errorf(codes.Unknown, err.Error())
	}

	return &pdpb.AskSplitResponse{
		Header:      s.header(),
		NewRegionId: split.NewRegionId,
		NewPeerIds:  split.NewPeerIds,
	}, nil
}

// ReportSplit implements gRPC PDServer.
func (s *Server) ReportSplit(ctx context.Context, request *pdpb.ReportSplitRequest) (*pdpb.ReportSplitResponse, error) {
	if err := s.validateRequest(request.GetHeader()); err != nil {
		return nil, errors.Trace(err)
	}

	cluster := s.GetRaftCluster()
	if cluster == nil {
		return &pdpb.ReportSplitResponse{Header: s.notBootstrappedHeader()}, nil
	}
	_, err := cluster.handleReportSplit(request)
	if err != nil {
		return nil, grpc.Errorf(codes.Unknown, err.Error())
	}

	return &pdpb.ReportSplitResponse{
		Header: s.header(),
	}, nil
}

// GetClusterConfig implements gRPC PDServer.
func (s *Server) GetClusterConfig(ctx context.Context, request *pdpb.GetClusterConfigRequest) (*pdpb.GetClusterConfigResponse, error) {
	if err := s.validateRequest(request.GetHeader()); err != nil {
		return nil, errors.Trace(err)
	}

	cluster := s.GetRaftCluster()
	if cluster == nil {
		return &pdpb.GetClusterConfigResponse{Header: s.notBootstrappedHeader()}, nil
	}
	return &pdpb.GetClusterConfigResponse{
		Header:  s.header(),
		Cluster: cluster.GetConfig(),
	}, nil
}

// PutClusterConfig implements gRPC PDServer.
func (s *Server) PutClusterConfig(ctx context.Context, request *pdpb.PutClusterConfigRequest) (*pdpb.PutClusterConfigResponse, error) {
	if err := s.validateRequest(request.GetHeader()); err != nil {
		return nil, errors.Trace(err)
	}

	cluster := s.GetRaftCluster()
	if cluster == nil {
		return &pdpb.PutClusterConfigResponse{Header: s.notBootstrappedHeader()}, nil
	}
	conf := request.GetCluster()
	if err := cluster.putConfig(conf); err != nil {
		return nil, grpc.Errorf(codes.Unknown, err.Error())
	}

	log.Infof("put cluster config ok - %v", conf)

	return &pdpb.PutClusterConfigResponse{
		Header: s.header(),
	}, nil
}

// validateRequest checks if Server is leader and clusterID is matched.
// TODO: Call it in gRPC intercepter.
func (s *Server) validateRequest(header *pdpb.RequestHeader) error {
	if !s.IsLeader() {
		return notLeaderError
	}
	if header.GetClusterId() != s.clusterID {
		return grpc.Errorf(codes.FailedPrecondition, "mismatch cluster id, need %d but got %d", s.clusterID, header.GetClusterId())
	}
	return nil
}

func (s *Server) header() *pdpb.ResponseHeader {
	return &pdpb.ResponseHeader{ClusterId: s.clusterID}
}

func (s *Server) errorHeader(err *pdpb.Error) *pdpb.ResponseHeader {
	return &pdpb.ResponseHeader{
		ClusterId: s.clusterID,
		Error:     err,
	}
}

func (s *Server) notBootstrappedHeader() *pdpb.ResponseHeader {
	return s.errorHeader(&pdpb.Error{
		Type:    pdpb.ErrorType_NOT_BOOTSTRAPPED,
		Message: "cluster is not bootstrapped",
	})
}<|MERGE_RESOLUTION|>--- conflicted
+++ resolved
@@ -246,7 +246,6 @@
 
 		// TODO: should we check headers here?
 
-<<<<<<< HEAD
 		resp := &pdpb.RegionHeartbeatResponse{}
 		cluster := s.GetRaftCluster()
 		if cluster == nil {
@@ -255,22 +254,12 @@
 				return errors.Trace(err)
 			}
 			continue
-=======
-	resp := &pdpb.RegionHeartbeatResponse{}
-	region := newRegionInfo(request.GetRegion(), request.GetLeader())
-	region.DownPeers = request.GetDownPeers()
-	region.PendingPeers = request.GetPendingPeers()
-	region.WrittenBytes = request.GetBytesWritten()
-	if region.GetId() == 0 {
-		pberr := &pdpb.Error{
-			Type:    pdpb.ErrorType_UNKNOWN,
-			Message: fmt.Sprintf("invalid request region, %v", request),
->>>>>>> 3f0fb57f
 		}
 
 		region := newRegionInfo(request.GetRegion(), request.GetLeader())
 		region.DownPeers = request.GetDownPeers()
 		region.PendingPeers = request.GetPendingPeers()
+		region.WrittenBytes = request.GetBytesWritten()
 		if region.GetId() == 0 {
 			pberr := &pdpb.Error{
 				Type:    pdpb.ErrorType_UNKNOWN,
