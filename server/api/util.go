--- conflicted
+++ resolved
@@ -69,15 +69,7 @@
 }
 
 func doGet(url string) (*http.Response, error) {
-<<<<<<< HEAD
-	req, err := http.NewRequest("GET", url, nil)
-	if err != nil {
-		return nil, errors.Trace(err)
-	}
-	resp, err := server.DialClient.Do(req)
-=======
-	resp, err := dialClient.Get(url)
->>>>>>> d8d7de93
+	resp, err := server.DialClient.Get(url)
 	if err != nil {
 		return nil, errors.Trace(err)
 	}
