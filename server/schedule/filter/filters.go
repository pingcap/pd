// Copyright 2016 PingCAP, Inc.
//
// Licensed under the Apache License, Version 2.0 (the "License");
// you may not use this file except in compliance with the License.
// You may obtain a copy of the License at
//
//     http://www.apache.org/licenses/LICENSE-2.0
//
// Unless required by applicable law or agreed to in writing, software
// distributed under the License is distributed on an "AS IS" BASIS,
// See the License for the specific language governing permissions and
// limitations under the License.

package filter

import (
	"fmt"

	"github.com/pingcap/pd/v4/pkg/cache"
	"github.com/pingcap/pd/v4/pkg/slice"
	"github.com/pingcap/pd/v4/server/core"
	"github.com/pingcap/pd/v4/server/schedule/opt"
	"github.com/pingcap/pd/v4/server/schedule/placement"
)

// revive:disable:unused-parameter

// SelectSourceStores selects stores that be selected as source store from the list.
func SelectSourceStores(stores []*core.StoreInfo, filters []Filter, opt opt.Options) []*core.StoreInfo {
	return filterStoresBy(stores, func(s *core.StoreInfo) bool {
		return slice.AllOf(filters, func(i int) bool { return filters[i].Source(opt, s) })
	})
}

// SelectTargetStores selects stores that be selected as target store from the list.
func SelectTargetStores(stores []*core.StoreInfo, filters []Filter, opt opt.Options) []*core.StoreInfo {
	return filterStoresBy(stores, func(s *core.StoreInfo) bool {
		return slice.AllOf(filters, func(i int) bool { return filters[i].Target(opt, s) })
	})
}

func filterStoresBy(stores []*core.StoreInfo, keepPred func(*core.StoreInfo) bool) (selected []*core.StoreInfo) {
	for _, s := range stores {
		if keepPred(s) {
			selected = append(selected, s)
		}
	}
	return
}

// Filter is an interface to filter source and target store.
type Filter interface {
	// Scope is used to indicate where the filter will act on.
	Scope() string
	Type() string
	// Return true if the store can be used as a source store.
	Source(opt opt.Options, store *core.StoreInfo) bool
	// Return true if the store can be used as a target store.
	Target(opt opt.Options, store *core.StoreInfo) bool
}

// Source checks if store can pass all Filters as source store.
func Source(opt opt.Options, store *core.StoreInfo, filters []Filter) bool {
	storeAddress := store.GetAddress()
	storeID := fmt.Sprintf("%d", store.GetID())
	for _, filter := range filters {
		if !filter.Source(opt, store) {
			filterCounter.WithLabelValues("filter-source", storeAddress, storeID, filter.Scope(), filter.Type()).Inc()
			return false
		}
	}
	return true
}

// Target checks if store can pass all Filters as target store.
func Target(opt opt.Options, store *core.StoreInfo, filters []Filter) bool {
	storeAddress := store.GetAddress()
	storeID := fmt.Sprintf("%d", store.GetID())
	for _, filter := range filters {
		if !filter.Target(opt, store) {
			filterCounter.WithLabelValues("filter-target", storeAddress, storeID, filter.Scope(), filter.Type()).Inc()
			return false
		}
	}
	return true
}

type excludedFilter struct {
	scope   string
	sources map[uint64]struct{}
	targets map[uint64]struct{}
}

// NewExcludedFilter creates a Filter that filters all specified stores.
func NewExcludedFilter(scope string, sources, targets map[uint64]struct{}) Filter {
	return &excludedFilter{
		scope:   scope,
		sources: sources,
		targets: targets,
	}
}

func (f *excludedFilter) Scope() string {
	return f.scope
}

func (f *excludedFilter) Type() string {
	return "exclude-filter"
}

func (f *excludedFilter) Source(opt opt.Options, store *core.StoreInfo) bool {
	_, ok := f.sources[store.GetID()]
	return !ok
}

func (f *excludedFilter) Target(opt opt.Options, store *core.StoreInfo) bool {
	_, ok := f.targets[store.GetID()]
	return !ok
}

type storeLimitFilter struct{ scope string }

// NewStoreLimitFilter creates a Filter that filters all stores those exceed the limit of a store.
func NewStoreLimitFilter(scope string) Filter {
	return &storeLimitFilter{scope: scope}
}

func (f *storeLimitFilter) Scope() string {
	return f.scope
}

func (f *storeLimitFilter) Type() string {
	return "store-limit-filter"
}

func (f *storeLimitFilter) Source(opt opt.Options, store *core.StoreInfo) bool {
	return store.IsAvailable()
}

func (f *storeLimitFilter) Target(opt opt.Options, store *core.StoreInfo) bool {
	return store.IsAvailable()
}

type stateFilter struct{ scope string }

// NewStateFilter creates a Filter that filters all stores that are not UP.
func NewStateFilter(scope string) Filter {
	return &stateFilter{scope: scope}
}

func (f *stateFilter) Scope() string {
	return f.scope
}

func (f *stateFilter) Type() string {
	return "state-filter"
}

func (f *stateFilter) Source(opt opt.Options, store *core.StoreInfo) bool {
	return !store.IsTombstone()
}

func (f *stateFilter) Target(opt opt.Options, store *core.StoreInfo) bool {
	return store.IsUp()
}

type healthFilter struct{ scope string }

// NewHealthFilter creates a Filter that filters all stores that are Busy or Down.
func NewHealthFilter(scope string) Filter {
	return &healthFilter{scope: scope}
}

func (f *healthFilter) Scope() string {
	return f.scope
}

func (f *healthFilter) Type() string {
	return "health-filter"
}

func (f *healthFilter) filter(opt opt.Options, store *core.StoreInfo) bool {
	if store.IsBusy() {
		return false
	}
	return store.DownTime() <= opt.GetMaxStoreDownTime()
}

func (f *healthFilter) Source(opt opt.Options, store *core.StoreInfo) bool {
	return f.filter(opt, store)
}

func (f *healthFilter) Target(opt opt.Options, store *core.StoreInfo) bool {
	return f.filter(opt, store)
}

type pendingPeerCountFilter struct{ scope string }

// NewPendingPeerCountFilter creates a Filter that filters all stores that are
// currently handling too many pending peers.
func NewPendingPeerCountFilter(scope string) Filter {
	return &pendingPeerCountFilter{scope: scope}
}

func (p *pendingPeerCountFilter) Scope() string {
	return p.scope
}

func (p *pendingPeerCountFilter) Type() string {
	return "pending-peer-filter"
}

func (p *pendingPeerCountFilter) filter(opt opt.Options, store *core.StoreInfo) bool {
	if opt.GetMaxPendingPeerCount() == 0 {
		return true
	}
	return store.GetPendingPeerCount() <= int(opt.GetMaxPendingPeerCount())
}

func (p *pendingPeerCountFilter) Source(opt opt.Options, store *core.StoreInfo) bool {
	return p.filter(opt, store)
}

func (p *pendingPeerCountFilter) Target(opt opt.Options, store *core.StoreInfo) bool {
	return p.filter(opt, store)
}

type snapshotCountFilter struct{ scope string }

// NewSnapshotCountFilter creates a Filter that filters all stores that are
// currently handling too many snapshots.
func NewSnapshotCountFilter(scope string) Filter {
	return &snapshotCountFilter{scope: scope}
}

func (f *snapshotCountFilter) Scope() string {
	return f.scope
}

func (f *snapshotCountFilter) Type() string {
	return "snapshot-filter"
}

func (f *snapshotCountFilter) filter(opt opt.Options, store *core.StoreInfo) bool {
	return uint64(store.GetSendingSnapCount()) <= opt.GetMaxSnapshotCount() &&
		uint64(store.GetReceivingSnapCount()) <= opt.GetMaxSnapshotCount() &&
		uint64(store.GetApplyingSnapCount()) <= opt.GetMaxSnapshotCount()
}

func (f *snapshotCountFilter) Source(opt opt.Options, store *core.StoreInfo) bool {
	return f.filter(opt, store)
}

func (f *snapshotCountFilter) Target(opt opt.Options, store *core.StoreInfo) bool {
	return f.filter(opt, store)
}

type cacheFilter struct {
	scope string
	cache *cache.TTLUint64
}

// NewCacheFilter creates a Filter that filters all stores that are in the cache.
func NewCacheFilter(scope string, cache *cache.TTLUint64) Filter {
	return &cacheFilter{scope: scope, cache: cache}
}

func (f *cacheFilter) Scope() string {
	return f.scope
}

func (f *cacheFilter) Type() string {
	return "cache-filter"
}

func (f *cacheFilter) Source(opt opt.Options, store *core.StoreInfo) bool {
	return !f.cache.Exists(store.GetID())
}

func (f *cacheFilter) Target(opt opt.Options, store *core.StoreInfo) bool {
	return true
}

type storageThresholdFilter struct{ scope string }

// NewStorageThresholdFilter creates a Filter that filters all stores that are
// almost full.
func NewStorageThresholdFilter(scope string) Filter {
	return &storageThresholdFilter{scope: scope}
}

func (f *storageThresholdFilter) Scope() string {
	return f.scope
}

func (f *storageThresholdFilter) Type() string {
	return "storage-threshold-filter"
}

func (f *storageThresholdFilter) Source(opt opt.Options, store *core.StoreInfo) bool {
	return true
}

func (f *storageThresholdFilter) Target(opt opt.Options, store *core.StoreInfo) bool {
	return !store.IsLowSpace(opt.GetLowSpaceRatio())
}

// distinctScoreFilter ensures that distinct score will not decrease.
type distinctScoreFilter struct {
	scope     string
	labels    []string
	stores    []*core.StoreInfo
	safeScore float64
}

// NewDistinctScoreFilter creates a filter that filters all stores that have
// lower distinct score than specified store.
func NewDistinctScoreFilter(scope string, labels []string, stores []*core.StoreInfo, source *core.StoreInfo) Filter {
	newStores := make([]*core.StoreInfo, 0, len(stores)-1)
	for _, s := range stores {
		if s.GetID() == source.GetID() {
			continue
		}
		newStores = append(newStores, s)
	}

	return &distinctScoreFilter{
		scope:     scope,
		labels:    labels,
		stores:    newStores,
		safeScore: core.DistinctScore(labels, newStores, source),
	}
}

func (f *distinctScoreFilter) Scope() string {
	return f.scope
}

func (f *distinctScoreFilter) Type() string {
	return "distinct-filter"
}

func (f *distinctScoreFilter) Source(opt opt.Options, store *core.StoreInfo) bool {
	return true
}

func (f *distinctScoreFilter) Target(opt opt.Options, store *core.StoreInfo) bool {
	return core.DistinctScore(f.labels, f.stores, store) >= f.safeScore
}

// StoreStateFilter is used to determine whether a store can be selected as the
// source or target of the schedule based on the store's state.
type StoreStateFilter struct {
	ActionScope string
	// Set true if the schedule involves any transfer leader operation.
	TransferLeader bool
	// Set true if the schedule involves any move region operation.
	MoveRegion bool
}

// Scope returns the scheduler or the checker which the filter acts on.
func (f StoreStateFilter) Scope() string {
	return f.ActionScope
}

// Type returns the type of the Filter.
func (f StoreStateFilter) Type() string {
	return "store-state-filter"
}

// Source returns true when the store can be selected as the schedule
// source.
func (f StoreStateFilter) Source(opt opt.Options, store *core.StoreInfo) bool {
	if store.IsTombstone() ||
		store.DownTime() > opt.GetMaxStoreDownTime() {
		return false
	}
	if f.TransferLeader && (store.IsDisconnected() || store.IsBlocked()) {
		return false
	}

	if f.MoveRegion && !f.filterMoveRegion(opt, store) {
		return false
	}
	return true
}

// Target returns true when the store can be selected as the schedule
// target.
func (f StoreStateFilter) Target(opts opt.Options, store *core.StoreInfo) bool {
	if store.IsTombstone() ||
		store.IsOffline() ||
		store.DownTime() > opts.GetMaxStoreDownTime() {
		return false
	}
	if f.TransferLeader &&
		(store.IsDisconnected() ||
			store.IsBlocked() ||
			store.IsBusy() ||
			opts.CheckLabelProperty(opt.RejectLeader, store.GetLabels())) {
		return false
	}

	if f.MoveRegion {
		// only target consider the pending peers because pending more means the disk is slower.
		if opts.GetMaxPendingPeerCount() > 0 && store.GetPendingPeerCount() > int(opts.GetMaxPendingPeerCount()) {
			return false
		}

		if !f.filterMoveRegion(opts, store) {
			return false
		}
	}
	return true
}

func (f StoreStateFilter) filterMoveRegion(opt opt.Options, store *core.StoreInfo) bool {
	if store.IsBusy() {
		return false
	}

	if !store.IsAvailable() {
		return false
	}

	if uint64(store.GetSendingSnapCount()) > opt.GetMaxSnapshotCount() ||
		uint64(store.GetReceivingSnapCount()) > opt.GetMaxSnapshotCount() ||
		uint64(store.GetApplyingSnapCount()) > opt.GetMaxSnapshotCount() {
		return false
	}
	return true
}

// BlacklistType the type of BlackListStore Filter.
type BlacklistType int

// some flags about blacklist type.
const (
	// blacklist associated with the source.
	BlacklistSource BlacklistType = 1 << iota
	// blacklist associated with the target.
	BlacklistTarget
)

// BlacklistStoreFilter filters the store according to the blacklist.
type BlacklistStoreFilter struct {
	scope     string
	blacklist map[uint64]struct{}
	flag      BlacklistType
}

// NewBlacklistStoreFilter creates a blacklist filter.
func NewBlacklistStoreFilter(scope string, typ BlacklistType) *BlacklistStoreFilter {
	return &BlacklistStoreFilter{
		scope:     scope,
		blacklist: make(map[uint64]struct{}),
		flag:      typ,
	}
}

// Scope returns the scheduler or the checker which the filter acts on.
func (f *BlacklistStoreFilter) Scope() string {
	return f.scope
}

// Type implements the Filter.
func (f *BlacklistStoreFilter) Type() string {
	return "blacklist-store-filter"
}

// Source implements the Filter.
func (f *BlacklistStoreFilter) Source(opt opt.Options, store *core.StoreInfo) bool {
	if f.flag&BlacklistSource != BlacklistSource {
		return true
	}
	return f.filter(store)
}

// Add adds the store to the blacklist.
func (f *BlacklistStoreFilter) Add(storeID uint64) {
	f.blacklist[storeID] = struct{}{}
}

// Target implements the Filter.
func (f *BlacklistStoreFilter) Target(opt opt.Options, store *core.StoreInfo) bool {
	if f.flag&BlacklistTarget != BlacklistTarget {
		return true
	}
	return f.filter(store)
}

func (f *BlacklistStoreFilter) filter(store *core.StoreInfo) bool {
	_, ok := f.blacklist[store.GetID()]
	return !ok
}

// labelConstraintFilter is a filter that selects stores satisfy the constraints.
type labelConstraintFilter struct {
	scope       string
	constraints []placement.LabelConstraint
}

// NewLabelConstaintFilter creates a filter that selects stores satisfy the constraints.
func NewLabelConstaintFilter(scope string, constraints []placement.LabelConstraint) Filter {
	return labelConstraintFilter{scope: scope, constraints: constraints}
}

// Scope returns the scheduler or the checker which the filter acts on.
func (f labelConstraintFilter) Scope() string {
	return f.scope
}

// Type returns the name of the filter.
func (f labelConstraintFilter) Type() string {
	return "label-constraint-filter"
}

// Source filters stores when select them as schedule source.
func (f labelConstraintFilter) Source(opt opt.Options, store *core.StoreInfo) bool {
	return placement.MatchLabelConstraints(store, f.constraints)
}

// Target filters stores when select them as schedule target.
func (f labelConstraintFilter) Target(opt opt.Options, store *core.StoreInfo) bool {
	return placement.MatchLabelConstraints(store, f.constraints)
}

// RegionFitter is the interface that can fit a region against placement rules.
type RegionFitter interface {
	FitRegion(*core.RegionInfo) *placement.RegionFit
}

type ruleFitFilter struct {
	scope    string
	fitter   RegionFitter
	region   *core.RegionInfo
	oldFit   *placement.RegionFit
	oldStore uint64
}

// NewRuleFitFilter creates a filter that ensures after replace a peer with new
// one, the isolation level will not decrease. Its function is the same as
// distinctScoreFilter but used when placement rules is enabled.
func NewRuleFitFilter(scope string, fitter RegionFitter, region *core.RegionInfo, oldStoreID uint64) Filter {
	return &ruleFitFilter{
		scope:    scope,
		fitter:   fitter,
		region:   region,
		oldFit:   fitter.FitRegion(region),
		oldStore: oldStoreID,
	}
}

func (f *ruleFitFilter) Scope() string {
	return f.scope
}

func (f *ruleFitFilter) Type() string {
	return "rule-fit-filter"
}

func (f *ruleFitFilter) Source(opt opt.Options, store *core.StoreInfo) bool {
	return true
}

func (f *ruleFitFilter) Target(opt opt.Options, store *core.StoreInfo) bool {
	region := f.region.Clone(core.WithReplacePeerStore(f.oldStore, store.GetID()))
	newFit := f.fitter.FitRegion(region)
<<<<<<< HEAD
	return placement.CompareRegionFit(f.oldFit, newFit) > 0
}

type specialUseFilter struct {
	scope      string
	constraint placement.LabelConstraint
}

// NewSpecialUseFilter creates a filter that filters stores for special use.
func NewSpecialUseFilter(scope string, allowUses ...string) Filter {
	var values []string
	for _, v := range allSpecialUses {
		if slice.NoneOf(allowUses, func(i int) bool { return allowUses[i] == v }) {
			values = append(values, v)
		}
	}
	return &specialUseFilter{
		scope:      scope,
		constraint: placement.LabelConstraint{Key: specialUseKey, Op: "in", Values: values},
	}
}

func (f *specialUseFilter) Scope() string {
	return f.scope
}

func (f *specialUseFilter) Type() string {
	return "special-use-filter"
}

func (f *specialUseFilter) Source(opt opt.Options, store *core.StoreInfo) bool {
	if store.IsLowSpace(opt.GetLowSpaceRatio()) {
		return false
	}
	return f.constraint.MatchStore(store)
}

func (f *specialUseFilter) Target(opt opt.Options, store *core.StoreInfo) bool {
	return f.constraint.MatchStore(store)
}

const (
	specialUseKey       = "specialUse"
	specialUseHotRegion = "hotRegion"
)

var allSpecialUses = []string{specialUseHotRegion}
=======
	return placement.CompareRegionFit(f.oldFit, newFit) <= 0
}
>>>>>>> 8ccbcd36
<|MERGE_RESOLUTION|>--- conflicted
+++ resolved
@@ -566,8 +566,7 @@
 func (f *ruleFitFilter) Target(opt opt.Options, store *core.StoreInfo) bool {
 	region := f.region.Clone(core.WithReplacePeerStore(f.oldStore, store.GetID()))
 	newFit := f.fitter.FitRegion(region)
-<<<<<<< HEAD
-	return placement.CompareRegionFit(f.oldFit, newFit) > 0
+	return placement.CompareRegionFit(f.oldFit, newFit) <= 0
 }
 
 type specialUseFilter struct {
@@ -613,8 +612,4 @@
 	specialUseHotRegion = "hotRegion"
 )
 
-var allSpecialUses = []string{specialUseHotRegion}
-=======
-	return placement.CompareRegionFit(f.oldFit, newFit) <= 0
-}
->>>>>>> 8ccbcd36
+var allSpecialUses = []string{specialUseHotRegion}