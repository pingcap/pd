// Copyright 2017 PingCAP, Inc.
//
// Licensed under the Apache License, Version 2.0 (the "License");
// you may not use this file except in compliance with the License.
// You may obtain a copy of the License at
//
//     http://www.apache.org/licenses/LICENSE-2.0
//
// Unless required by applicable law or agreed to in writing, software
// distributed under the License is distributed on an "AS IS" BASIS,
// See the License for the specific language governing permissions and
// limitations under the License.

package schedulers

import (
	"math"
	"math/rand"
	"sync"
	"time"

	"github.com/pingcap/kvproto/pkg/metapb"
	"github.com/pingcap/log"
	"github.com/pingcap/pd/server/core"
	"github.com/pingcap/pd/server/schedule"
	"github.com/pingcap/pd/server/schedule/filter"
	"github.com/pingcap/pd/server/schedule/operator"
	"github.com/pingcap/pd/server/schedule/opt"
	"github.com/pingcap/pd/server/statistics"
	"go.uber.org/zap"
)

func init() {
	schedule.RegisterSliceDecoderBuilder(HotRegionType, func(args []string) schedule.ConfigDecoder {
		return func(v interface{}) error {
			return nil
		}
	})
	schedule.RegisterScheduler(HotRegionType, func(opController *schedule.OperatorController, storage *core.Storage, decoder schedule.ConfigDecoder) (schedule.Scheduler, error) {

		return newBalanceHotRegionsScheduler(opController), nil
	})
	// FIXME: remove this two schedule after the balance test move in schedulers package
	schedule.RegisterScheduler(HotWriteRegionType, func(opController *schedule.OperatorController, storage *core.Storage, decoder schedule.ConfigDecoder) (schedule.Scheduler, error) {
		return newBalanceHotWriteRegionsScheduler(opController), nil
	})
	schedule.RegisterScheduler(HotReadRegionType, func(opController *schedule.OperatorController, storage *core.Storage, decoder schedule.ConfigDecoder) (schedule.Scheduler, error) {
		return newBalanceHotReadRegionsScheduler(opController), nil
	})
}

const (
	hotRegionLimitFactor    = 0.75
	storeHotPeersDefaultLen = 100
	hotRegionScheduleFactor = 0.95
	// HotRegionName is balance hot region scheduler name.
	HotRegionName = "balance-hot-region-scheduler"
	// HotRegionType is balance hot region scheduler type.
	HotRegionType = "hot-region"
	// HotReadRegionType is hot read region scheduler type.
	HotReadRegionType = "hot-read-region"
	// HotWriteRegionType is hot write region scheduler type.
	HotWriteRegionType               = "hot-write-region"
	minFlowBytes                     = 128 * 1024
	maxZombieDur       time.Duration = statistics.StoreHeartBeatReportInterval * time.Second
)

// BalanceType : the perspective of balance
type BalanceType int

const (
	hotWriteRegionBalance BalanceType = iota
	hotReadRegionBalance
)

type storeStatistics struct {
	readStatAsLeader  statistics.StoreHotPeersStat
	writeStatAsPeer   statistics.StoreHotPeersStat
	writeStatAsLeader statistics.StoreHotPeersStat
}

func newStoreStaticstics() *storeStatistics {
	return &storeStatistics{
		readStatAsLeader:  make(statistics.StoreHotPeersStat),
		writeStatAsLeader: make(statistics.StoreHotPeersStat),
		writeStatAsPeer:   make(statistics.StoreHotPeersStat),
	}
}

type balanceHotRegionsScheduler struct {
	name string
	*baseScheduler
	sync.RWMutex
	leaderLimit uint64
	peerLimit   uint64
	types       []BalanceType

	// store id -> hot regions statistics as the role of leader
	stats *storeStatistics
	r     *rand.Rand
	// ScoreInfos stores storeID and score of all stores.
	scoreInfos      *ScoreInfos
	readPendings    map[*pendingInfluence]struct{}
	writePendings   map[*pendingInfluence]struct{}
	readPendingSum  map[uint64]Influence
	writePendingSum map[uint64]Influence
}

func newBalanceHotRegionsScheduler(opController *schedule.OperatorController) *balanceHotRegionsScheduler {
	base := newBaseScheduler(opController)
	return &balanceHotRegionsScheduler{
		name:          HotRegionName,
		baseScheduler: base,
		leaderLimit:   1,
		peerLimit:     1,
		stats:         newStoreStaticstics(),
		types:         []BalanceType{hotWriteRegionBalance, hotReadRegionBalance},
		r:             rand.New(rand.NewSource(time.Now().UnixNano())),
		scoreInfos:    NewScoreInfos(),
		readPendings:  map[*pendingInfluence]struct{}{},
		writePendings: map[*pendingInfluence]struct{}{},
	}
}

func newBalanceHotReadRegionsScheduler(opController *schedule.OperatorController) *balanceHotRegionsScheduler {
	base := newBaseScheduler(opController)
	return &balanceHotRegionsScheduler{
		baseScheduler: base,
		leaderLimit:   1,
		peerLimit:     1,
		stats:         newStoreStaticstics(),
		types:         []BalanceType{hotReadRegionBalance},
		r:             rand.New(rand.NewSource(time.Now().UnixNano())),
		scoreInfos:    NewScoreInfos(),
		readPendings:  map[*pendingInfluence]struct{}{},
		writePendings: map[*pendingInfluence]struct{}{},
	}
}

func newBalanceHotWriteRegionsScheduler(opController *schedule.OperatorController) *balanceHotRegionsScheduler {
	base := newBaseScheduler(opController)
	return &balanceHotRegionsScheduler{
		baseScheduler: base,
		leaderLimit:   1,
		peerLimit:     1,
		stats:         newStoreStaticstics(),
		types:         []BalanceType{hotWriteRegionBalance},
		r:             rand.New(rand.NewSource(time.Now().UnixNano())),
		scoreInfos:    NewScoreInfos(),
		readPendings:  map[*pendingInfluence]struct{}{},
		writePendings: map[*pendingInfluence]struct{}{},
	}
}

func (h *balanceHotRegionsScheduler) GetName() string {
	return h.name
}

func (h *balanceHotRegionsScheduler) GetType() string {
	return HotRegionType
}

func (h *balanceHotRegionsScheduler) IsScheduleAllowed(cluster opt.Cluster) bool {
	return h.allowBalanceLeader(cluster) || h.allowBalanceRegion(cluster)
}

func (h *balanceHotRegionsScheduler) allowBalanceLeader(cluster opt.Cluster) bool {
	return h.opController.OperatorCount(operator.OpHotRegion) < minUint64(h.leaderLimit, cluster.GetHotRegionScheduleLimit()) &&
		h.opController.OperatorCount(operator.OpLeader) < cluster.GetLeaderScheduleLimit()
}

func (h *balanceHotRegionsScheduler) allowBalanceRegion(cluster opt.Cluster) bool {
	return h.opController.OperatorCount(operator.OpHotRegion) < minUint64(h.peerLimit, cluster.GetHotRegionScheduleLimit())
}

func (h *balanceHotRegionsScheduler) Schedule(cluster opt.Cluster) []*operator.Operator {
	schedulerCounter.WithLabelValues(h.GetName(), "schedule").Inc()
	return h.dispatch(h.types[h.r.Int()%len(h.types)], cluster)
}

func (h *balanceHotRegionsScheduler) dispatch(typ BalanceType, cluster opt.Cluster) []*operator.Operator {
	h.Lock()
	defer h.Unlock()
	h.analyzeStoreLoad(cluster.GetStoresStats())
	storesStat := cluster.GetStoresStats()
	h.summaryPendingInfluence()
	switch typ {
	case hotReadRegionBalance:
		asLeader := calcScore(cluster.RegionReadStats(), storesStat.GetStoresBytesReadStat(), cluster, core.LeaderKind)
		h.stats.readStatAsLeader = h.calcPendingInfluence(asLeader, h.readPendingSum)
		return h.balanceHotReadRegions(cluster)
	case hotWriteRegionBalance:
		regionWriteStats := cluster.RegionWriteStats()
		storeWriteStats := storesStat.GetStoresBytesWriteStat()
		asLeader := calcScore(regionWriteStats, storeWriteStats, cluster, core.LeaderKind)
		h.stats.writeStatAsLeader = h.calcPendingInfluence(asLeader, h.writePendingSum)
		asPeer := calcScore(regionWriteStats, storeWriteStats, cluster, core.RegionKind)
		h.stats.writeStatAsPeer = h.calcPendingInfluence(asPeer, h.writePendingSum)
		return h.balanceHotWriteRegions(cluster)
	}
	return nil
}

func (h *balanceHotRegionsScheduler) calcPendingInfluence(storeStat statistics.StoreHotPeersStat, pending map[uint64]Influence) statistics.StoreHotPeersStat {
	for id, stat := range storeStat {
		stat.FutureBytesRate += pending[id].ByteRate
	}
	return storeStat
}

func (h *balanceHotRegionsScheduler) analyzeStoreLoad(storesStats *statistics.StoresStats) {
	readFlowScoreInfos := NormalizeStoresStats(storesStats.GetStoresBytesReadStat())
	writeFlowScoreInfos := NormalizeStoresStats(storesStats.GetStoresBytesWriteStat())
	readFlowMean := MeanStoresStats(storesStats.GetStoresBytesReadStat())
	writeFlowMean := MeanStoresStats(storesStats.GetStoresBytesWriteStat())

	var weights []float64
	means := readFlowMean + writeFlowMean
	if means <= minFlowBytes {
		weights = append(weights, 0, 0)
	} else {
		weights = append(weights, readFlowMean/means, writeFlowMean/means)
	}

	h.scoreInfos = AggregateScores([]*ScoreInfos{readFlowScoreInfos, writeFlowScoreInfos}, weights)
}

func (h *balanceHotRegionsScheduler) balanceHotReadRegions(cluster opt.Cluster) []*operator.Operator {
	// balance by leader
	srcRegion, newLeader, infl := h.balanceByLeader(cluster, h.stats.readStatAsLeader)
	if srcRegion != nil {
		schedulerCounter.WithLabelValues(h.GetName(), "move-leader").Inc()
<<<<<<< HEAD
		op, err := operator.CreateTransferLeaderOperator("transfer-hot-read-leader", cluster, srcRegion, srcRegion.GetLeader().GetStoreId(), newLeader.GetStoreId(), operator.OpHotRegion)
		if err != nil {
			log.Debug("fail to create operator", zap.Error(err))
			return nil
		}
=======
		srcStore := srcRegion.GetLeader().GetStoreId()
		dstStore := newLeader.GetStoreId()
		op := operator.CreateTransferLeaderOperator("transfer-hot-read-leader", srcRegion, srcStore, dstStore, operator.OpHotRegion)
>>>>>>> 7811255c
		op.SetPriorityLevel(core.HighPriority)
		h.readPendings[newPendingInfluence(op, srcStore, dstStore, infl)] = struct{}{}
		return []*operator.Operator{op}
	}

	// balance by peer
	srcRegion, srcPeer, destPeer, infl := h.balanceByPeer(cluster, h.stats.readStatAsLeader)
	if srcRegion != nil {
		op, err := operator.CreateMoveLeaderOperator("move-hot-read-region", cluster, srcRegion, operator.OpHotRegion, srcPeer.GetStoreId(), destPeer)
		if err != nil {
			schedulerCounter.WithLabelValues(h.GetName(), "create-operator-fail").Inc()
			return nil
		}
		op.SetPriorityLevel(core.HighPriority)
		schedulerCounter.WithLabelValues(h.GetName(), "move-peer").Inc()
		h.readPendings[newPendingInfluence(op, srcPeer.GetStoreId(), destPeer.GetStoreId(), infl)] = struct{}{}
		return []*operator.Operator{op}
	}
	schedulerCounter.WithLabelValues(h.GetName(), "skip").Inc()
	return nil
}

// balanceHotRetryLimit is the limit to retry schedule for selected balance strategy.
const balanceHotRetryLimit = 10

func (h *balanceHotRegionsScheduler) balanceHotWriteRegions(cluster opt.Cluster) []*operator.Operator {
	balancePeer := h.r.Int()%2 == 0
	for i := 0; i < balanceHotRetryLimit; i++ {
		balancePeer = !balancePeer
		if h.allowBalanceRegion(cluster) && (!h.allowBalanceLeader(cluster) || balancePeer) {
			// balance by peer
			srcRegion, srcPeer, dstPeer, infl := h.balanceByPeer(cluster, h.stats.writeStatAsPeer)
			if srcRegion != nil {
				op, err := operator.CreateMovePeerOperator("move-hot-write-region", cluster, srcRegion, operator.OpHotRegion, srcPeer.GetStoreId(), dstPeer)
				if err != nil {
					schedulerCounter.WithLabelValues(h.GetName(), "create-operator-fail").Inc()
					return nil
				}
				op.SetPriorityLevel(core.HighPriority)
				schedulerCounter.WithLabelValues(h.GetName(), "move-peer").Inc()
				h.writePendings[newPendingInfluence(op, srcPeer.GetStoreId(), dstPeer.GetStoreId(), infl)] = struct{}{}
				return []*operator.Operator{op}
			}
		} else if h.allowBalanceLeader(cluster) {
			// balance by leader
			srcRegion, newLeader, infl := h.balanceByLeader(cluster, h.stats.writeStatAsLeader)
			if srcRegion != nil {
				schedulerCounter.WithLabelValues(h.GetName(), "move-leader").Inc()
<<<<<<< HEAD
				op, err := operator.CreateTransferLeaderOperator("transfer-hot-write-leader", cluster, srcRegion, srcRegion.GetLeader().GetStoreId(), newLeader.GetStoreId(), operator.OpHotRegion)
				if err != nil {
					log.Debug("fail to create operator", zap.Error(err))
					return nil
				}
=======
				srcStore := srcRegion.GetLeader().GetStoreId()
				dstStore := newLeader.GetStoreId()
				op := operator.CreateTransferLeaderOperator("transfer-hot-write-leader", srcRegion, srcStore, dstStore, operator.OpHotRegion)
>>>>>>> 7811255c
				op.SetPriorityLevel(core.HighPriority)
				// transfer leader do not influence the byte rate
				infl.ByteRate = 0
				h.writePendings[newPendingInfluence(op, srcStore, dstStore, infl)] = struct{}{}
				return []*operator.Operator{op}
			}
		} else {
			break
		}
	}

	schedulerCounter.WithLabelValues(h.GetName(), "skip").Inc()
	return nil
}

func calcScore(storeHotPeers map[uint64][]*statistics.HotPeerStat, storeBytesStat map[uint64]float64, cluster opt.Cluster, kind core.ResourceKind) statistics.StoreHotPeersStat {
	stats := make(statistics.StoreHotPeersStat)
	for storeID, items := range storeHotPeers {
		hotPeers, ok := stats[storeID]
		if !ok {
			hotPeers = &statistics.HotPeersStat{
				Stats: make([]statistics.HotPeerStat, 0, storeHotPeersDefaultLen),
			}
			stats[storeID] = hotPeers
		}

		for _, r := range items {
			if kind == core.LeaderKind && !r.IsLeader() {
				continue
			}
			// HotDegree is the update times on the hot cache. If the heartbeat report
			// the flow of the region exceeds the threshold, the scheduler will update the region in
			// the hot cache and the hot degree of the region will increase.
			if r.HotDegree < cluster.GetHotRegionCacheHitsThreshold() {
				continue
			}

			regionInfo := cluster.GetRegion(r.RegionID)
			if regionInfo == nil {
				continue
			}

			s := statistics.HotPeerStat{
				StoreID:        storeID,
				RegionID:       r.RegionID,
				HotDegree:      r.HotDegree,
				AntiCount:      r.AntiCount,
				BytesRate:      r.GetBytesRate(),
				LastUpdateTime: r.LastUpdateTime,
				Version:        r.Version,
			}
			hotPeers.TotalBytesRate += r.GetBytesRate()
			hotPeers.Count++
			hotPeers.Stats = append(hotPeers.Stats, s)
		}
	}
	for id, rate := range storeBytesStat {
		hotPeers, ok := stats[id]
		if !ok {
			hotPeers = &statistics.HotPeersStat{
				Stats: make([]statistics.HotPeerStat, 0, storeHotPeersDefaultLen),
			}
			stats[id] = hotPeers
		}
		hotPeers.StoreBytesRate = rate
		hotPeers.FutureBytesRate = rate
	}
	return stats
}

// balanceByPeer balances the peer distribution of hot regions.
func (h *balanceHotRegionsScheduler) balanceByPeer(cluster opt.Cluster, storesStat statistics.StoreHotPeersStat) (*core.RegionInfo, *metapb.Peer, *metapb.Peer, Influence) {
	if !h.allowBalanceRegion(cluster) {
		return nil, nil, nil, Influence{}
	}

	srcStoreID := h.selectSrcStore(storesStat)
	if srcStoreID == 0 {
		return nil, nil, nil, Influence{}
	}

	// get one source region and a target store.
	// For each region in the source store, we try to find the best target store;
	// If we can find a target store, then return from this method.
	stores := cluster.GetStores()
	var destStoreID uint64
	for _, i := range h.r.Perm(len(storesStat[srcStoreID].Stats)) {
		rs := storesStat[srcStoreID].Stats[i]
		srcRegion := cluster.GetRegion(rs.RegionID)
		if srcRegion == nil {
			schedulerCounter.WithLabelValues(h.GetName(), "no-region").Inc()
			continue
		}

		if !opt.IsHealthyAllowPending(cluster, srcRegion) {
			schedulerCounter.WithLabelValues(h.GetName(), "unhealthy-replica").Inc()
			continue
		}

		if !opt.IsRegionReplicated(cluster, srcRegion) {
			log.Debug("region has abnormal replica count", zap.String("scheduler", h.GetName()), zap.Uint64("region-id", srcRegion.GetID()))
			schedulerCounter.WithLabelValues(h.GetName(), "abnormal-replica").Inc()
			continue
		}

		srcStore := cluster.GetStore(srcStoreID)
		if srcStore == nil {
			log.Error("failed to get the source store", zap.Uint64("store-id", srcStoreID))
		}
		filters := []filter.Filter{
			filter.StoreStateFilter{ActionScope: h.GetName(), MoveRegion: true},
			filter.NewExcludedFilter(h.GetName(), srcRegion.GetStoreIds(), srcRegion.GetStoreIds()),
			filter.NewDistinctScoreFilter(h.GetName(), cluster.GetLocationLabels(), cluster.GetRegionStores(srcRegion), srcStore),
		}
		candidateStoreIDs := make([]uint64, 0, len(stores))
		for _, store := range stores {
			if filter.Target(cluster, store, filters) {
				continue
			}
			candidateStoreIDs = append(candidateStoreIDs, store.GetID())
		}

		destStoreID = h.selectDestStore(candidateStoreIDs, rs.GetBytesRate(), srcStoreID, storesStat)
		if destStoreID != 0 {
			h.peerLimit = h.adjustBalanceLimit(srcStoreID, storesStat)

			srcPeer := srcRegion.GetStorePeer(srcStoreID)
			if srcPeer == nil {
				return nil, nil, nil, Influence{}
			}

			// When the target store is decided, we allocate a peer ID to hold the source region,
			// because it doesn't exist in the system right now.
			destPeer, err := cluster.AllocPeer(destStoreID)
			if err != nil {
				log.Error("failed to allocate peer", zap.Error(err))
				return nil, nil, nil, Influence{}
			}

			return srcRegion, srcPeer, destPeer, Influence{ByteRate: rs.GetBytesRate()}
		}
	}

	return nil, nil, nil, Influence{}
}

// balanceByLeader balances the leader distribution of hot regions.
func (h *balanceHotRegionsScheduler) balanceByLeader(cluster opt.Cluster, storesStat statistics.StoreHotPeersStat) (*core.RegionInfo, *metapb.Peer, Influence) {
	if !h.allowBalanceLeader(cluster) {
		return nil, nil, Influence{}
	}

	srcStoreID := h.selectSrcStore(storesStat)
	if srcStoreID == 0 {
		return nil, nil, Influence{}
	}

	// select destPeer
	for _, i := range h.r.Perm(len(storesStat[srcStoreID].Stats)) {
		rs := storesStat[srcStoreID].Stats[i]
		srcRegion := cluster.GetRegion(rs.RegionID)
		if srcRegion == nil {
			schedulerCounter.WithLabelValues(h.GetName(), "no-region").Inc()
			continue
		}

		if !opt.IsHealthyAllowPending(cluster, srcRegion) {
			schedulerCounter.WithLabelValues(h.GetName(), "unhealthy-replica").Inc()
			continue
		}

		filters := []filter.Filter{filter.StoreStateFilter{ActionScope: h.GetName(), TransferLeader: true}}
		candidateStoreIDs := make([]uint64, 0, len(srcRegion.GetPeers())-1)
		for _, store := range cluster.GetFollowerStores(srcRegion) {
			if !filter.Target(cluster, store, filters) {
				candidateStoreIDs = append(candidateStoreIDs, store.GetID())
			}
		}
		if len(candidateStoreIDs) == 0 {
			continue
		}
		destStoreID := h.selectDestStore(candidateStoreIDs, rs.GetBytesRate(), srcStoreID, storesStat)
		if destStoreID == 0 {
			continue
		}

		destPeer := srcRegion.GetStoreVoter(destStoreID)
		if destPeer != nil {
			h.leaderLimit = h.adjustBalanceLimit(srcStoreID, storesStat)

			return srcRegion, destPeer, Influence{ByteRate: rs.GetBytesRate()}
		}
	}
	return nil, nil, Influence{}
}

// Select the store to move hot regions from.
// We choose the store with the maximum number of hot region first.
// Inside these stores, we choose the one with maximum flow bytes.
func (h *balanceHotRegionsScheduler) selectSrcStore(stats statistics.StoreHotPeersStat) (srcStoreID uint64) {
	var (
		maxFlowBytes float64
		maxCount     int
	)

	for storeID, stat := range stats {
		count, flowBytes := len(stat.Stats), stat.FutureBytesRate
		if count <= 1 {
			continue
		}
		if flowBytes > maxFlowBytes || (flowBytes == maxFlowBytes && count > maxCount) {
			maxCount = count
			maxFlowBytes = flowBytes
			srcStoreID = storeID
		}
	}
	return
}

// selectDestStore selects a target store to hold the region of the source region.
// We choose a target store based on the hot region number and flow bytes of this store.
func (h *balanceHotRegionsScheduler) selectDestStore(candidateStoreIDs []uint64, regionBytesRate float64, srcStoreID uint64, storesStat statistics.StoreHotPeersStat) (destStoreID uint64) {
	srcBytesRate := storesStat[srcStoreID].FutureBytesRate

	var (
		minBytesRate = srcBytesRate*hotRegionScheduleFactor - regionBytesRate
		minCount     = math.MaxInt32
	)
	for _, storeID := range candidateStoreIDs {
		if s, ok := storesStat[storeID]; ok {
			count, dstBytesRate := len(s.Stats), math.Max(s.StoreBytesRate, s.FutureBytesRate)
			if minBytesRate > dstBytesRate || (minBytesRate == dstBytesRate && minCount > count) {
				minCount = count
				minBytesRate = dstBytesRate
				destStoreID = storeID
			}
		} else {
			destStoreID = storeID
			return
		}
	}
	return
}

func (h *balanceHotRegionsScheduler) adjustBalanceLimit(storeID uint64, storesStat statistics.StoreHotPeersStat) uint64 {
	srcStoreStatistics := storesStat[storeID]

	var hotRegionTotalCount int
	for _, m := range storesStat {
		hotRegionTotalCount += len(m.Stats)
	}

	avgRegionCount := float64(hotRegionTotalCount) / float64(len(storesStat))
	// Multiplied by hotRegionLimitFactor to avoid transfer back and forth
	limit := uint64((float64(len(srcStoreStatistics.Stats)) - avgRegionCount) * hotRegionLimitFactor)
	return maxUint64(limit, 1)
}

func (h *balanceHotRegionsScheduler) GetHotReadStatus() *statistics.StoreHotPeersInfos {
	h.RLock()
	defer h.RUnlock()
	asLeader := make(statistics.StoreHotPeersStat, len(h.stats.readStatAsLeader))
	for id, stat := range h.stats.readStatAsLeader {
		clone := *stat
		asLeader[id] = &clone
	}
	return &statistics.StoreHotPeersInfos{
		AsLeader: asLeader,
	}
}

func (h *balanceHotRegionsScheduler) GetHotWriteStatus() *statistics.StoreHotPeersInfos {
	h.RLock()
	defer h.RUnlock()
	asLeader := make(statistics.StoreHotPeersStat, len(h.stats.writeStatAsLeader))
	asPeer := make(statistics.StoreHotPeersStat, len(h.stats.writeStatAsPeer))
	for id, stat := range h.stats.writeStatAsLeader {
		clone := *stat
		asLeader[id] = &clone
	}
	for id, stat := range h.stats.writeStatAsPeer {
		clone := *stat
		asPeer[id] = &clone
	}
	return &statistics.StoreHotPeersInfos{
		AsLeader: asLeader,
		AsPeer:   asPeer,
	}
}

func (h *balanceHotRegionsScheduler) GetWritePendingInfluence() map[uint64]Influence {
	h.RLock()
	defer h.RUnlock()
	ret := make(map[uint64]Influence, len(h.writePendingSum))
	for id, infl := range h.writePendingSum {
		ret[id] = infl
	}
	return ret
}

func (h *balanceHotRegionsScheduler) GetReadPendingInfluence() map[uint64]Influence {
	h.RLock()
	defer h.RUnlock()
	ret := make(map[uint64]Influence, len(h.readPendingSum))
	for id, infl := range h.readPendingSum {
		ret[id] = infl
	}
	return ret
}

func (h *balanceHotRegionsScheduler) GetStoresScore() map[uint64]float64 {
	h.RLock()
	defer h.RUnlock()
	storesScore := make(map[uint64]float64)
	for _, info := range h.scoreInfos.ToSlice() {
		storesScore[info.GetStoreID()] = info.GetScore()
	}
	return storesScore
}

func calcPendingWeight(op *operator.Operator) float64 {
	if op.CheckExpired() || op.CheckTimeout() {
		return 0
	}
	status := op.Status()
	if !operator.IsEndStatus(status) {
		return 1
	}
	switch status {
	case operator.SUCCESS:
		zombieDur := time.Since(op.GetReachTimeOf(status))
		if zombieDur >= maxZombieDur {
			return 0
		}
		// TODO: use store statistics update time to make a more accurate estimation
		return float64(maxZombieDur-zombieDur) / float64(maxZombieDur)
	default:
		return 0
	}
}

func (h *balanceHotRegionsScheduler) summaryPendingInfluence() {
	h.readPendingSum = summaryPendingInfluence(h.readPendings, calcPendingWeight)
	h.writePendingSum = summaryPendingInfluence(h.writePendings, calcPendingWeight)
}

func (h *balanceHotRegionsScheduler) clearPendingInfluence() {
	h.readPendings = map[*pendingInfluence]struct{}{}
	h.writePendings = map[*pendingInfluence]struct{}{}
	h.readPendingSum = nil
	h.writePendingSum = nil
}<|MERGE_RESOLUTION|>--- conflicted
+++ resolved
@@ -230,17 +230,13 @@
 	srcRegion, newLeader, infl := h.balanceByLeader(cluster, h.stats.readStatAsLeader)
 	if srcRegion != nil {
 		schedulerCounter.WithLabelValues(h.GetName(), "move-leader").Inc()
-<<<<<<< HEAD
-		op, err := operator.CreateTransferLeaderOperator("transfer-hot-read-leader", cluster, srcRegion, srcRegion.GetLeader().GetStoreId(), newLeader.GetStoreId(), operator.OpHotRegion)
+		srcStore := srcRegion.GetLeader().GetStoreId()
+		dstStore := newLeader.GetStoreId()
+		op, err := operator.CreateTransferLeaderOperator("transfer-hot-read-leader", cluster, srcRegion, srcStore, dstStore, operator.OpHotRegion)
 		if err != nil {
 			log.Debug("fail to create operator", zap.Error(err))
 			return nil
 		}
-=======
-		srcStore := srcRegion.GetLeader().GetStoreId()
-		dstStore := newLeader.GetStoreId()
-		op := operator.CreateTransferLeaderOperator("transfer-hot-read-leader", srcRegion, srcStore, dstStore, operator.OpHotRegion)
->>>>>>> 7811255c
 		op.SetPriorityLevel(core.HighPriority)
 		h.readPendings[newPendingInfluence(op, srcStore, dstStore, infl)] = struct{}{}
 		return []*operator.Operator{op}
@@ -289,17 +285,13 @@
 			srcRegion, newLeader, infl := h.balanceByLeader(cluster, h.stats.writeStatAsLeader)
 			if srcRegion != nil {
 				schedulerCounter.WithLabelValues(h.GetName(), "move-leader").Inc()
-<<<<<<< HEAD
-				op, err := operator.CreateTransferLeaderOperator("transfer-hot-write-leader", cluster, srcRegion, srcRegion.GetLeader().GetStoreId(), newLeader.GetStoreId(), operator.OpHotRegion)
+				srcStore := srcRegion.GetLeader().GetStoreId()
+				dstStore := newLeader.GetStoreId()
+				op, err := operator.CreateTransferLeaderOperator("transfer-hot-write-leader", cluster, srcRegion, srcStore, dstStore, operator.OpHotRegion)
 				if err != nil {
 					log.Debug("fail to create operator", zap.Error(err))
 					return nil
 				}
-=======
-				srcStore := srcRegion.GetLeader().GetStoreId()
-				dstStore := newLeader.GetStoreId()
-				op := operator.CreateTransferLeaderOperator("transfer-hot-write-leader", srcRegion, srcStore, dstStore, operator.OpHotRegion)
->>>>>>> 7811255c
 				op.SetPriorityLevel(core.HighPriority)
 				// transfer leader do not influence the byte rate
 				infl.ByteRate = 0
