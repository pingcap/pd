// Copyright 2016 PingCAP, Inc.
//
// Licensed under the Apache License, Version 2.0 (the "License");
// you may not use this file except in compliance with the License.
// You may obtain a copy of the License at
//
//     http://www.apache.org/licenses/LICENSE-2.0
//
// Unless required by applicable law or agreed to in writing, software
// distributed under the License is distributed on an "AS IS" BASIS,
// See the License for the specific language governing permissions and
// limitations under the License.

package schedule

import (
	"encoding/json"
	"sync/atomic"

	. "github.com/pingcap/check"
)

var _ = Suite(&testOperatorSuite{})

type testOperatorSuite struct{}

func (s *testOperatorSuite) TestOperatorStep(c *C) {
	region := newTestRegion(1, 1, [2]uint64{1, 1}, [2]uint64{2, 2})
	c.Assert(TransferLeader{FromStore: 1, ToStore: 2}.IsFinish(region), IsFalse)
	c.Assert(TransferLeader{FromStore: 2, ToStore: 1}.IsFinish(region), IsTrue)
	c.Assert(AddPeer{ToStore: 3, PeerID: 3}.IsFinish(region), IsFalse)
	c.Assert(AddPeer{ToStore: 1, PeerID: 1}.IsFinish(region), IsTrue)
	c.Assert(RemovePeer{FromStore: 1}.IsFinish(region), IsFalse)
	c.Assert(RemovePeer{FromStore: 3}.IsFinish(region), IsTrue)
}

func (s *testOperatorSuite) checkSteps(c *C, op *Operator, steps []OperatorStep) {
	c.Assert(op.Len(), Equals, len(steps))
	for i := range steps {
		c.Assert(op.Step(i), Equals, steps[i])
	}
}

func (s *testOperatorSuite) TestOperator(c *C) {
	region := newTestRegion(1, 1, [2]uint64{1, 1}, [2]uint64{2, 2})
	// addPeer1, transferLeader1, removePeer3
	steps := []OperatorStep{
		AddPeer{ToStore: 1, PeerID: 1},
		TransferLeader{FromStore: 3, ToStore: 1},
		RemovePeer{FromStore: 3},
	}
	op := newTestOperator(1, OpAdmin, steps...)
	s.checkSteps(c, op, steps)
	c.Assert(op.Check(region), IsNil)
	c.Assert(op.IsFinish(), IsTrue)
	op.createTime = op.createTime.Add(-MaxOperatorWaitTime)
	c.Assert(op.IsTimeout(), IsFalse)

	// addPeer1, transferLeader1, removePeer2
	steps = []OperatorStep{
		AddPeer{ToStore: 1, PeerID: 1},
		TransferLeader{FromStore: 2, ToStore: 1},
		RemovePeer{FromStore: 2},
	}
	op = newTestOperator(1, OpAdmin, steps...)
	s.checkSteps(c, op, steps)
	c.Assert(op.Check(region), Equals, RemovePeer{FromStore: 2})
	c.Assert(atomic.LoadInt32(&op.currentStep), Equals, int32(2))
	c.Assert(op.IsTimeout(), IsFalse)
	op.createTime = op.createTime.Add(-MaxOperatorWaitTime)
	c.Assert(op.IsTimeout(), IsTrue)
	res, err := json.Marshal(op)
	c.Assert(err, IsNil)
	c.Assert(len(res), Equals, len(op.String())+2)
}

func (s *testOperatorSuite) TestInfluence(c *C) {
<<<<<<< HEAD
	region := newTestRegion(1, 1, [2]uint64{1, 1}, [2]uint64{2, 2})
	opInfluence := make(map[uint64]*StoreInfluence)
	opInfluence[1] = &StoreInfluence{}
	opInfluence[2] = &StoreInfluence{}
=======
	region := s.newTestRegion(1, 1, [2]uint64{1, 1}, [2]uint64{2, 2})
	opInfluence := OpInfluence{storesInfluence: make(map[uint64]*StoreInfluence)}
	storeOpInfluence := opInfluence.storesInfluence
	storeOpInfluence[1] = &StoreInfluence{}
	storeOpInfluence[2] = &StoreInfluence{}
>>>>>>> aa811bfb

	AddPeer{ToStore: 2, PeerID: 2}.Influence(opInfluence, region)
	c.Assert(*storeOpInfluence[2], DeepEquals, StoreInfluence{
		LeaderSize:  0,
		LeaderCount: 0,
		RegionSize:  10,
		RegionCount: 1,
	})

	TransferLeader{FromStore: 1, ToStore: 2}.Influence(opInfluence, region)
	c.Assert(*storeOpInfluence[1], DeepEquals, StoreInfluence{
		LeaderSize:  -10,
		LeaderCount: -1,
		RegionSize:  0,
		RegionCount: 0,
	})
	c.Assert(*storeOpInfluence[2], DeepEquals, StoreInfluence{
		LeaderSize:  10,
		LeaderCount: 1,
		RegionSize:  10,
		RegionCount: 1,
	})

	RemovePeer{FromStore: 1}.Influence(opInfluence, region)
	c.Assert(*storeOpInfluence[1], DeepEquals, StoreInfluence{
		LeaderSize:  -10,
		LeaderCount: -1,
		RegionSize:  -10,
		RegionCount: -1,
	})
	c.Assert(*storeOpInfluence[2], DeepEquals, StoreInfluence{
		LeaderSize:  10,
		LeaderCount: 1,
		RegionSize:  10,
		RegionCount: 1,
	})

	MergeRegion{IsPassive: false}.Influence(opInfluence, region)
	c.Assert(*storeOpInfluence[1], DeepEquals, StoreInfluence{
		LeaderSize:  -10,
		LeaderCount: -1,
		RegionSize:  -10,
		RegionCount: -1,
	})
	c.Assert(*storeOpInfluence[2], DeepEquals, StoreInfluence{
		LeaderSize:  10,
		LeaderCount: 1,
		RegionSize:  10,
		RegionCount: 1,
	})

	MergeRegion{IsPassive: true}.Influence(opInfluence, region)
	c.Assert(*storeOpInfluence[1], DeepEquals, StoreInfluence{
		LeaderSize:  -10,
		LeaderCount: -2,
		RegionSize:  -10,
		RegionCount: -2,
	})
	c.Assert(*storeOpInfluence[2], DeepEquals, StoreInfluence{
		LeaderSize:  10,
		LeaderCount: 1,
		RegionSize:  10,
		RegionCount: 0,
	})
}

func (s *testOperatorSuite) TestOperatorKind(c *C) {
	c.Assert((OpLeader | OpReplica).String(), Equals, "leader,replica")
	c.Assert(OperatorKind(0).String(), Equals, "unknown")
	k, err := ParseOperatorKind("balance,region,leader")
	c.Assert(err, IsNil)
	c.Assert(k, Equals, OpBalance|OpRegion|OpLeader)
	_, err = ParseOperatorKind("leader,region")
	c.Assert(err, IsNil)
	_, err = ParseOperatorKind("foobar")
	c.Assert(err, NotNil)
}<|MERGE_RESOLUTION|>--- conflicted
+++ resolved
@@ -75,18 +75,11 @@
 }
 
 func (s *testOperatorSuite) TestInfluence(c *C) {
-<<<<<<< HEAD
 	region := newTestRegion(1, 1, [2]uint64{1, 1}, [2]uint64{2, 2})
-	opInfluence := make(map[uint64]*StoreInfluence)
-	opInfluence[1] = &StoreInfluence{}
-	opInfluence[2] = &StoreInfluence{}
-=======
-	region := s.newTestRegion(1, 1, [2]uint64{1, 1}, [2]uint64{2, 2})
 	opInfluence := OpInfluence{storesInfluence: make(map[uint64]*StoreInfluence)}
 	storeOpInfluence := opInfluence.storesInfluence
 	storeOpInfluence[1] = &StoreInfluence{}
 	storeOpInfluence[2] = &StoreInfluence{}
->>>>>>> aa811bfb
 
 	AddPeer{ToStore: 2, PeerID: 2}.Influence(opInfluence, region)
 	c.Assert(*storeOpInfluence[2], DeepEquals, StoreInfluence{
