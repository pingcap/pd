// Copyright 2017 TiKV Project Authors.
//
// Licensed under the Apache License, Version 2.0 (the "License");
// you may not use this file except in compliance with the License.
// You may obtain a copy of the License at
//
//     http://www.apache.org/licenses/LICENSE-2.0
//
// Unless required by applicable law or agreed to in writing, software
// distributed under the License is distributed on an "AS IS" BASIS,
// See the License for the specific language governing permissions and
// limitations under the License.

package config

import (
	"context"
	"fmt"
	"reflect"
	"sync/atomic"
	"time"
	"unsafe"

	"github.com/coreos/go-semver/semver"
	"github.com/pingcap/kvproto/pkg/metapb"
	"github.com/tikv/pd/pkg/cache"
	"github.com/tikv/pd/pkg/slice"
	"github.com/tikv/pd/pkg/typeutil"
	"github.com/tikv/pd/server/core"
	"github.com/tikv/pd/server/kv"
	"github.com/tikv/pd/server/schedule"
	"github.com/tikv/pd/server/schedule/storelimit"
)

// PersistOptions wraps all configurations that need to persist to storage and
// allows to access them safely.
type PersistOptions struct {
<<<<<<< HEAD
<<<<<<< HEAD
=======
	// configuration -> ttl value
	ttl             map[string]*cache.TTLString
	ttlCancel       map[string]context.CancelFunc
>>>>>>> 60775507... config: fix goroutine leak risk (#3091)
=======
	// configuration -> ttl value
	ttl             map[string]*cache.TTLString
>>>>>>> 0f965e46
	schedule        atomic.Value
	replication     atomic.Value
	pdServerConfig  atomic.Value
	replicationMode atomic.Value
	labelProperty   atomic.Value
	clusterVersion  unsafe.Pointer
}

// NewPersistOptions creates a new PersistOptions instance.
func NewPersistOptions(cfg *Config) *PersistOptions {
	o := &PersistOptions{}
	o.schedule.Store(&cfg.Schedule)
	o.replication.Store(&cfg.Replication)
	o.pdServerConfig.Store(&cfg.PDServerCfg)
	o.replicationMode.Store(&cfg.ReplicationMode)
	o.labelProperty.Store(cfg.LabelProperty)
	o.SetClusterVersion(&cfg.ClusterVersion)
<<<<<<< HEAD
<<<<<<< HEAD
=======
	o.ttl = make(map[string]*cache.TTLString, 6)
	o.ttlCancel = make(map[string]context.CancelFunc, 6)
>>>>>>> 60775507... config: fix goroutine leak risk (#3091)
=======
	o.ttl = make(map[string]*cache.TTLString, 6)
>>>>>>> 0f965e46
	return o
}

// GetScheduleConfig returns scheduling configurations.
func (o *PersistOptions) GetScheduleConfig() *ScheduleConfig {
	return o.schedule.Load().(*ScheduleConfig)
}

// SetScheduleConfig sets the PD scheduling configuration.
func (o *PersistOptions) SetScheduleConfig(cfg *ScheduleConfig) {
	o.schedule.Store(cfg)
}

// GetReplicationConfig returns replication configurations.
func (o *PersistOptions) GetReplicationConfig() *ReplicationConfig {
	return o.replication.Load().(*ReplicationConfig)
}

// SetReplicationConfig sets the PD replication configuration.
func (o *PersistOptions) SetReplicationConfig(cfg *ReplicationConfig) {
	o.replication.Store(cfg)
}

// GetPDServerConfig returns pd server configurations.
func (o *PersistOptions) GetPDServerConfig() *PDServerConfig {
	return o.pdServerConfig.Load().(*PDServerConfig)
}

// SetPDServerConfig sets the PD configuration.
func (o *PersistOptions) SetPDServerConfig(cfg *PDServerConfig) {
	o.pdServerConfig.Store(cfg)
}

// GetReplicationModeConfig returns the replication mode config.
func (o *PersistOptions) GetReplicationModeConfig() *ReplicationModeConfig {
	return o.replicationMode.Load().(*ReplicationModeConfig)
}

// SetReplicationModeConfig sets the replication mode config.
func (o *PersistOptions) SetReplicationModeConfig(cfg *ReplicationModeConfig) {
	o.replicationMode.Store(cfg)
}

// GetLabelPropertyConfig returns the label property.
func (o *PersistOptions) GetLabelPropertyConfig() LabelPropertyConfig {
	return o.labelProperty.Load().(LabelPropertyConfig)
}

// SetLabelPropertyConfig sets the label property configuration.
func (o *PersistOptions) SetLabelPropertyConfig(cfg LabelPropertyConfig) {
	o.labelProperty.Store(cfg)
}

// GetClusterVersion returns the cluster version.
func (o *PersistOptions) GetClusterVersion() *semver.Version {
	return (*semver.Version)(atomic.LoadPointer(&o.clusterVersion))
}

// SetClusterVersion sets the cluster version.
func (o *PersistOptions) SetClusterVersion(v *semver.Version) {
	atomic.StorePointer(&o.clusterVersion, unsafe.Pointer(v))
}

// CASClusterVersion sets the cluster version.
func (o *PersistOptions) CASClusterVersion(old, new *semver.Version) bool {
	return atomic.CompareAndSwapPointer(&o.clusterVersion, unsafe.Pointer(old), unsafe.Pointer(new))
}

// GetLocationLabels returns the location labels for each region.
func (o *PersistOptions) GetLocationLabels() []string {
	return o.GetReplicationConfig().LocationLabels
}

// IsPlacementRulesEnabled returns if the placement rules is enabled.
func (o *PersistOptions) IsPlacementRulesEnabled() bool {
	return o.GetReplicationConfig().EnablePlacementRules
}

// SetPlacementRuleEnabled set PlacementRuleEnabled
func (o *PersistOptions) SetPlacementRuleEnabled(enabled bool) {
	v := o.GetReplicationConfig().clone()
	v.EnablePlacementRules = enabled
	o.SetReplicationConfig(v)
}

// GetStrictlyMatchLabel returns whether check label strict.
func (o *PersistOptions) GetStrictlyMatchLabel() bool {
	return o.GetReplicationConfig().StrictlyMatchLabel
}

// GetMaxReplicas returns the number of replicas for each region.
func (o *PersistOptions) GetMaxReplicas() int {
	return int(o.GetReplicationConfig().MaxReplicas)
}

// SetMaxReplicas sets the number of replicas for each region.
func (o *PersistOptions) SetMaxReplicas(replicas int) {
	v := o.GetReplicationConfig().clone()
	v.MaxReplicas = uint64(replicas)
	o.SetReplicationConfig(v)
}

// GetMaxSnapshotCount returns the number of the max snapshot which is allowed to send.
func (o *PersistOptions) GetMaxSnapshotCount() uint64 {
	if v, ok := o.getTTLData("schedule.max-snapshot-count"); ok {
		r, ok := v.(float64)
		if ok {
			return uint64(r)
		}
	}
	return o.GetScheduleConfig().MaxSnapshotCount
}

// GetMaxPendingPeerCount returns the number of the max pending peers.
func (o *PersistOptions) GetMaxPendingPeerCount() uint64 {
	return o.GetScheduleConfig().MaxPendingPeerCount
}

// GetMaxMergeRegionSize returns the max region size.
func (o *PersistOptions) GetMaxMergeRegionSize() uint64 {
	if v, ok := o.getTTLData("schedule.max-merge-region-size"); ok {
		r, ok := v.(float64)
		if ok {
			return uint64(r)
		}
	}
	return o.GetScheduleConfig().MaxMergeRegionSize
}

// GetMaxMergeRegionKeys returns the max number of keys.
func (o *PersistOptions) GetMaxMergeRegionKeys() uint64 {
	if v, ok := o.getTTLData("schedule.max-merge-region-keys"); ok {
		r, ok := v.(float64)
		if ok {
			return uint64(r)
		}
	}
	return o.GetScheduleConfig().MaxMergeRegionKeys
}

// GetSplitMergeInterval returns the interval between finishing split and starting to merge.
func (o *PersistOptions) GetSplitMergeInterval() time.Duration {
	return o.GetScheduleConfig().SplitMergeInterval.Duration
}

// SetSplitMergeInterval to set the interval between finishing split and starting to merge. It's only used to test.
func (o *PersistOptions) SetSplitMergeInterval(splitMergeInterval time.Duration) {
	v := o.GetScheduleConfig().Clone()
	v.SplitMergeInterval = typeutil.Duration{Duration: splitMergeInterval}
	o.SetScheduleConfig(v)
}

// SetStoreLimit sets a store limit for a given type and rate.
func (o *PersistOptions) SetStoreLimit(storeID uint64, typ storelimit.Type, ratePerMin float64) {
	v := o.GetScheduleConfig().Clone()
	var sc StoreLimitConfig
	var rate float64
	switch typ {
	case storelimit.AddPeer:
		if _, ok := v.StoreLimit[storeID]; !ok {
			rate = DefaultStoreLimit.GetDefaultStoreLimit(storelimit.AddPeer)
		} else {
			rate = v.StoreLimit[storeID].RemovePeer
		}
		sc = StoreLimitConfig{AddPeer: ratePerMin, RemovePeer: rate}
	case storelimit.RemovePeer:
		if _, ok := v.StoreLimit[storeID]; !ok {
			rate = DefaultStoreLimit.GetDefaultStoreLimit(storelimit.RemovePeer)
		} else {
			rate = v.StoreLimit[storeID].AddPeer
		}
		sc = StoreLimitConfig{AddPeer: rate, RemovePeer: ratePerMin}
	}
	v.StoreLimit[storeID] = sc
	o.SetScheduleConfig(v)
}

// SetAllStoresLimit sets all store limit for a given type and rate.
func (o *PersistOptions) SetAllStoresLimit(typ storelimit.Type, ratePerMin float64) {
	v := o.GetScheduleConfig().Clone()
	switch typ {
	case storelimit.AddPeer:
		DefaultStoreLimit.SetDefaultStoreLimit(storelimit.AddPeer, ratePerMin)
		for storeID := range v.StoreLimit {
			sc := StoreLimitConfig{AddPeer: ratePerMin, RemovePeer: v.StoreLimit[storeID].RemovePeer}
			v.StoreLimit[storeID] = sc
		}
	case storelimit.RemovePeer:
		DefaultStoreLimit.SetDefaultStoreLimit(storelimit.RemovePeer, ratePerMin)
		for storeID := range v.StoreLimit {
			sc := StoreLimitConfig{AddPeer: v.StoreLimit[storeID].AddPeer, RemovePeer: ratePerMin}
			v.StoreLimit[storeID] = sc
		}
	}

	o.SetScheduleConfig(v)
}

// IsOneWayMergeEnabled returns if a region can only be merged into the next region of it.
func (o *PersistOptions) IsOneWayMergeEnabled() bool {
	return o.GetScheduleConfig().EnableOneWayMerge
}

// IsCrossTableMergeEnabled returns if across table merge is enabled.
func (o *PersistOptions) IsCrossTableMergeEnabled() bool {
	return o.GetScheduleConfig().EnableCrossTableMerge
}

// GetPatrolRegionInterval returns the interval of patroling region.
func (o *PersistOptions) GetPatrolRegionInterval() time.Duration {
	return o.GetScheduleConfig().PatrolRegionInterval.Duration
}

// GetMaxStoreDownTime returns the max down time of a store.
func (o *PersistOptions) GetMaxStoreDownTime() time.Duration {
	return o.GetScheduleConfig().MaxStoreDownTime.Duration
}

// GetLeaderScheduleLimit returns the limit for leader schedule.
func (o *PersistOptions) GetLeaderScheduleLimit() uint64 {
	return o.GetScheduleConfig().LeaderScheduleLimit
}

// GetRegionScheduleLimit returns the limit for region schedule.
func (o *PersistOptions) GetRegionScheduleLimit() uint64 {
	return o.GetScheduleConfig().RegionScheduleLimit
}

// GetReplicaScheduleLimit returns the limit for replica schedule.
func (o *PersistOptions) GetReplicaScheduleLimit() uint64 {
	return o.GetScheduleConfig().ReplicaScheduleLimit
}

// GetMergeScheduleLimit returns the limit for merge schedule.
func (o *PersistOptions) GetMergeScheduleLimit() uint64 {
	return o.GetScheduleConfig().MergeScheduleLimit
}

// GetHotRegionScheduleLimit returns the limit for hot region schedule.
func (o *PersistOptions) GetHotRegionScheduleLimit() uint64 {
	return o.GetScheduleConfig().HotRegionScheduleLimit
}

// GetStoreLimit returns the limit of a store.
func (o *PersistOptions) GetStoreLimit(storeID uint64) (returnSC StoreLimitConfig) {
	defer func() {
		if v, ok := o.getTTLData(fmt.Sprintf("remove-peer-%v", storeID)); ok {
			r, ok := v.(float64)
			if ok {
				returnSC.RemovePeer = r
			}
		}
		if v, ok := o.getTTLData(fmt.Sprintf("add-peer-%v", storeID)); ok {
			r, ok := v.(float64)
			if ok {
				returnSC.AddPeer = r
			}
		}
	}()
	if limit, ok := o.GetScheduleConfig().StoreLimit[storeID]; ok {
		return limit
	}
	v1, ok1 := o.getTTLData("default-add-peer")
	v2, ok2 := o.getTTLData("default-remove-peer")
	cfg := o.GetScheduleConfig().Clone()
	sc := StoreLimitConfig{
		AddPeer:    DefaultStoreLimit.GetDefaultStoreLimit(storelimit.AddPeer),
		RemovePeer: DefaultStoreLimit.GetDefaultStoreLimit(storelimit.RemovePeer),
	}
	if ok1 || ok2 {
		r, ok := v1.(float64)
		if ok {
			returnSC.AddPeer = r
		}
		r, ok = v2.(float64)
		if ok {
			returnSC.RemovePeer = r
		}
		return returnSC
	}
	cfg.StoreLimit[storeID] = sc
	o.SetScheduleConfig(cfg)
	return o.GetScheduleConfig().StoreLimit[storeID]
}

// GetStoreLimitByType returns the limit of a store with a given type.
func (o *PersistOptions) GetStoreLimitByType(storeID uint64, typ storelimit.Type) (returned float64) {
	defer func() {
		if typ == storelimit.RemovePeer {
			if v, ok := o.getTTLData(fmt.Sprintf("remove-peer-%v", storeID)); ok {
				r, ok := v.(float64)
				if ok {
					returned = r
				}
			}
		} else if typ == storelimit.AddPeer {
			if v, ok := o.getTTLData(fmt.Sprintf("add-peer-%v", storeID)); ok {
				r, ok := v.(float64)
				if ok {
					returned = r
				}
			}
		}
	}()
	limit := o.GetStoreLimit(storeID)
	switch typ {
	case storelimit.AddPeer:
		return limit.AddPeer
	case storelimit.RemovePeer:
		return limit.RemovePeer
	default:
		panic("no such limit type")
	}
}

// GetAllStoresLimit returns the limit of all stores.
func (o *PersistOptions) GetAllStoresLimit() map[uint64]StoreLimitConfig {
	return o.GetScheduleConfig().StoreLimit
}

// GetStoreLimitMode returns the limit mode of store.
func (o *PersistOptions) GetStoreLimitMode() string {
	return o.GetScheduleConfig().StoreLimitMode
}

// GetTolerantSizeRatio gets the tolerant size ratio.
func (o *PersistOptions) GetTolerantSizeRatio() float64 {
	return o.GetScheduleConfig().TolerantSizeRatio
}

// GetLowSpaceRatio returns the low space ratio.
func (o *PersistOptions) GetLowSpaceRatio() float64 {
	return o.GetScheduleConfig().LowSpaceRatio
}

// GetHighSpaceRatio returns the high space ratio.
func (o *PersistOptions) GetHighSpaceRatio() float64 {
	return o.GetScheduleConfig().HighSpaceRatio
}

// GetSchedulerMaxWaitingOperator returns the number of the max waiting operators.
func (o *PersistOptions) GetSchedulerMaxWaitingOperator() uint64 {
	if v, ok := o.getTTLData("schedule.scheduler-max-waiting-operator"); ok {
		r, ok := v.(float64)
		if ok {
			return uint64(r)
		}
	}
	return o.GetScheduleConfig().SchedulerMaxWaitingOperator
}

// GetLeaderSchedulePolicy is to get leader schedule policy.
func (o *PersistOptions) GetLeaderSchedulePolicy() core.SchedulePolicy {
	return core.StringToSchedulePolicy(o.GetScheduleConfig().LeaderSchedulePolicy)
}

// GetKeyType is to get key type.
func (o *PersistOptions) GetKeyType() core.KeyType {
	return core.StringToKeyType(o.GetPDServerConfig().KeyType)
}

// GetMaxResetTSGap gets the max gap to reset the tso.
func (o *PersistOptions) GetMaxResetTSGap() time.Duration {
	return o.GetPDServerConfig().MaxResetTSGap.Duration
}

// GetDashboardAddress gets dashboard address.
func (o *PersistOptions) GetDashboardAddress() string {
	return o.GetPDServerConfig().DashboardAddress
}

// IsUseRegionStorage returns if the independent region storage is enabled.
func (o *PersistOptions) IsUseRegionStorage() bool {
	return o.GetPDServerConfig().UseRegionStorage
}

// IsRemoveDownReplicaEnabled returns if remove down replica is enabled.
func (o *PersistOptions) IsRemoveDownReplicaEnabled() bool {
	return o.GetScheduleConfig().EnableRemoveDownReplica
}

// IsReplaceOfflineReplicaEnabled returns if replace offline replica is enabled.
func (o *PersistOptions) IsReplaceOfflineReplicaEnabled() bool {
	return o.GetScheduleConfig().EnableReplaceOfflineReplica
}

// IsMakeUpReplicaEnabled returns if make up replica is enabled.
func (o *PersistOptions) IsMakeUpReplicaEnabled() bool {
	return o.GetScheduleConfig().EnableMakeUpReplica
}

// IsRemoveExtraReplicaEnabled returns if remove extra replica is enabled.
func (o *PersistOptions) IsRemoveExtraReplicaEnabled() bool {
	return o.GetScheduleConfig().EnableRemoveExtraReplica
}

// IsLocationReplacementEnabled returns if location replace is enabled.
func (o *PersistOptions) IsLocationReplacementEnabled() bool {
	if v, ok := o.getTTLData("schedule.enable-location-replacement"); ok {
		r, ok := v.(bool)
		if ok {
			return r
		}
	}
	return o.GetScheduleConfig().EnableLocationReplacement
}

// IsDebugMetricsEnabled mocks method
func (o *PersistOptions) IsDebugMetricsEnabled() bool {
	return o.GetScheduleConfig().EnableDebugMetrics
}

// GetHotRegionCacheHitsThreshold is a threshold to decide if a region is hot.
func (o *PersistOptions) GetHotRegionCacheHitsThreshold() int {
	return int(o.GetScheduleConfig().HotRegionCacheHitsThreshold)
}

// GetSchedulers gets the scheduler configurations.
func (o *PersistOptions) GetSchedulers() SchedulerConfigs {
	return o.GetScheduleConfig().Schedulers
}

// AddSchedulerCfg adds the scheduler configurations.
func (o *PersistOptions) AddSchedulerCfg(tp string, args []string) {
	v := o.GetScheduleConfig().Clone()
	for i, schedulerCfg := range v.Schedulers {
		// comparing args is to cover the case that there are schedulers in same type but not with same name
		// such as two schedulers of type "evict-leader",
		// one name is "evict-leader-scheduler-1" and the other is "evict-leader-scheduler-2"
		if reflect.DeepEqual(schedulerCfg, SchedulerConfig{Type: tp, Args: args, Disable: false}) {
			return
		}

		if reflect.DeepEqual(schedulerCfg, SchedulerConfig{Type: tp, Args: args, Disable: true}) {
			schedulerCfg.Disable = false
			v.Schedulers[i] = schedulerCfg
			o.SetScheduleConfig(v)
			return
		}
	}
	v.Schedulers = append(v.Schedulers, SchedulerConfig{Type: tp, Args: args, Disable: false})
	o.SetScheduleConfig(v)
}

// RemoveSchedulerCfg removes the scheduler configurations.
func (o *PersistOptions) RemoveSchedulerCfg(ctx context.Context, name string) error {
	v := o.GetScheduleConfig().Clone()
	for i, schedulerCfg := range v.Schedulers {
		// To create a temporary scheduler is just used to get scheduler's name
		decoder := schedule.ConfigSliceDecoder(schedulerCfg.Type, schedulerCfg.Args)
		tmp, err := schedule.CreateScheduler(schedulerCfg.Type, schedule.NewOperatorController(ctx, nil, nil), core.NewStorage(kv.NewMemoryKV()), decoder)
		if err != nil {
			return err
		}
		if tmp.GetName() == name {
			if IsDefaultScheduler(tmp.GetType()) {
				schedulerCfg.Disable = true
				v.Schedulers[i] = schedulerCfg
			} else {
				v.Schedulers = append(v.Schedulers[:i], v.Schedulers[i+1:]...)
			}
			o.SetScheduleConfig(v)
			return nil
		}
	}
	return nil
}

// SetLabelProperty sets the label property.
func (o *PersistOptions) SetLabelProperty(typ, labelKey, labelValue string) {
	cfg := o.GetLabelPropertyConfig().Clone()
	for _, l := range cfg[typ] {
		if l.Key == labelKey && l.Value == labelValue {
			return
		}
	}
	cfg[typ] = append(cfg[typ], StoreLabel{Key: labelKey, Value: labelValue})
	o.labelProperty.Store(cfg)
}

// DeleteLabelProperty deletes the label property.
func (o *PersistOptions) DeleteLabelProperty(typ, labelKey, labelValue string) {
	cfg := o.GetLabelPropertyConfig().Clone()
	oldLabels := cfg[typ]
	cfg[typ] = []StoreLabel{}
	for _, l := range oldLabels {
		if l.Key == labelKey && l.Value == labelValue {
			continue
		}
		cfg[typ] = append(cfg[typ], l)
	}
	if len(cfg[typ]) == 0 {
		delete(cfg, typ)
	}
	o.labelProperty.Store(cfg)
}

// Persist saves the configuration to the storage.
func (o *PersistOptions) Persist(storage *core.Storage) error {
	cfg := &Config{
		Schedule:        *o.GetScheduleConfig(),
		Replication:     *o.GetReplicationConfig(),
		PDServerCfg:     *o.GetPDServerConfig(),
		ReplicationMode: *o.GetReplicationModeConfig(),
		LabelProperty:   o.GetLabelPropertyConfig(),
		ClusterVersion:  *o.GetClusterVersion(),
	}
	return storage.SaveConfig(cfg)
}

// Reload reloads the configuration from the storage.
func (o *PersistOptions) Reload(storage *core.Storage) error {
	cfg := &Config{}
	// pass nil to initialize cfg to default values (all items undefined)
	cfg.Adjust(nil)

	isExist, err := storage.LoadConfig(cfg)
	if err != nil {
		return err
	}
	o.adjustScheduleCfg(&cfg.Schedule)
	if isExist {
		o.schedule.Store(&cfg.Schedule)
		o.replication.Store(&cfg.Replication)
		o.pdServerConfig.Store(&cfg.PDServerCfg)
		o.replicationMode.Store(&cfg.ReplicationMode)
		o.labelProperty.Store(cfg.LabelProperty)
		o.SetClusterVersion(&cfg.ClusterVersion)
	}
	return nil
}

func (o *PersistOptions) adjustScheduleCfg(scheduleCfg *ScheduleConfig) {
	// In case we add new default schedulers.
	for _, ps := range DefaultSchedulers {
		if slice.NoneOf(scheduleCfg.Schedulers, func(i int) bool {
			return scheduleCfg.Schedulers[i].Type == ps.Type
		}) {
			scheduleCfg.Schedulers = append(scheduleCfg.Schedulers, ps)
		}
	}
	scheduleCfg.MigrateDeprecatedFlags()
}

// CheckLabelProperty checks the label property.
func (o *PersistOptions) CheckLabelProperty(typ string, labels []*metapb.StoreLabel) bool {
	pc := o.labelProperty.Load().(LabelPropertyConfig)
	for _, cfg := range pc[typ] {
		for _, l := range labels {
			if l.Key == cfg.Key && l.Value == cfg.Value {
				return true
			}
		}
	}
	return false
}
<<<<<<< HEAD
<<<<<<< HEAD
=======

// SetTTLData set temporary configuration
func (o *PersistOptions) SetTTLData(parCtx context.Context, key string, value interface{}, ttl time.Duration) {
	if data, ok := o.ttl[key]; ok {
		data.Clear()
		o.ttlCancel[key]()
	}
	ctx, cancel := context.WithCancel(parCtx)
	o.ttl[key] = cache.NewStringTTL(ctx, 5*time.Second, ttl)
	o.ttl[key].Put(key, value)
	o.ttlCancel[key] = cancel
=======

// SetTTLData set temporary configuration
func (o *PersistOptions) SetTTLData(ctx context.Context, key string, value interface{}, ttl time.Duration) {
	if data, ok := o.ttl[key]; ok {
		data.Clear()
	}
	o.ttl[key] = cache.NewStringTTL(ctx, 5*time.Second, ttl)
	o.ttl[key].Put(key, value)
>>>>>>> 0f965e46
}

func (o *PersistOptions) getTTLData(key string) (interface{}, bool) {
	if data, ok := o.ttl[key]; ok {
		return data.Get(key)
	}
	return nil, false
}

// SetAllStoresLimitTTL sets all store limit for a given type and rate with ttl.
func (o *PersistOptions) SetAllStoresLimitTTL(ctx context.Context, typ storelimit.Type, ratePerMin float64, ttl time.Duration) {
	switch typ {
	case storelimit.AddPeer:
		o.SetTTLData(ctx, "default-add-peer", ratePerMin, ttl)
	case storelimit.RemovePeer:
		o.SetTTLData(ctx, "default-remove-peer", ratePerMin, ttl)
	}
<<<<<<< HEAD
}
>>>>>>> 60775507... config: fix goroutine leak risk (#3091)
=======
}
>>>>>>> 0f965e46
<|MERGE_RESOLUTION|>--- conflicted
+++ resolved
@@ -35,17 +35,9 @@
 // PersistOptions wraps all configurations that need to persist to storage and
 // allows to access them safely.
 type PersistOptions struct {
-<<<<<<< HEAD
-<<<<<<< HEAD
-=======
 	// configuration -> ttl value
 	ttl             map[string]*cache.TTLString
 	ttlCancel       map[string]context.CancelFunc
->>>>>>> 60775507... config: fix goroutine leak risk (#3091)
-=======
-	// configuration -> ttl value
-	ttl             map[string]*cache.TTLString
->>>>>>> 0f965e46
 	schedule        atomic.Value
 	replication     atomic.Value
 	pdServerConfig  atomic.Value
@@ -63,15 +55,8 @@
 	o.replicationMode.Store(&cfg.ReplicationMode)
 	o.labelProperty.Store(cfg.LabelProperty)
 	o.SetClusterVersion(&cfg.ClusterVersion)
-<<<<<<< HEAD
-<<<<<<< HEAD
-=======
 	o.ttl = make(map[string]*cache.TTLString, 6)
 	o.ttlCancel = make(map[string]context.CancelFunc, 6)
->>>>>>> 60775507... config: fix goroutine leak risk (#3091)
-=======
-	o.ttl = make(map[string]*cache.TTLString, 6)
->>>>>>> 0f965e46
 	return o
 }
 
@@ -628,9 +613,6 @@
 	}
 	return false
 }
-<<<<<<< HEAD
-<<<<<<< HEAD
-=======
 
 // SetTTLData set temporary configuration
 func (o *PersistOptions) SetTTLData(parCtx context.Context, key string, value interface{}, ttl time.Duration) {
@@ -642,16 +624,6 @@
 	o.ttl[key] = cache.NewStringTTL(ctx, 5*time.Second, ttl)
 	o.ttl[key].Put(key, value)
 	o.ttlCancel[key] = cancel
-=======
-
-// SetTTLData set temporary configuration
-func (o *PersistOptions) SetTTLData(ctx context.Context, key string, value interface{}, ttl time.Duration) {
-	if data, ok := o.ttl[key]; ok {
-		data.Clear()
-	}
-	o.ttl[key] = cache.NewStringTTL(ctx, 5*time.Second, ttl)
-	o.ttl[key].Put(key, value)
->>>>>>> 0f965e46
 }
 
 func (o *PersistOptions) getTTLData(key string) (interface{}, bool) {
@@ -669,9 +641,4 @@
 	case storelimit.RemovePeer:
 		o.SetTTLData(ctx, "default-remove-peer", ratePerMin, ttl)
 	}
-<<<<<<< HEAD
-}
->>>>>>> 60775507... config: fix goroutine leak risk (#3091)
-=======
-}
->>>>>>> 0f965e46
+}