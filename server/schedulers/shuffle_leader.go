// Copyright 2017 PingCAP, Inc.
//
// Licensed under the Apache License, Version 2.0 (the "License");
// you may not use this file except in compliance with the License.
// You may obtain a copy of the License at
//
//     http://www.apache.org/licenses/LICENSE-2.0
//
// Unless required by applicable law or agreed to in writing, software
// distributed under the License is distributed on an "AS IS" BASIS,
// See the License for the specific language governing permissions and
// limitations under the License.

package schedulers

import (
	"github.com/pingcap/pd/server/core"
	"github.com/pingcap/pd/server/schedule"
)

func init() {
	schedule.RegisterScheduler("shuffle-leader", func(limiter *schedule.Limiter, args []string) (schedule.Scheduler, error) {
		return newShuffleLeaderScheduler(limiter), nil
	})
}

type shuffleLeaderScheduler struct {
	*baseScheduler
	selector schedule.Selector
}

// newShuffleLeaderScheduler creates an admin scheduler that shuffles leaders
// between stores.
func newShuffleLeaderScheduler(limiter *schedule.Limiter) schedule.Scheduler {
	filters := []schedule.Filter{
		schedule.NewBlockFilter(),
		schedule.NewStateFilter(),
		schedule.NewHealthFilter(),
		schedule.NewRejectLeaderFilter(),
	}
	base := newBaseScheduler(limiter)
	return &shuffleLeaderScheduler{
		baseScheduler: base,
		selector:      schedule.NewRandomSelector(filters),
	}
}

func (s *shuffleLeaderScheduler) GetName() string {
	return "shuffle-leader-scheduler"
}

func (s *shuffleLeaderScheduler) GetType() string {
	return "shuffle-leader"
}

func (s *shuffleLeaderScheduler) IsScheduleAllowed(cluster schedule.Cluster) bool {
	return s.limiter.OperatorCount(schedule.OpLeader) < cluster.GetLeaderScheduleLimit()
}

<<<<<<< HEAD
func (s *shuffleLeaderScheduler) Schedule(cluster schedule.Cluster, opInfluence schedule.OpInfluence) []*schedule.Operator {
	// We shuffle leaders between stores:
	// 1. select a store randomly.
	// 2. transfer a leader from the store to another store.
	// 3. transfer a leader to the store from another store.
	// These will not change store's leader count, but swap leaders between stores.

	schedulerCounter.WithLabelValues(s.GetName(), "schedule").Inc()
	// Select a store and transfer a leader from it.
	if s.selected == nil {
		region, newLeader := scheduleTransferLeader(cluster, s.GetName(), s.selector)
		if region == nil {
			return nil
		}
		// Mark the selected store.
		s.selected = region.Leader
		schedulerCounter.WithLabelValues(s.GetName(), "new_operator").Inc()
		step := schedule.TransferLeader{FromStore: region.Leader.GetStoreId(), ToStore: newLeader.GetStoreId()}
		op := schedule.NewOperator("shuffle-leader", region.GetId(), schedule.OpAdmin|schedule.OpLeader, step)
		return []*schedule.Operator{op}
=======
func (s *shuffleLeaderScheduler) Schedule(cluster schedule.Cluster, opInfluence schedule.OpInfluence) *schedule.Operator {
	// We shuffle leaders between stores by:
	// 1. random select a valid store.
	// 2. transfer a leader to the store.
	schedulerCounter.WithLabelValues(s.GetName(), "schedule").Inc()
	stores := cluster.GetStores()
	targetStore := s.selector.SelectTarget(cluster, stores)
	if targetStore == nil {
		schedulerCounter.WithLabelValues(s.GetName(), "no_target_store").Inc()
		return nil
>>>>>>> 5a499bb8
	}
	region := cluster.RandFollowerRegion(targetStore.GetId())
	if region == nil {
		schedulerCounter.WithLabelValues(s.GetName(), "no_follower").Inc()
		return nil
	}
	schedulerCounter.WithLabelValues(s.GetName(), "new_operator").Inc()
	step := schedule.TransferLeader{FromStore: region.Leader.GetStoreId(), ToStore: targetStore.GetId()}
	op := schedule.NewOperator("shuffleLeader", region.GetId(), schedule.OpAdmin|schedule.OpLeader, step)
	op.SetPriorityLevel(core.HighPriority)
	return []*schedule.Operator{op}
}<|MERGE_RESOLUTION|>--- conflicted
+++ resolved
@@ -57,29 +57,7 @@
 	return s.limiter.OperatorCount(schedule.OpLeader) < cluster.GetLeaderScheduleLimit()
 }
 
-<<<<<<< HEAD
 func (s *shuffleLeaderScheduler) Schedule(cluster schedule.Cluster, opInfluence schedule.OpInfluence) []*schedule.Operator {
-	// We shuffle leaders between stores:
-	// 1. select a store randomly.
-	// 2. transfer a leader from the store to another store.
-	// 3. transfer a leader to the store from another store.
-	// These will not change store's leader count, but swap leaders between stores.
-
-	schedulerCounter.WithLabelValues(s.GetName(), "schedule").Inc()
-	// Select a store and transfer a leader from it.
-	if s.selected == nil {
-		region, newLeader := scheduleTransferLeader(cluster, s.GetName(), s.selector)
-		if region == nil {
-			return nil
-		}
-		// Mark the selected store.
-		s.selected = region.Leader
-		schedulerCounter.WithLabelValues(s.GetName(), "new_operator").Inc()
-		step := schedule.TransferLeader{FromStore: region.Leader.GetStoreId(), ToStore: newLeader.GetStoreId()}
-		op := schedule.NewOperator("shuffle-leader", region.GetId(), schedule.OpAdmin|schedule.OpLeader, step)
-		return []*schedule.Operator{op}
-=======
-func (s *shuffleLeaderScheduler) Schedule(cluster schedule.Cluster, opInfluence schedule.OpInfluence) *schedule.Operator {
 	// We shuffle leaders between stores by:
 	// 1. random select a valid store.
 	// 2. transfer a leader to the store.
@@ -89,7 +67,6 @@
 	if targetStore == nil {
 		schedulerCounter.WithLabelValues(s.GetName(), "no_target_store").Inc()
 		return nil
->>>>>>> 5a499bb8
 	}
 	region := cluster.RandFollowerRegion(targetStore.GetId())
 	if region == nil {
