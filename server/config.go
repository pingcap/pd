// Copyright 2016 PingCAP, Inc.
//
// Licensed under the Apache License, Version 2.0 (the "License");
// you may not use this file except in compliance with the License.
// You may obtain a copy of the License at
//
//     http://www.apache.org/licenses/LICENSE-2.0
//
// Unless required by applicable law or agreed to in writing, software
// distributed under the License is distributed on an "AS IS" BASIS,
// See the License for the specific language governing permissions and
// limitations under the License.

package server

import (
	"crypto/tls"
	"encoding/json"
	"flag"
	"fmt"
	"net/url"
	"os"
	"path/filepath"
	"strings"
	"time"

	"github.com/BurntSushi/toml"
	"github.com/coreos/etcd/embed"
	"github.com/coreos/etcd/pkg/transport"
	"github.com/coreos/go-semver/semver"
	"github.com/pingcap/pd/pkg/logutil"
	"github.com/pingcap/pd/pkg/metricutil"
	"github.com/pingcap/pd/pkg/typeutil"
	"github.com/pingcap/pd/server/namespace"
	"github.com/pkg/errors"
)

// Config is the pd server configuration.
type Config struct {
	*flag.FlagSet `json:"-"`

	Version bool `json:"-"`

	ClientUrls          string `toml:"client-urls" json:"client-urls"`
	PeerUrls            string `toml:"peer-urls" json:"peer-urls"`
	AdvertiseClientUrls string `toml:"advertise-client-urls" json:"advertise-client-urls"`
	AdvertisePeerUrls   string `toml:"advertise-peer-urls" json:"advertise-peer-urls"`

	Name    string `toml:"name" json:"name"`
	DataDir string `toml:"data-dir" json:"data-dir"`

	InitialCluster      string `toml:"initial-cluster" json:"initial-cluster"`
	InitialClusterState string `toml:"initial-cluster-state" json:"initial-cluster-state"`

	// Join to an existing pd cluster, a string of endpoints.
	Join string `toml:"join" json:"join"`

	// LeaderLease time, if leader doesn't update its TTL
	// in etcd after lease time, etcd will expire the leader key
	// and other servers can campaign the leader again.
	// Etcd onlys support seoncds TTL, so here is second too.
	LeaderLease int64 `toml:"lease" json:"lease"`

	// Log related config.
	Log logutil.LogConfig `toml:"log" json:"log"`

	// Backward compatibility.
	LogFileDeprecated  string `toml:"log-file" json:"log-file"`
	LogLevelDeprecated string `toml:"log-level" json:"log-level"`

	// TsoSaveInterval is the interval to save timestamp.
	TsoSaveInterval typeutil.Duration `toml:"tso-save-interval" json:"tso-save-interval"`

	Metric metricutil.MetricConfig `toml:"metric" json:"metric"`

	Schedule ScheduleConfig `toml:"schedule" json:"schedule"`

	Replication ReplicationConfig `toml:"replication" json:"replication"`

	Namespace map[string]NamespaceConfig `json:"namespace"`

	PDServerCfg PDServerConfig `toml:"pd-server" json:"pd-server"`

	ClusterVersion semver.Version `json:"cluster-version"`

	// QuotaBackendBytes Raise alarms when backend size exceeds the given quota. 0 means use the default quota.
	// the default size is 2GB, the maximum is 8GB.
	QuotaBackendBytes typeutil.ByteSize `toml:"quota-backend-bytes" json:"quota-backend-bytes"`
	// AutoCompactionMode is either 'periodic' or 'revision'. The default value is 'periodic'.
	AutoCompactionMode string `toml:"auto-compaction-mode" json:"auto-compaction-mode"`
	// AutoCompactionRetention is either duration string with time unit
	// (e.g. '5m' for 5-minute), or revision unit (e.g. '5000').
	// If no time unit is provided and compaction mode is 'periodic',
	// the unit defaults to hour. For example, '5' translates into 5-hour.
	// The default retention is 1 hour.
	// Before etcd v3.3.x, the type of retention is int. We add 'v2' suffix to make it backward compatible.
	AutoCompactionRetention string `toml:"auto-compaction-retention" json:"auto-compaction-retention-v2"`

	// TickInterval is the interval for etcd Raft tick.
	TickInterval typeutil.Duration `toml:"tick-interval"`
	// ElectionInterval is the interval for etcd Raft election.
	ElectionInterval typeutil.Duration `toml:"election-interval"`
	// Prevote is true to enable Raft Pre-Vote.
	// If enabled, Raft runs an additional election phase
	// to check whether it would get enough votes to win
	// an election, thus minimizing disruptions.
	PreVote bool `toml:"enable-prevote"`

	Security SecurityConfig `toml:"security" json:"security"`

	LabelProperty LabelPropertyConfig `toml:"label-property" json:"label-property"`

	configFile string

	// For all warnings during parsing.
	WarningMsgs []string

	// NamespaceClassifier is for classifying stores/regions into different
	// namespaces.
	NamespaceClassifier string `toml:"namespace-classifier" json:"namespace-classifier"`

	// Only test can change them.
	nextRetryDelay             time.Duration
	disableStrictReconfigCheck bool

	heartbeatStreamBindInterval typeutil.Duration

	LeaderPriorityCheckInterval typeutil.Duration
}

// NewConfig creates a new config.
func NewConfig() *Config {
	cfg := &Config{}
	cfg.FlagSet = flag.NewFlagSet("pd", flag.ContinueOnError)
	fs := cfg.FlagSet

	fs.BoolVar(&cfg.Version, "V", false, "print version information and exit")
	fs.BoolVar(&cfg.Version, "version", false, "print version information and exit")
	fs.StringVar(&cfg.configFile, "config", "", "Config file")

	fs.StringVar(&cfg.Name, "name", "", "human-readable name for this pd member")

	fs.StringVar(&cfg.DataDir, "data-dir", "", "path to the data directory (default 'default.${name}')")
	fs.StringVar(&cfg.ClientUrls, "client-urls", defaultClientUrls, "url for client traffic")
	fs.StringVar(&cfg.AdvertiseClientUrls, "advertise-client-urls", "", "advertise url for client traffic (default '${client-urls}')")
	fs.StringVar(&cfg.PeerUrls, "peer-urls", defaultPeerUrls, "url for peer traffic")
	fs.StringVar(&cfg.AdvertisePeerUrls, "advertise-peer-urls", "", "advertise url for peer traffic (default '${peer-urls}')")
	fs.StringVar(&cfg.InitialCluster, "initial-cluster", "", "initial cluster configuration for bootstrapping, e,g. pd=http://127.0.0.1:2380")
	fs.StringVar(&cfg.Join, "join", "", "join to an existing cluster (usage: cluster's '${advertise-client-urls}'")

	fs.StringVar(&cfg.Log.Level, "L", "", "log level: debug, info, warn, error, fatal (default 'info')")
	fs.StringVar(&cfg.Log.File.Filename, "log-file", "", "log file path")
	fs.BoolVar(&cfg.Log.File.LogRotate, "log-rotate", true, "rotate log")
	fs.StringVar(&cfg.NamespaceClassifier, "namespace-classifier", "table", "namespace classifier (default 'table')")

	fs.StringVar(&cfg.Security.CAPath, "cacert", "", "Path of file that contains list of trusted TLS CAs")
	fs.StringVar(&cfg.Security.CertPath, "cert", "", "Path of file that contains X509 certificate in PEM format")
	fs.StringVar(&cfg.Security.KeyPath, "key", "", "Path of file that contains X509 key in PEM format")

	cfg.Namespace = make(map[string]NamespaceConfig)

	return cfg
}

const (
	defaultLeaderLease             = int64(3)
	defaultNextRetryDelay          = time.Second
	defaultCompactionMode          = "periodic"
	defaultAutoCompactionRetention = "1h"

	defaultName                = "pd"
	defaultClientUrls          = "http://127.0.0.1:2379"
	defaultPeerUrls            = "http://127.0.0.1:2380"
	defaultInitialClusterState = embed.ClusterStateFlagNew

	// etcd use 100ms for heartbeat and 1s for election timeout.
	// We can enlarge both a little to reduce the network aggression.
	// now embed etcd use TickMs for heartbeat, we will update
	// after embed etcd decouples tick and heartbeat.
	defaultTickInterval = 500 * time.Millisecond
	// embed etcd has a check that `5 * tick > election`
	defaultElectionInterval = 3000 * time.Millisecond

	defaultHeartbeatStreamRebindInterval = time.Minute

	defaultLeaderPriorityCheckInterval = time.Minute
)

func adjustString(v *string, defValue string) {
	if len(*v) == 0 {
		*v = defValue
	}
}

func adjustUint64(v *uint64, defValue uint64) {
	if *v == 0 {
		*v = defValue
	}
}

func adjustInt64(v *int64, defValue int64) {
	if *v == 0 {
		*v = defValue
	}
}

func adjustFloat64(v *float64, defValue float64) {
	if *v == 0 {
		*v = defValue
	}
}

func adjustDuration(v *typeutil.Duration, defValue time.Duration) {
	if v.Duration == 0 {
		v.Duration = defValue
	}
}

func adjustSchedulers(v *SchedulerConfigs, defValue SchedulerConfigs) {
	if len(*v) == 0 {
		*v = defValue
	}
}

// Parse parses flag definitions from the argument list.
func (c *Config) Parse(arguments []string) error {
	// Parse first to get config file.
	err := c.FlagSet.Parse(arguments)
	if err != nil {
		return errors.WithStack(err)
	}

	// Load config file if specified.
	var meta *toml.MetaData
	if c.configFile != "" {
		meta, err = c.configFromFile(c.configFile)
		if err != nil {
			return err
		}

		// Backward compatibility for toml config
		if c.LogFileDeprecated != "" && c.Log.File.Filename == "" {
			c.Log.File.Filename = c.LogFileDeprecated
			msg := fmt.Sprintf("log-file in %s is deprecated, use [log.file] instead", c.configFile)
			c.WarningMsgs = append(c.WarningMsgs, msg)
		}
		if c.LogLevelDeprecated != "" && c.Log.Level == "" {
			c.Log.Level = c.LogLevelDeprecated
			msg := fmt.Sprintf("log-level in %s is deprecated, use [log] instead", c.configFile)
			c.WarningMsgs = append(c.WarningMsgs, msg)
		}
	}

	// Parse again to replace with command line options.
	err = c.FlagSet.Parse(arguments)
	if err != nil {
		return errors.WithStack(err)
	}

	if len(c.FlagSet.Args()) != 0 {
		return errors.Errorf("'%s' is an invalid flag", c.FlagSet.Arg(0))
	}

	err = c.Adjust(meta)
	return err
}

func (c *Config) validate() error {
	if c.Join != "" && c.InitialCluster != "" {
		return errors.New("-initial-cluster and -join can not be provided at the same time")
	}
	dataDir, err := filepath.Abs(c.DataDir)
	if err != nil {
		return errors.WithStack(err)
	}
	logFile, err := filepath.Abs(c.Log.File.Filename)
	if err != nil {
		return errors.WithStack(err)
	}
	rel, err := filepath.Rel(dataDir, filepath.Dir(logFile))
	if err != nil {
		return errors.WithStack(err)
	}
	if !strings.HasPrefix(rel, "..") {
		return errors.New("log directory shouldn't be the subdirectory of data directory")
	}

	return nil
}

// Utility to test if a configuration is defined.
type configMetaData struct {
	meta *toml.MetaData
	path []string
}

func newConfigMetadata(meta *toml.MetaData) *configMetaData {
	return &configMetaData{meta: meta}
}

func (m *configMetaData) IsDefined(key string) bool {
	if m.meta == nil {
		return false
	}
	keys := append([]string(nil), m.path...)
	keys = append(keys, key)
	return m.meta.IsDefined(keys...)
}

func (m *configMetaData) Child(path ...string) *configMetaData {
	newPath := append([]string(nil), m.path...)
	newPath = append(newPath, path...)
	return &configMetaData{
		meta: m.meta,
		path: newPath,
	}
}

func (m *configMetaData) CheckUndecoded() error {
	if m.meta == nil {
		return nil
	}
	undecoded := m.meta.Undecoded()
	if len(undecoded) == 0 {
		return nil
	}
	errInfo := "Config contains undefined item: "
	for _, key := range undecoded {
		errInfo += key.String() + ", "
	}
	return errors.New(errInfo[:len(errInfo)-2])
}

// Adjust is used to adjust the PD configurations.
func (c *Config) Adjust(meta *toml.MetaData) error {
	configMetaData := newConfigMetadata(meta)
<<<<<<< HEAD
	if err := configMetaData.CheckUndecoded(); err != nil {
		return err
	}

	adjustString(&c.Name, defaultName)
=======

	if c.Name == "" {
		hostname, err := os.Hostname()
		if err != nil {
			return err
		}
		adjustString(&c.Name, fmt.Sprintf("%s-%s", defaultName, hostname))
	}
>>>>>>> 09c2d084
	adjustString(&c.DataDir, fmt.Sprintf("default.%s", c.Name))

	if err := c.validate(); err != nil {
		return err
	}

	adjustString(&c.ClientUrls, defaultClientUrls)
	adjustString(&c.AdvertiseClientUrls, c.ClientUrls)
	adjustString(&c.PeerUrls, defaultPeerUrls)
	adjustString(&c.AdvertisePeerUrls, c.PeerUrls)

	if len(c.InitialCluster) == 0 {
		// The advertise peer urls may be http://127.0.0.1:2380,http://127.0.0.1:2381
		// so the initial cluster is pd=http://127.0.0.1:2380,pd=http://127.0.0.1:2381
		items := strings.Split(c.AdvertisePeerUrls, ",")

		sep := ""
		for _, item := range items {
			c.InitialCluster += fmt.Sprintf("%s%s=%s", sep, c.Name, item)
			sep = ","
		}
	}

	adjustString(&c.InitialClusterState, defaultInitialClusterState)

	if len(c.Join) > 0 {
		if _, err := url.Parse(c.Join); err != nil {
			return errors.Errorf("failed to parse join addr:%s, err:%v", c.Join, err)
		}
	}

	adjustInt64(&c.LeaderLease, defaultLeaderLease)

	adjustDuration(&c.TsoSaveInterval, time.Duration(defaultLeaderLease)*time.Second)

	if c.nextRetryDelay == 0 {
		c.nextRetryDelay = defaultNextRetryDelay
	}

	adjustString(&c.AutoCompactionMode, defaultCompactionMode)
	adjustString(&c.AutoCompactionRetention, defaultAutoCompactionRetention)
	adjustDuration(&c.TickInterval, defaultTickInterval)
	adjustDuration(&c.ElectionInterval, defaultElectionInterval)

	adjustString(&c.NamespaceClassifier, "table")

	adjustString(&c.Metric.PushJob, c.Name)

	if err := c.Schedule.adjust(configMetaData.Child("schedule")); err != nil {
		return err
	}
	if err := c.Replication.adjust(configMetaData.Child("replication")); err != nil {
		return err
	}

	adjustDuration(&c.heartbeatStreamBindInterval, defaultHeartbeatStreamRebindInterval)

	adjustDuration(&c.LeaderPriorityCheckInterval, defaultLeaderPriorityCheckInterval)

	if !configMetaData.IsDefined("enable-prevote") {
		c.PreVote = true
	}
	return nil
}

func (c *Config) clone() *Config {
	cfg := &Config{}
	*cfg = *c
	return cfg
}

func (c *Config) String() string {
	data, err := json.MarshalIndent(c, "", "  ")
	if err != nil {
		return "<nil>"
	}
	return string(data)
}

// configFromFile loads config from file.
func (c *Config) configFromFile(path string) (*toml.MetaData, error) {
	meta, err := toml.DecodeFile(path, c)
	return &meta, errors.WithStack(err)
}

// ScheduleConfig is the schedule configuration.
type ScheduleConfig struct {
	// If the snapshot count of one store is greater than this value,
	// it will never be used as a source or target store.
	MaxSnapshotCount    uint64 `toml:"max-snapshot-count,omitempty" json:"max-snapshot-count"`
	MaxPendingPeerCount uint64 `toml:"max-pending-peer-count,omitempty" json:"max-pending-peer-count"`
	// If both the size of region is smaller than MaxMergeRegionSize
	// and the number of rows in region is smaller than MaxMergeRegionKeys,
	// it will try to merge with adjacent regions.
	MaxMergeRegionSize uint64 `toml:"max-merge-region-size,omitempty" json:"max-merge-region-size"`
	MaxMergeRegionKeys uint64 `toml:"max-merge-region-keys,omitempty" json:"max-merge-region-keys"`
	// SplitMergeInterval is the minimum interval time to permit merge after split.
	SplitMergeInterval typeutil.Duration `toml:"split-merge-interval,omitempty" json:"split-merge-interval"`
	// PatrolRegionInterval is the interval for scanning region during patrol.
	PatrolRegionInterval typeutil.Duration `toml:"patrol-region-interval,omitempty" json:"patrol-region-interval"`
	// MaxStoreDownTime is the max duration after which
	// a store will be considered to be down if it hasn't reported heartbeats.
	MaxStoreDownTime typeutil.Duration `toml:"max-store-down-time,omitempty" json:"max-store-down-time"`
	// LeaderScheduleLimit is the max coexist leader schedules.
	LeaderScheduleLimit uint64 `toml:"leader-schedule-limit,omitempty" json:"leader-schedule-limit"`
	// RegionScheduleLimit is the max coexist region schedules.
	RegionScheduleLimit uint64 `toml:"region-schedule-limit,omitempty" json:"region-schedule-limit"`
	// ReplicaScheduleLimit is the max coexist replica schedules.
	ReplicaScheduleLimit uint64 `toml:"replica-schedule-limit,omitempty" json:"replica-schedule-limit"`
	// MergeScheduleLimit is the max coexist merge schedules.
	MergeScheduleLimit uint64 `toml:"merge-schedule-limit,omitempty" json:"merge-schedule-limit"`
	// TolerantSizeRatio is the ratio of buffer size for balance scheduler.
	TolerantSizeRatio float64 `toml:"tolerant-size-ratio,omitempty" json:"tolerant-size-ratio"`
	//
	//      high space stage         transition stage           low space stage
	//   |--------------------|-----------------------------|-------------------------|
	//   ^                    ^                             ^                         ^
	//   0       HighSpaceRatio * capacity       LowSpaceRatio * capacity          capacity
	//
	// LowSpaceRatio is the lowest usage ratio of store which regraded as low space.
	// When in low space, store region score increases to very large and varies inversely with available size.
	LowSpaceRatio float64 `toml:"low-space-ratio,omitempty" json:"low-space-ratio"`
	// HighSpaceRatio is the highest usage ratio of store which regraded as high space.
	// High space means there is a lot of spare capacity, and store region score varies directly with used size.
	HighSpaceRatio float64 `toml:"high-space-ratio,omitempty" json:"high-space-ratio"`
	// DisableLearner is the option to disable using AddLearnerNode instead of AddNode
	DisableLearner bool `toml:"disable-raft-learner" json:"disable-raft-learner,string"`

	// DisableRemoveDownReplica is the option to prevent replica checker from
	// removing down replicas.
	DisableRemoveDownReplica bool `toml:"disable-remove-down-replica" json:"disable-remove-down-replica,string"`
	// DisableReplaceOfflineReplica is the option to prevent replica checker from
	// repalcing offline replicas.
	DisableReplaceOfflineReplica bool `toml:"disable-replace-offline-replica" json:"disable-replace-offline-replica,string"`
	// DisableMakeUpReplica is the option to prevent replica checker from making up
	// replicas when replica count is less than expected.
	DisableMakeUpReplica bool `toml:"disable-make-up-replica" json:"disable-make-up-replica,string"`
	// DisableRemoveExtraReplica is the option to prevent replica checker from
	// removing extra replicas.
	DisableRemoveExtraReplica bool `toml:"disable-remove-extra-replica" json:"disable-remove-extra-replica,string"`
	// DisableLocationReplacement is the option to prevent replica checker from
	// moving replica to a better location.
	DisableLocationReplacement bool `toml:"disable-location-replacement" json:"disable-location-replacement,string"`
	// DisableNamespaceRelocation is the option to prevent namespace checker
	// from moving replica to the target namespace.
	DisableNamespaceRelocation bool `toml:"disable-namespace-relocation" json:"disable-namespace-relocation,string"`

	// Schedulers support for loding customized schedulers
	Schedulers SchedulerConfigs `toml:"schedulers,omitempty" json:"schedulers-v2"` // json v2 is for the sake of compatible upgrade
}

func (c *ScheduleConfig) clone() *ScheduleConfig {
	schedulers := make(SchedulerConfigs, len(c.Schedulers))
	copy(schedulers, c.Schedulers)
	return &ScheduleConfig{
		MaxSnapshotCount:             c.MaxSnapshotCount,
		MaxPendingPeerCount:          c.MaxPendingPeerCount,
		MaxMergeRegionSize:           c.MaxMergeRegionSize,
		MaxMergeRegionKeys:           c.MaxMergeRegionKeys,
		SplitMergeInterval:           c.SplitMergeInterval,
		PatrolRegionInterval:         c.PatrolRegionInterval,
		MaxStoreDownTime:             c.MaxStoreDownTime,
		LeaderScheduleLimit:          c.LeaderScheduleLimit,
		RegionScheduleLimit:          c.RegionScheduleLimit,
		ReplicaScheduleLimit:         c.ReplicaScheduleLimit,
		MergeScheduleLimit:           c.MergeScheduleLimit,
		TolerantSizeRatio:            c.TolerantSizeRatio,
		LowSpaceRatio:                c.LowSpaceRatio,
		HighSpaceRatio:               c.HighSpaceRatio,
		DisableLearner:               c.DisableLearner,
		DisableRemoveDownReplica:     c.DisableRemoveDownReplica,
		DisableReplaceOfflineReplica: c.DisableReplaceOfflineReplica,
		DisableMakeUpReplica:         c.DisableMakeUpReplica,
		DisableRemoveExtraReplica:    c.DisableRemoveExtraReplica,
		DisableLocationReplacement:   c.DisableLocationReplacement,
		DisableNamespaceRelocation:   c.DisableNamespaceRelocation,
		Schedulers:                   schedulers,
	}
}

const (
	defaultMaxReplicas          = 3
	defaultMaxSnapshotCount     = 3
	defaultMaxPendingPeerCount  = 16
	defaultMaxMergeRegionSize   = 20
	defaultMaxMergeRegionKeys   = 200000
	defaultSplitMergeInterval   = 1 * time.Hour
	defaultPatrolRegionInterval = 100 * time.Millisecond
	defaultMaxStoreDownTime     = 30 * time.Minute
	defaultLeaderScheduleLimit  = 4
	defaultRegionScheduleLimit  = 4
	defaultReplicaScheduleLimit = 8
	defaultMergeScheduleLimit   = 8
	defaultTolerantSizeRatio    = 5
	defaultLowSpaceRatio        = 0.8
	defaultHighSpaceRatio       = 0.6
)

func (c *ScheduleConfig) adjust(meta *configMetaData) error {
	if !meta.IsDefined("max-snapshot-count") {
		adjustUint64(&c.MaxSnapshotCount, defaultMaxSnapshotCount)
	}
	if !meta.IsDefined("max-pending-peer-count") {
		adjustUint64(&c.MaxPendingPeerCount, defaultMaxPendingPeerCount)
	}
	if !meta.IsDefined("max-merge-region-size") {
		adjustUint64(&c.MaxMergeRegionSize, defaultMaxMergeRegionSize)
	}
	if !meta.IsDefined("max-merge-region-keys") {
		adjustUint64(&c.MaxMergeRegionKeys, defaultMaxMergeRegionKeys)
	}
	adjustDuration(&c.SplitMergeInterval, defaultSplitMergeInterval)
	adjustDuration(&c.PatrolRegionInterval, defaultPatrolRegionInterval)
	adjustDuration(&c.MaxStoreDownTime, defaultMaxStoreDownTime)
	if !meta.IsDefined("leader-schedule-limit") {
		adjustUint64(&c.LeaderScheduleLimit, defaultLeaderScheduleLimit)
	}
	if !meta.IsDefined("region-schedule-limit") {
		adjustUint64(&c.RegionScheduleLimit, defaultRegionScheduleLimit)
	}
	if !meta.IsDefined("replica-schedule-limit") {
		adjustUint64(&c.ReplicaScheduleLimit, defaultReplicaScheduleLimit)
	}
	if !meta.IsDefined("merge-schedule-limit") {
		adjustUint64(&c.MergeScheduleLimit, defaultMergeScheduleLimit)
	}
	if !meta.IsDefined("tolerant-size-ratio") {
		adjustFloat64(&c.TolerantSizeRatio, defaultTolerantSizeRatio)
	}
	adjustFloat64(&c.LowSpaceRatio, defaultLowSpaceRatio)
	adjustFloat64(&c.HighSpaceRatio, defaultHighSpaceRatio)
	adjustSchedulers(&c.Schedulers, defaultSchedulers)

	return c.validate()
}

func (c *ScheduleConfig) validate() error {
	if c.TolerantSizeRatio < 0 {
		return errors.New("tolerant-size-ratio should be nonnegative")
	}
	if c.LowSpaceRatio < 0 || c.LowSpaceRatio > 1 {
		return errors.New("low-space-ratio should between 0 and 1")
	}
	if c.HighSpaceRatio < 0 || c.HighSpaceRatio > 1 {
		return errors.New("high-space-ratio should between 0 and 1")
	}
	if c.LowSpaceRatio <= c.HighSpaceRatio {
		return errors.New("low-space-ratio should be larger than high-space-ratio")
	}
	return nil
}

// SchedulerConfigs is a slice of customized scheduler configuration.
type SchedulerConfigs []SchedulerConfig

// SchedulerConfig is customized scheduler configuration
type SchedulerConfig struct {
	Type    string   `toml:"type" json:"type"`
	Args    []string `toml:"args,omitempty" json:"args"`
	Disable bool     `toml:"disable" json:"disable"`
}

var defaultSchedulers = SchedulerConfigs{
	{Type: "balance-region"},
	{Type: "balance-leader"},
	{Type: "hot-region"},
	{Type: "label"},
}

// IsDefaultScheduler checks whether the scheduler is enable by default.
func IsDefaultScheduler(typ string) bool {
	for _, c := range defaultSchedulers {
		if typ == c.Type {
			return true
		}
	}
	return false
}

// ReplicationConfig is the replication configuration.
type ReplicationConfig struct {
	// MaxReplicas is the number of replicas for each region.
	MaxReplicas uint64 `toml:"max-replicas,omitempty" json:"max-replicas"`

	// The label keys specified the location of a store.
	// The placement priorities is implied by the order of label keys.
	// For example, ["zone", "rack"] means that we should place replicas to
	// different zones first, then to different racks if we don't have enough zones.
	LocationLabels typeutil.StringSlice `toml:"location-labels,omitempty" json:"location-labels"`
}

func (c *ReplicationConfig) clone() *ReplicationConfig {
	locationLabels := make(typeutil.StringSlice, len(c.LocationLabels))
	copy(locationLabels, c.LocationLabels)
	return &ReplicationConfig{
		MaxReplicas:    c.MaxReplicas,
		LocationLabels: locationLabels,
	}
}

func (c *ReplicationConfig) validate() error {
	for _, label := range c.LocationLabels {
		err := ValidateLabelString(label)
		if err != nil {
			return err
		}
	}
	return nil
}

func (c *ReplicationConfig) adjust(meta *configMetaData) error {
	adjustUint64(&c.MaxReplicas, defaultMaxReplicas)
	return c.validate()
}

// NamespaceConfig is to overwrite the global setting for specific namespace
type NamespaceConfig struct {
	// LeaderScheduleLimit is the max coexist leader schedules.
	LeaderScheduleLimit uint64 `json:"leader-schedule-limit"`
	// RegionScheduleLimit is the max coexist region schedules.
	RegionScheduleLimit uint64 `json:"region-schedule-limit"`
	// ReplicaScheduleLimit is the max coexist replica schedules.
	ReplicaScheduleLimit uint64 `json:"replica-schedule-limit"`
	// MergeScheduleLimit is the max coexist merge schedules.
	MergeScheduleLimit uint64 `json:"merge-schedule-limit"`
	// MaxReplicas is the number of replicas for each region.
	MaxReplicas uint64 `json:"max-replicas"`
}

func (c *NamespaceConfig) adjust(opt *scheduleOption) {
	adjustUint64(&c.LeaderScheduleLimit, opt.GetLeaderScheduleLimit(namespace.DefaultNamespace))
	adjustUint64(&c.RegionScheduleLimit, opt.GetRegionScheduleLimit(namespace.DefaultNamespace))
	adjustUint64(&c.ReplicaScheduleLimit, opt.GetReplicaScheduleLimit(namespace.DefaultNamespace))
	adjustUint64(&c.MergeScheduleLimit, opt.GetMergeScheduleLimit(namespace.DefaultNamespace))
	adjustUint64(&c.MaxReplicas, uint64(opt.GetMaxReplicas(namespace.DefaultNamespace)))
}

// SecurityConfig is the configuration for supporting tls.
type SecurityConfig struct {
	// CAPath is the path of file that contains list of trusted SSL CAs. if set, following four settings shouldn't be empty
	CAPath string `toml:"cacert-path" json:"cacert-path"`
	// CertPath is the path of file that contains X509 certificate in PEM format.
	CertPath string `toml:"cert-path" json:"cert-path"`
	// KeyPath is the path of file that contains X509 key in PEM format.
	KeyPath string `toml:"key-path" json:"key-path"`
}

// ToTLSConfig generatres tls config.
func (s SecurityConfig) ToTLSConfig() (*tls.Config, error) {
	if len(s.CertPath) == 0 && len(s.KeyPath) == 0 {
		return nil, nil
	}
	tlsInfo := transport.TLSInfo{
		CertFile:      s.CertPath,
		KeyFile:       s.KeyPath,
		TrustedCAFile: s.CAPath,
	}
	tlsConfig, err := tlsInfo.ClientConfig()
	if err != nil {
		return nil, errors.WithStack(err)
	}
	return tlsConfig, nil
}

// PDServerConfig is the configuration for pd server.
type PDServerConfig struct {
	// UseRegionStorage enables the independent region storage.
	UseRegionStorage bool `toml:"use-region-storage" json:"use-region-storage,string"`
}

// StoreLabel is the config item of LabelPropertyConfig.
type StoreLabel struct {
	Key   string `toml:"key" json:"key"`
	Value string `toml:"value" json:"value"`
}

// LabelPropertyConfig is the config section to set properties to store labels.
type LabelPropertyConfig map[string][]StoreLabel

func (c LabelPropertyConfig) clone() LabelPropertyConfig {
	m := make(map[string][]StoreLabel, len(c))
	for k, sl := range c {
		sl2 := make([]StoreLabel, 0, len(sl))
		sl2 = append(sl2, sl...)
		m[k] = sl2
	}
	return m
}

// ParseUrls parse a string into multiple urls.
// Export for api.
func ParseUrls(s string) ([]url.URL, error) {
	items := strings.Split(s, ",")
	urls := make([]url.URL, 0, len(items))
	for _, item := range items {
		u, err := url.Parse(item)
		if err != nil {
			return nil, errors.WithStack(err)
		}

		urls = append(urls, *u)
	}

	return urls, nil
}

// generates a configuration for embedded etcd.
func (c *Config) genEmbedEtcdConfig() (*embed.Config, error) {
	cfg := embed.NewConfig()
	cfg.Name = c.Name
	cfg.Dir = c.DataDir
	cfg.WalDir = ""
	cfg.InitialCluster = c.InitialCluster
	cfg.ClusterState = c.InitialClusterState
	cfg.EnablePprof = true
	cfg.PreVote = c.PreVote
	cfg.StrictReconfigCheck = !c.disableStrictReconfigCheck
	cfg.TickMs = uint(c.TickInterval.Duration / time.Millisecond)
	cfg.ElectionMs = uint(c.ElectionInterval.Duration / time.Millisecond)
	cfg.AutoCompactionMode = c.AutoCompactionMode
	cfg.AutoCompactionRetention = c.AutoCompactionRetention
	cfg.QuotaBackendBytes = int64(c.QuotaBackendBytes)

	cfg.ClientTLSInfo.ClientCertAuth = len(c.Security.CAPath) != 0
	cfg.ClientTLSInfo.TrustedCAFile = c.Security.CAPath
	cfg.ClientTLSInfo.CertFile = c.Security.CertPath
	cfg.ClientTLSInfo.KeyFile = c.Security.KeyPath
	cfg.PeerTLSInfo.TrustedCAFile = c.Security.CAPath
	cfg.PeerTLSInfo.CertFile = c.Security.CertPath
	cfg.PeerTLSInfo.KeyFile = c.Security.KeyPath

	var err error

	cfg.LPUrls, err = ParseUrls(c.PeerUrls)
	if err != nil {
		return nil, err
	}

	cfg.APUrls, err = ParseUrls(c.AdvertisePeerUrls)
	if err != nil {
		return nil, err
	}

	cfg.LCUrls, err = ParseUrls(c.ClientUrls)
	if err != nil {
		return nil, err
	}

	cfg.ACUrls, err = ParseUrls(c.AdvertiseClientUrls)
	if err != nil {
		return nil, err
	}

	return cfg, nil
}<|MERGE_RESOLUTION|>--- conflicted
+++ resolved
@@ -334,13 +334,9 @@
 // Adjust is used to adjust the PD configurations.
 func (c *Config) Adjust(meta *toml.MetaData) error {
 	configMetaData := newConfigMetadata(meta)
-<<<<<<< HEAD
 	if err := configMetaData.CheckUndecoded(); err != nil {
 		return err
 	}
-
-	adjustString(&c.Name, defaultName)
-=======
 
 	if c.Name == "" {
 		hostname, err := os.Hostname()
@@ -349,7 +345,6 @@
 		}
 		adjustString(&c.Name, fmt.Sprintf("%s-%s", defaultName, hostname))
 	}
->>>>>>> 09c2d084
 	adjustString(&c.DataDir, fmt.Sprintf("default.%s", c.Name))
 
 	if err := c.validate(); err != nil {
