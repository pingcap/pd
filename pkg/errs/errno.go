--- conflicted
+++ resolved
@@ -66,10 +66,6 @@
 	ErrDeleteStore           = errors.Normalize("failed to delete store", errors.RFCCodeText("PD:cluster:ErrDeleteStore"))
 	ErrPersistClusterVersion = errors.Normalize("persist cluster version meet error", errors.RFCCodeText("PD:cluster:ErrPersistClusterVersion"))
 	ErrGetMembers            = errors.Normalize("get members failed", errors.RFCCodeText("PD:cluster:ErrGetMembers"))
-<<<<<<< HEAD
-	ErrNotBootstrapped       = errors.Normalize("TiKV cluster not bootstrapped, please start TiKV first", errors.RFCCodeText("PD:cluster:ErrNotBootstrapped"))
-=======
->>>>>>> 68767909
 )
 
 // grpcutil errors
@@ -86,18 +82,6 @@
 
 // grpc errors
 var (
-<<<<<<< HEAD
-	ErrGetSourceStore                   = errors.Normalize("failed to get the source store", errors.RFCCodeText("PD:scheduler:ErrGetSourceStore"))
-	ErrSchedulerExisted                 = errors.Normalize("scheduler existed", errors.RFCCodeText("PD:scheduler:ErrSchedulerExisted"))
-	ErrSchedulerNotFound                = errors.Normalize("scheduler not found", errors.RFCCodeText("PD:scheduler:ErrSchedulerNotFound"))
-	ErrScheduleConfigNotExist           = errors.Normalize("the config does not exist", errors.RFCCodeText("PD:scheduler:ErrScheduleConfigNotExist"))
-	ErrSchedulerConfig                  = errors.Normalize("wrong scheduler config %s", errors.RFCCodeText("PD:scheduler:ErrSchedulerConfig"))
-	ErrCacheOverflow                    = errors.Normalize("cache overflow", errors.RFCCodeText("PD:scheduler:ErrCacheOverflow"))
-	ErrInternalGrowth                   = errors.Normalize("unknown interval growth type error", errors.RFCCodeText("PD:scheduler:ErrInternalGrowth"))
-	ErrSchedulerCreateFuncNotRegistered = errors.Normalize("create func of %v is not registered", errors.RFCCodeText("PD:scheduler:ErrSchedulerCreateFuncNotRegistered"))
-	ErrSchedulerCreate                  = errors.Normalize("failed to create scheduler", errors.RFCCodeText("PD:scheduler:ErrSchedulerCreate"))
-	ErrSchedulerEncodeConfig            = errors.Normalize("failed to encode scheduler config", errors.RFCCodeText("PD:scheduler:ErrSchedulerEncodeConfig"))
-=======
 	ErrGRPCDial      = errors.Normalize("dial error", errors.RFCCodeText("PD:grpc:ErrGRPCDial"))
 	ErrCloseGRPCConn = errors.Normalize("close gRPC connection failed", errors.RFCCodeText("PD:grpc:ErrCloseGRPCConn"))
 )
@@ -105,15 +89,10 @@
 // proto errors
 var (
 	ErrProtoUnmarshal = errors.Normalize("failed to unmarshal proto", errors.RFCCodeText("PD:proto:ErrProtoUnmarshal"))
->>>>>>> 68767909
 )
 
 // etcd errors
 var (
-<<<<<<< HEAD
-	ErrCloseEtcdClient = errors.Normalize("close etcd client failed", errors.RFCCodeText("PD:etcd:ErrCloseEtcdClient"))
-	ErrEtcdTxnFailed   = errors.Normalize("failed to commit transaction", errors.RFCCodeText("PD:etcd:ErrEtcdTxnFailed"))
-=======
 	ErrEtcdTxn                   = errors.Normalize("etcd Txn failed", errors.RFCCodeText("PD:etcd:ErrEtcdTxn"))
 	ErrEtcdKVPut                 = errors.Normalize("etcd KV put failed", errors.RFCCodeText("PD:etcd:ErrEtcdKVPut"))
 	ErrEtcdKVDelete              = errors.Normalize("etcd KV delete failed", errors.RFCCodeText("PD:etcd:ErrEtcdKVDelete"))
@@ -131,7 +110,6 @@
 var (
 	ErrDashboardStart = errors.Normalize("start dashboard failed", errors.RFCCodeText("PD:dashboard:ErrDashboardStart"))
 	ErrDashboardStop  = errors.Normalize("stop dashboard failed", errors.RFCCodeText("PD:dashboard:ErrDashboardStop"))
->>>>>>> 68767909
 )
 
 // strconv errors
@@ -142,17 +120,29 @@
 
 // prometheus errors
 var (
-<<<<<<< HEAD
-	ErrQueryUnescape = errors.Normalize("inverse transformation of QueryEscape error", errors.RFCCodeText("PD:url:ErrQueryUnescape"))
-=======
 	ErrPrometheusPushMetrics = errors.Normalize("push metrics to gateway failed", errors.RFCCodeText("PD:prometheus:ErrPrometheusPushMetrics"))
->>>>>>> 68767909
 )
 
 // http errors
 var (
-<<<<<<< HEAD
+	ErrSendRequest    = errors.Normalize("send HTTP request failed", errors.RFCCodeText("PD:http:ErrSendRequest"))
+	ErrWriteHTTPBody  = errors.Normalize("write HTTP body failed", errors.RFCCodeText("PD:http:ErrWriteHTTPBody"))
 	ErrNewHTTPRequest = errors.Normalize("new HTTP request failed", errors.RFCCodeText("PD:http:ErrNewHTTPRequest"))
+)
+
+// ioutil error
+var (
+	ErrIORead = errors.Normalize("IO read error", errors.RFCCodeText("PD:ioutil:ErrIORead"))
+)
+
+// netstat error
+var (
+	ErrNetstatTCPSocks = errors.Normalize("TCP socks error", errors.RFCCodeText("PD:netstat:ErrNetstatTCPSocks"))
+)
+
+// hex error
+var (
+	ErrHexDecodingString = errors.Normalize("decode string %s error", errors.RFCCodeText("PD:hex:ErrHexDecodingString"))
 )
 
 // storage errors
@@ -175,24 +165,4 @@
 var (
 	ErrJSONMarshal   = errors.Normalize("failed to marshal json", errors.RFCCodeText("PD:json:ErrJSONMarshal"))
 	ErrJSONUnmarshal = errors.Normalize("failed to unmarshal json", errors.RFCCodeText("PD:json:ErrJSONUnmarshal"))
-=======
-	ErrSendRequest    = errors.Normalize("send HTTP request failed", errors.RFCCodeText("PD:http:ErrSendRequest"))
-	ErrWriteHTTPBody  = errors.Normalize("write HTTP body failed", errors.RFCCodeText("PD:http:ErrWriteHTTPBody"))
-	ErrNewHTTPRequest = errors.Normalize("new HTTP request failed", errors.RFCCodeText("PD:http:ErrNewHTTPRequest"))
-)
-
-// ioutil error
-var (
-	ErrIORead = errors.Normalize("IO read error", errors.RFCCodeText("PD:ioutil:ErrIORead"))
-)
-
-// netstat error
-var (
-	ErrNetstatTCPSocks = errors.Normalize("TCP socks error", errors.RFCCodeText("PD:netstat:ErrNetstatTCPSocks"))
-)
-
-// hex error
-var (
-	ErrHexDecodingString = errors.Normalize("decode string %s error", errors.RFCCodeText("PD:hex:ErrHexDecodingString"))
->>>>>>> 68767909
 )