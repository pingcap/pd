--- conflicted
+++ resolved
@@ -76,27 +76,11 @@
 	// for election use
 	member *member.Member
 	// TSO config
-<<<<<<< HEAD
-	rootPath       string
-	saveInterval   time.Duration
-	maxResetTSGap  func() time.Duration
-	securityConfig *grpcutil.TLSConfig
-}
-
-// NewAllocatorManager creates a new TSO Allocator Manager.
-func NewAllocatorManager(m *member.Member, rootPath string, saveInterval time.Duration, maxResetTSGap func() time.Duration, sc *grpcutil.TLSConfig) *AllocatorManager {
-	allocatorManager := &AllocatorManager{
-		allocatorGroups: make(map[string]*allocatorGroup),
-		member:          m,
-		rootPath:        rootPath,
-		saveInterval:    saveInterval,
-		maxResetTSGap:   maxResetTSGap,
-		securityConfig:  sc,
-=======
 	rootPath               string
 	saveInterval           time.Duration
 	updatePhysicalInterval time.Duration
 	maxResetTSGap          func() time.Duration
+	securityConfig         *grpcutil.TLSConfig
 }
 
 // NewAllocatorManager creates a new TSO Allocator Manager.
@@ -106,6 +90,7 @@
 	saveInterval time.Duration,
 	updatePhysicalInterval time.Duration,
 	maxResetTSGap func() time.Duration,
+	sc *grpcutil.TLSConfig,
 ) *AllocatorManager {
 	allocatorManager := &AllocatorManager{
 		allocatorGroups:        make(map[string]*allocatorGroup),
@@ -114,7 +99,7 @@
 		saveInterval:           saveInterval,
 		updatePhysicalInterval: updatePhysicalInterval,
 		maxResetTSGap:          maxResetTSGap,
->>>>>>> 90a934a4
+		securityConfig:         sc,
 	}
 	return allocatorManager
 }
@@ -200,11 +185,7 @@
 
 	var allocator Allocator
 	if dcLocation == config.GlobalDCLocation {
-<<<<<<< HEAD
-		allocator = NewGlobalTSOAllocator(am, leadership, am.getAllocatorPath(dcLocation), am.saveInterval, am.maxResetTSGap)
-=======
-		allocator = NewGlobalTSOAllocator(leadership, am.getAllocatorPath(dcLocation), am.saveInterval, am.updatePhysicalInterval, am.maxResetTSGap)
->>>>>>> 90a934a4
+		allocator = NewGlobalTSOAllocator(am, leadership, am.getAllocatorPath(dcLocation), am.saveInterval, am.updatePhysicalInterval, am.maxResetTSGap)
 	} else {
 		allocator = NewLocalTSOAllocator(am.member, leadership, dcLocation, am.saveInterval, am.updatePhysicalInterval, am.maxResetTSGap)
 	}
