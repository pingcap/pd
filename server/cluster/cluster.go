// Copyright 2016 TiKV Project Authors.
//
// Licensed under the Apache License, Version 2.0 (the "License");
// you may not use this file except in compliance with the License.
// You may obtain a copy of the License at
//
//     http://www.apache.org/licenses/LICENSE-2.0
//
// Unless required by applicable law or agreed to in writing, software
// distributed under the License is distributed on an "AS IS" BASIS,
// See the License for the specific language governing permissions and
// limitations under the License.

package cluster

import (
	"context"
	"fmt"
	"net/http"
	"strconv"
	"sync"
	"time"

	"github.com/coreos/go-semver/semver"
	"github.com/gogo/protobuf/proto"
	"github.com/pingcap/errors"
	"github.com/pingcap/failpoint"
	"github.com/pingcap/kvproto/pkg/metapb"
	"github.com/pingcap/kvproto/pkg/pdpb"
	"github.com/pingcap/kvproto/pkg/replication_modepb"
	"github.com/pingcap/log"
	"github.com/tikv/pd/pkg/cache"
	"github.com/tikv/pd/pkg/component"
	"github.com/tikv/pd/pkg/errs"
	"github.com/tikv/pd/pkg/etcdutil"
	"github.com/tikv/pd/pkg/keyutil"
	"github.com/tikv/pd/pkg/logutil"
	"github.com/tikv/pd/pkg/typeutil"
	"github.com/tikv/pd/server/config"
	"github.com/tikv/pd/server/core"
	"github.com/tikv/pd/server/core/storelimit"
	"github.com/tikv/pd/server/id"
	syncer "github.com/tikv/pd/server/region_syncer"
	"github.com/tikv/pd/server/replication"
	"github.com/tikv/pd/server/schedule"
	"github.com/tikv/pd/server/schedule/checker"
	"github.com/tikv/pd/server/schedule/hbstream"
	"github.com/tikv/pd/server/schedule/placement"
	"github.com/tikv/pd/server/statistics"
	"github.com/tikv/pd/server/versioninfo"
	"go.etcd.io/etcd/clientv3"
	"go.uber.org/zap"
)

var backgroundJobInterval = 10 * time.Second

const (
	clientTimeout              = 3 * time.Second
	defaultChangedRegionsLimit = 10000
	// persistLimitRetryTimes is used to reduce the probability of the persistent error
	// since the once the store is add or remove, we shouldn't return an error even if the store limit is failed to persist.
	persistLimitRetryTimes = 5
	persistLimitWaitTime   = 100 * time.Millisecond
)

// Server is the interface for cluster.
type Server interface {
	GetAllocator() id.Allocator
	GetConfig() *config.Config
	GetPersistOptions() *config.PersistOptions
	GetStorage() *core.Storage
	GetHBStreams() *hbstream.HeartbeatStreams
	GetRaftCluster() *RaftCluster
	GetBasicCluster() *core.BasicCluster
	ReplicateFileToAllMembers(ctx context.Context, name string, data []byte) error
}

// RaftCluster is used for cluster config management.
// Raft cluster key format:
// cluster 1 -> /1/raft, value is metapb.Cluster
// cluster 2 -> /2/raft
// For cluster 1
// store 1 -> /1/raft/s/1, value is metapb.Store
// region 1 -> /1/raft/r/1, value is metapb.Region
type RaftCluster struct {
	sync.RWMutex
	ctx context.Context

	running bool

	clusterID   uint64
	clusterRoot string

	// cached cluster info
	core    *core.BasicCluster
	meta    *metapb.Cluster
	opt     *config.PersistOptions
	storage *core.Storage
	id      id.Allocator
	limiter *StoreLimiter

	prepareChecker *prepareChecker
	changedRegions chan *core.RegionInfo

	labelLevelStats *statistics.LabelStatistics
	regionStats     *statistics.RegionStatistics
	hotStat         *statistics.HotStat

	coordinator      *coordinator
	suspectRegions   *cache.TTLUint64 // suspectRegions are regions that may need fix
	suspectKeyRanges *cache.TTLString // suspect key-range regions that may need fix

	wg           sync.WaitGroup
	quit         chan struct{}
	regionSyncer *syncer.RegionSyncer

	ruleManager *placement.RuleManager
	etcdClient  *clientv3.Client
	httpClient  *http.Client

	replicationMode *replication.ModeManager
	traceRegionFlow bool

	// It's used to manage components.
	componentManager *component.Manager
}

// Status saves some state information.
type Status struct {
	RaftBootstrapTime time.Time `json:"raft_bootstrap_time,omitempty"`
	IsInitialized     bool      `json:"is_initialized"`
	ReplicationStatus string    `json:"replication_status"`
}

// NewRaftCluster create a new cluster.
func NewRaftCluster(ctx context.Context, root string, clusterID uint64, regionSyncer *syncer.RegionSyncer, etcdClient *clientv3.Client, httpClient *http.Client) *RaftCluster {
	return &RaftCluster{
		ctx:          ctx,
		running:      false,
		clusterID:    clusterID,
		clusterRoot:  root,
		regionSyncer: regionSyncer,
		httpClient:   httpClient,
		etcdClient:   etcdClient,
	}
}

// LoadClusterStatus loads the cluster status.
func (c *RaftCluster) LoadClusterStatus() (*Status, error) {
	bootstrapTime, err := c.loadBootstrapTime()
	if err != nil {
		return nil, err
	}
	var isInitialized bool
	if bootstrapTime != typeutil.ZeroTime {
		isInitialized = c.isInitialized()
	}
	var replicationStatus string
	if c.replicationMode != nil {
		replicationStatus = c.replicationMode.GetReplicationStatus().String()
	}
	return &Status{
		RaftBootstrapTime: bootstrapTime,
		IsInitialized:     isInitialized,
		ReplicationStatus: replicationStatus,
	}, nil
}

func (c *RaftCluster) isInitialized() bool {
	if c.core.GetRegionCount() > 1 {
		return true
	}
	region := c.core.SearchRegion(nil)
	return region != nil &&
		len(region.GetVoters()) >= int(c.GetReplicationConfig().MaxReplicas) &&
		len(region.GetPendingPeers()) == 0
}

// GetReplicationConfig get the replication config.
func (c *RaftCluster) GetReplicationConfig() *config.ReplicationConfig {
	cfg := &config.ReplicationConfig{}
	*cfg = *c.opt.GetReplicationConfig()
	return cfg
}

// loadBootstrapTime loads the saved bootstrap time from etcd. It returns zero
// value of time.Time when there is error or the cluster is not bootstrapped
// yet.
func (c *RaftCluster) loadBootstrapTime() (time.Time, error) {
	var t time.Time
	data, err := c.storage.Load(c.storage.ClusterStatePath("raft_bootstrap_time"))
	if err != nil {
		return t, err
	}
	if data == "" {
		return t, nil
	}
	return typeutil.ParseTimestamp([]byte(data))
}

// InitCluster initializes the raft cluster.
func (c *RaftCluster) InitCluster(id id.Allocator, opt *config.PersistOptions, storage *core.Storage, basicCluster *core.BasicCluster) {
	c.core = basicCluster
	c.opt = opt
	c.storage = storage
	c.id = id
	c.labelLevelStats = statistics.NewLabelStatistics()
	c.hotStat = statistics.NewHotStat(c.ctx)
	c.prepareChecker = newPrepareChecker()
	c.changedRegions = make(chan *core.RegionInfo, defaultChangedRegionsLimit)
	c.suspectRegions = cache.NewIDTTL(c.ctx, time.Minute, 3*time.Minute)
	c.suspectKeyRanges = cache.NewStringTTL(c.ctx, time.Minute, 3*time.Minute)
	c.traceRegionFlow = opt.GetPDServerConfig().TraceRegionFlow
}

// Start starts a cluster.
func (c *RaftCluster) Start(s Server) error {
	c.Lock()
	defer c.Unlock()

	if c.running {
		log.Warn("raft cluster has already been started")
		return nil
	}

	c.InitCluster(s.GetAllocator(), s.GetPersistOptions(), s.GetStorage(), s.GetBasicCluster())
	cluster, err := c.LoadClusterInfo()
	if err != nil {
		return err
	}
	if cluster == nil {
		return nil
	}

	c.ruleManager = placement.NewRuleManager(c.storage, c)
	if c.opt.IsPlacementRulesEnabled() {
		err = c.ruleManager.Initialize(c.opt.GetMaxReplicas(), c.opt.GetLocationLabels())
		if err != nil {
			return err
		}
	}

	c.componentManager = component.NewManager(c.storage)
	_, err = c.storage.LoadComponent(&c.componentManager)
	if err != nil {
		return err
	}

	c.replicationMode, err = replication.NewReplicationModeManager(s.GetConfig().ReplicationMode, s.GetStorage(), cluster, s)
	if err != nil {
		return err
	}

	c.coordinator = newCoordinator(c.ctx, cluster, s.GetHBStreams())
	c.regionStats = statistics.NewRegionStatistics(c.opt, c.ruleManager)
	c.limiter = NewStoreLimiter(s.GetPersistOptions())
	c.quit = make(chan struct{})

	c.wg.Add(4)
	go c.runCoordinator()
	failpoint.Inject("highFrequencyClusterJobs", func() {
		backgroundJobInterval = 100 * time.Microsecond
	})
	go c.runBackgroundJobs(backgroundJobInterval)
	go c.syncRegions()
	go c.runReplicationMode()
	c.running = true

	return nil
}

// LoadClusterInfo loads cluster related info.
func (c *RaftCluster) LoadClusterInfo() (*RaftCluster, error) {
	c.meta = &metapb.Cluster{}
	ok, err := c.storage.LoadMeta(c.meta)
	if err != nil {
		return nil, err
	}
	if !ok {
		return nil, nil
	}

	start := time.Now()
	if err := c.storage.LoadStores(c.core.PutStore); err != nil {
		return nil, err
	}
	log.Info("load stores",
		zap.Int("count", c.GetStoreCount()),
		zap.Duration("cost", time.Since(start)),
	)

	start = time.Now()

	// used to load region from kv storage to cache storage.
	if err := c.storage.LoadRegionsOnce(c.core.CheckAndPutRegion); err != nil {
		return nil, err
	}
	log.Info("load regions",
		zap.Int("count", c.core.GetRegionCount()),
		zap.Duration("cost", time.Since(start)),
	)
	for _, store := range c.GetStores() {
		c.hotStat.GetOrCreateRollingStoreStats(store.GetID())
	}
	return c, nil
}

func (c *RaftCluster) runBackgroundJobs(interval time.Duration) {
	defer logutil.LogPanic()
	defer c.wg.Done()

	ticker := time.NewTicker(interval)
	defer ticker.Stop()

	for {
		select {
		case <-c.quit:
			log.Info("metrics are reset")
			c.resetMetrics()
			log.Info("background jobs has been stopped")
			return
		case <-ticker.C:
			c.checkStores()
			c.collectMetrics()
			c.coordinator.opController.PruneHistory()
		}
	}
}

func (c *RaftCluster) runCoordinator() {
	defer logutil.LogPanic()
	defer c.wg.Done()
	defer func() {
		c.coordinator.wg.Wait()
		log.Info("coordinator has been stopped")
	}()
	c.coordinator.run()
	<-c.coordinator.ctx.Done()
	log.Info("coordinator is stopping")
}

func (c *RaftCluster) syncRegions() {
	defer logutil.LogPanic()
	defer c.wg.Done()
	c.regionSyncer.RunServer(c.changedRegionNotifier(), c.quit)
}

func (c *RaftCluster) runReplicationMode() {
	defer logutil.LogPanic()
	defer c.wg.Done()
	c.replicationMode.Run(c.quit)
}

// Stop stops the cluster.
func (c *RaftCluster) Stop() {
	c.Lock()

	if !c.running {
		c.Unlock()
		return
	}

	c.running = false
	close(c.quit)
	c.coordinator.stop()
	c.Unlock()
	c.wg.Wait()
	log.Info("raftcluster is stopped")
}

// IsRunning return if the cluster is running.
func (c *RaftCluster) IsRunning() bool {
	c.RLock()
	defer c.RUnlock()
	return c.running
}

// GetOperatorController returns the operator controller.
func (c *RaftCluster) GetOperatorController() *schedule.OperatorController {
	c.RLock()
	defer c.RUnlock()
	return c.coordinator.opController
}

// GetRegionScatter returns the region scatter.
func (c *RaftCluster) GetRegionScatter() *schedule.RegionScatterer {
	c.RLock()
	defer c.RUnlock()
	return c.coordinator.regionScatterer
}

// GetRegionSplitter returns the region splitter
func (c *RaftCluster) GetRegionSplitter() *schedule.RegionSplitter {
	c.RLock()
	defer c.RUnlock()
	return c.coordinator.regionSplitter
}

// GetHeartbeatStreams returns the heartbeat streams.
func (c *RaftCluster) GetHeartbeatStreams() *hbstream.HeartbeatStreams {
	c.RLock()
	defer c.RUnlock()
	return c.coordinator.hbStreams
}

// GetCoordinator returns the coordinator.
func (c *RaftCluster) GetCoordinator() *coordinator {
	c.RLock()
	defer c.RUnlock()
	return c.coordinator
}

// GetRegionSyncer returns the region syncer.
func (c *RaftCluster) GetRegionSyncer() *syncer.RegionSyncer {
	c.RLock()
	defer c.RUnlock()
	return c.regionSyncer
}

// GetReplicationMode returns the ReplicationMode.
func (c *RaftCluster) GetReplicationMode() *replication.ModeManager {
	c.RLock()
	defer c.RUnlock()
	return c.replicationMode
}

// GetStorage returns the storage.
func (c *RaftCluster) GetStorage() *core.Storage {
	c.RLock()
	defer c.RUnlock()
	return c.storage
}

// SetStorage set the storage for test purpose.
func (c *RaftCluster) SetStorage(s *core.Storage) {
	c.Lock()
	defer c.Unlock()
	c.storage = s
}

// GetOpts returns cluster's configuration.
func (c *RaftCluster) GetOpts() *config.PersistOptions {
	return c.opt
}

// AddSuspectRegions adds regions to suspect list.
func (c *RaftCluster) AddSuspectRegions(regionIDs ...uint64) {
	c.Lock()
	defer c.Unlock()
	for _, regionID := range regionIDs {
		c.suspectRegions.Put(regionID, nil)
	}
}

// GetSuspectRegions gets all suspect regions.
func (c *RaftCluster) GetSuspectRegions() []uint64 {
	c.RLock()
	defer c.RUnlock()
	return c.suspectRegions.GetAllID()
}

// RemoveSuspectRegion removes region from suspect list.
func (c *RaftCluster) RemoveSuspectRegion(id uint64) {
	c.Lock()
	defer c.Unlock()
	c.suspectRegions.Remove(id)
}

// AddSuspectKeyRange adds the key range with the its ruleID as the key
// The instance of each keyRange is like following format:
// [2][]byte: start key/end key
func (c *RaftCluster) AddSuspectKeyRange(start, end []byte) {
	c.Lock()
	defer c.Unlock()
	c.suspectKeyRanges.Put(keyutil.BuildKeyRangeKey(start, end), [2][]byte{start, end})
}

// PopOneSuspectKeyRange gets one suspect keyRange group.
// it would return value and true if pop success, or return empty [][2][]byte and false
// if suspectKeyRanges couldn't pop keyRange group.
func (c *RaftCluster) PopOneSuspectKeyRange() ([2][]byte, bool) {
	c.Lock()
	defer c.Unlock()
	_, value, success := c.suspectKeyRanges.Pop()
	if !success {
		return [2][]byte{}, false
	}
	v, ok := value.([2][]byte)
	if !ok {
		return [2][]byte{}, false
	}
	return v, true
}

// ClearSuspectKeyRanges clears the suspect keyRanges, only for unit test
func (c *RaftCluster) ClearSuspectKeyRanges() {
	c.Lock()
	defer c.Unlock()
	c.suspectKeyRanges.Clear()
}

// HandleStoreHeartbeat updates the store status.
func (c *RaftCluster) HandleStoreHeartbeat(stats *pdpb.StoreStats) error {
	c.Lock()
	defer c.Unlock()

	storeID := stats.GetStoreId()
	store := c.GetStore(storeID)
	if store == nil {
		return errors.Errorf("store %v not found", storeID)
	}
	newStore := store.Clone(core.SetStoreStats(stats), core.SetLastHeartbeatTS(time.Now()))
	if newStore.IsLowSpace(c.opt.GetLowSpaceRatio()) {
		log.Warn("store does not have enough disk space",
			zap.Uint64("store-id", newStore.GetID()),
			zap.Uint64("capacity", newStore.GetCapacity()),
			zap.Uint64("available", newStore.GetAvailable()))
	}
	if newStore.NeedPersist() && c.storage != nil {
		if err := c.storage.SaveStore(newStore.GetMeta()); err != nil {
			log.Error("failed to persist store", zap.Uint64("store-id", newStore.GetID()), errs.ZapError(err))
		} else {
			newStore = newStore.Clone(core.SetLastPersistTime(time.Now()))
		}
	}
	if store := c.core.GetStore(newStore.GetID()); store != nil {
		statistics.UpdateStoreHeartbeatMetrics(store)
	}
	c.core.PutStore(newStore)
	c.hotStat.Observe(newStore.GetID(), newStore.GetStoreStats())
	c.hotStat.FilterUnhealthyStore(c)
	reportInterval := stats.GetInterval()
	interval := reportInterval.GetEndTimestamp() - reportInterval.GetStartTimestamp()

	// c.limiter is nil before "start" is called
	if c.limiter != nil && c.opt.GetStoreLimitMode() == "auto" {
		c.limiter.Collect(newStore.GetStoreStats())
	}

	regionIDs := make(map[uint64]struct{}, len(stats.GetPeerStats()))
	for _, peerStat := range stats.GetPeerStats() {
		regionID := peerStat.GetRegionId()
		regionIDs[regionID] = struct{}{}
		region := c.GetRegion(regionID)
		if region == nil {
			log.Warn("discard hot peer stat for unknown region",
				zap.Uint64("region-id", regionID),
				zap.Uint64("store-id", storeID))
			continue
		}
		peer := region.GetStorePeer(storeID)
		if peer == nil {
			log.Warn("discard hot peer stat for unknown region peer",
				zap.Uint64("region-id", regionID),
				zap.Uint64("store-id", storeID))
			continue
		}
<<<<<<< HEAD
		peerInfo := core.NewPeerInfo(peer, 0, 0,
			peerStat.GetReadBytes(), peerStat.GetReadKeys(), interval)
		c.hotStat.CheckReadAsync(statistics.NewCheckPeerTask(peerInfo, region))
=======
		loads := []float64{
			statistics.RegionReadBytes:  float64(peerStat.GetReadBytes()),
			statistics.RegionReadKeys:   float64(peerStat.GetReadKeys()),
			statistics.RegionWriteBytes: 0,
			statistics.RegionWriteKeys:  0,
		}
		peerInfo := core.NewPeerInfo(peer, loads, interval)
		item := statistics.NewPeerInfoItem(peerInfo, region)
		c.hotStat.CheckReadAsync(item)
>>>>>>> ab8b5b39
	}
	c.hotStat.CheckReadAsync(statistics.NewCollectUnReportedPeerTask(storeID, regionIDs, interval))
	return nil
}

// processRegionHeartbeat updates the region information.
func (c *RaftCluster) processRegionHeartbeat(region *core.RegionInfo) error {
	c.RLock()
	origin, err := c.core.PreCheckPutRegion(region)
	if err != nil {
		c.RUnlock()
		return err
	}
	c.hotStat.CheckWriteAsync(statistics.NewCheckExpiredItemTask(region))
	c.hotStat.CheckReadAsync(statistics.NewCheckExpiredItemTask(region))
	reportInterval := region.GetInterval()
	interval := reportInterval.GetEndTimestamp() - reportInterval.GetStartTimestamp()
	for _, peer := range region.GetPeers() {
<<<<<<< HEAD
		peerInfo := core.NewPeerInfo(peer,
			region.GetBytesWritten(), region.GetKeysWritten(),
			0, 0,
			interval)
		c.hotStat.CheckWriteAsync(statistics.NewCheckPeerTask(peerInfo, region))
=======
		peerInfo := core.NewPeerInfo(peer, region.GetWriteLoads(), interval)
		item := statistics.NewPeerInfoItem(peerInfo, region)
		c.hotStat.CheckWriteAsync(item)
>>>>>>> ab8b5b39
	}
	c.RUnlock()

	// Save to storage if meta is updated.
	// Save to cache if meta or leader is updated, or contains any down/pending peer.
	// Mark isNew if the region in cache does not have leader.
	var saveKV, saveCache, isNew, needSync bool
	if origin == nil {
		log.Debug("insert new region",
			zap.Uint64("region-id", region.GetID()),
			logutil.ZapRedactStringer("meta-region", core.RegionToHexMeta(region.GetMeta())))
		saveKV, saveCache, isNew = true, true, true
	} else {
		r := region.GetRegionEpoch()
		o := origin.GetRegionEpoch()
		if r.GetVersion() > o.GetVersion() {
			log.Info("region Version changed",
				zap.Uint64("region-id", region.GetID()),
				logutil.ZapRedactString("detail", core.DiffRegionKeyInfo(origin, region)),
				zap.Uint64("old-version", o.GetVersion()),
				zap.Uint64("new-version", r.GetVersion()),
			)
			saveKV, saveCache = true, true
		}
		if r.GetConfVer() > o.GetConfVer() {
			log.Info("region ConfVer changed",
				zap.Uint64("region-id", region.GetID()),
				zap.String("detail", core.DiffRegionPeersInfo(origin, region)),
				zap.Uint64("old-confver", o.GetConfVer()),
				zap.Uint64("new-confver", r.GetConfVer()),
			)
			saveKV, saveCache = true, true
		}
		if region.GetLeader().GetId() != origin.GetLeader().GetId() {
			if origin.GetLeader().GetId() == 0 {
				isNew = true
			} else {
				log.Info("leader changed",
					zap.Uint64("region-id", region.GetID()),
					zap.Uint64("from", origin.GetLeader().GetStoreId()),
					zap.Uint64("to", region.GetLeader().GetStoreId()),
				)
			}
			saveCache, needSync = true, true
		}
		if !core.SortedPeersStatsEqual(region.GetDownPeers(), origin.GetDownPeers()) {
			log.Debug("down-peers changed", zap.Uint64("region-id", region.GetID()))
			saveCache, needSync = true, true
		}
		if !core.SortedPeersEqual(region.GetPendingPeers(), origin.GetPendingPeers()) {
			log.Debug("pending-peers changed", zap.Uint64("region-id", region.GetID()))
			saveCache, needSync = true, true
		}
		if len(region.GetPeers()) != len(origin.GetPeers()) {
			saveKV, saveCache = true, true
		}

		if region.GetApproximateSize() != origin.GetApproximateSize() ||
			region.GetApproximateKeys() != origin.GetApproximateKeys() {
			saveCache = true
		}

		if c.traceRegionFlow && (region.GetBytesWritten() != origin.GetBytesWritten() ||
			region.GetBytesRead() != origin.GetBytesRead() ||
			region.GetKeysWritten() != origin.GetKeysWritten() ||
			region.GetKeysRead() != origin.GetKeysRead()) {
			saveCache, needSync = true, true
		}

		if region.GetReplicationStatus().GetState() != replication_modepb.RegionReplicationState_UNKNOWN &&
			(region.GetReplicationStatus().GetState() != origin.GetReplicationStatus().GetState() ||
				region.GetReplicationStatus().GetStateId() != origin.GetReplicationStatus().GetStateId()) {
			saveCache = true
		}
	}

	if !saveKV && !saveCache && !isNew {
		return nil
	}

	failpoint.Inject("concurrentRegionHeartbeat", func() {
		time.Sleep(500 * time.Millisecond)
	})

	c.Lock()
	if saveCache {
		// To prevent a concurrent heartbeat of another region from overriding the up-to-date region info by a stale one,
		// check its validation again here.
		//
		// However it can't solve the race condition of concurrent heartbeats from the same region.
		if _, err := c.core.PreCheckPutRegion(region); err != nil {
			c.Unlock()
			return err
		}
		overlaps := c.core.PutRegion(region)
		if c.storage != nil {
			for _, item := range overlaps {
				if err := c.storage.DeleteRegion(item.GetMeta()); err != nil {
					log.Error("failed to delete region from storage",
						zap.Uint64("region-id", item.GetID()),
						logutil.ZapRedactStringer("region-meta", core.RegionToHexMeta(item.GetMeta())),
						errs.ZapError(err))
				}
			}
		}
		for _, item := range overlaps {
			if c.regionStats != nil {
				c.regionStats.ClearDefunctRegion(item.GetID())
			}
			c.labelLevelStats.ClearDefunctRegion(item.GetID())
		}

		// Update related stores.
		storeMap := make(map[uint64]struct{})
		for _, p := range region.GetPeers() {
			storeMap[p.GetStoreId()] = struct{}{}
		}
		if origin != nil {
			for _, p := range origin.GetPeers() {
				storeMap[p.GetStoreId()] = struct{}{}
			}
		}
		for key := range storeMap {
			c.updateStoreStatusLocked(key)
		}
		regionEventCounter.WithLabelValues("update_cache").Inc()
	}

	if isNew {
		c.prepareChecker.collect(region)
	}

	if c.regionStats != nil {
		c.regionStats.Observe(region, c.getRegionStoresLocked(region))
	}
	c.Unlock()

	// If there are concurrent heartbeats from the same region, the last write will win even if
	// writes to storage in the critical area. So don't use mutex to protect it.
	if saveKV && c.storage != nil {
		if err := c.storage.SaveRegion(region.GetMeta()); err != nil {
			// Not successfully saved to storage is not fatal, it only leads to longer warm-up
			// after restart. Here we only log the error then go on updating cache.
			log.Error("failed to save region to storage",
				zap.Uint64("region-id", region.GetID()),
				logutil.ZapRedactStringer("region-meta", core.RegionToHexMeta(region.GetMeta())),
				errs.ZapError(err))
		}
		regionEventCounter.WithLabelValues("update_kv").Inc()
	}
	if saveKV || needSync {
		select {
		case c.changedRegions <- region:
		default:
		}
	}

	return nil
}

func (c *RaftCluster) updateStoreStatusLocked(id uint64) {
	leaderCount := c.core.GetStoreLeaderCount(id)
	regionCount := c.core.GetStoreRegionCount(id)
	pendingPeerCount := c.core.GetStorePendingPeerCount(id)
	leaderRegionSize := c.core.GetStoreLeaderRegionSize(id)
	regionSize := c.core.GetStoreRegionSize(id)
	c.core.UpdateStoreStatus(id, leaderCount, regionCount, pendingPeerCount, leaderRegionSize, regionSize)
}

//nolint:unused
func (c *RaftCluster) getClusterID() uint64 {
	c.RLock()
	defer c.RUnlock()
	return c.meta.GetId()
}

func (c *RaftCluster) putMetaLocked(meta *metapb.Cluster) error {
	if c.storage != nil {
		if err := c.storage.SaveMeta(meta); err != nil {
			return err
		}
	}
	c.meta = meta
	return nil
}

// GetRegionByKey gets regionInfo by region key from cluster.
func (c *RaftCluster) GetRegionByKey(regionKey []byte) *core.RegionInfo {
	return c.core.SearchRegion(regionKey)
}

// GetPrevRegionByKey gets previous region and leader peer by the region key from cluster.
func (c *RaftCluster) GetPrevRegionByKey(regionKey []byte) *core.RegionInfo {
	return c.core.SearchPrevRegion(regionKey)
}

// ScanRegions scans region with start key, until the region contains endKey, or
// total number greater than limit.
func (c *RaftCluster) ScanRegions(startKey, endKey []byte, limit int) []*core.RegionInfo {
	return c.core.ScanRange(startKey, endKey, limit)
}

// GetRegion searches for a region by ID.
func (c *RaftCluster) GetRegion(regionID uint64) *core.RegionInfo {
	return c.core.GetRegion(regionID)
}

// GetMetaRegions gets regions from cluster.
func (c *RaftCluster) GetMetaRegions() []*metapb.Region {
	return c.core.GetMetaRegions()
}

// GetRegions returns all regions' information in detail.
func (c *RaftCluster) GetRegions() []*core.RegionInfo {
	return c.core.GetRegions()
}

// GetRegionCount returns total count of regions
func (c *RaftCluster) GetRegionCount() int {
	return c.core.GetRegionCount()
}

// GetStoreRegions returns all regions' information with a given storeID.
func (c *RaftCluster) GetStoreRegions(storeID uint64) []*core.RegionInfo {
	return c.core.GetStoreRegions(storeID)
}

// RandLeaderRegion returns a random region that has leader on the store.
func (c *RaftCluster) RandLeaderRegion(storeID uint64, ranges []core.KeyRange, opts ...core.RegionOption) *core.RegionInfo {
	return c.core.RandLeaderRegion(storeID, ranges, opts...)
}

// RandFollowerRegion returns a random region that has a follower on the store.
func (c *RaftCluster) RandFollowerRegion(storeID uint64, ranges []core.KeyRange, opts ...core.RegionOption) *core.RegionInfo {
	return c.core.RandFollowerRegion(storeID, ranges, opts...)
}

// RandPendingRegion returns a random region that has a pending peer on the store.
func (c *RaftCluster) RandPendingRegion(storeID uint64, ranges []core.KeyRange, opts ...core.RegionOption) *core.RegionInfo {
	return c.core.RandPendingRegion(storeID, ranges, opts...)
}

// RandLearnerRegion returns a random region that has a learner peer on the store.
func (c *RaftCluster) RandLearnerRegion(storeID uint64, ranges []core.KeyRange, opts ...core.RegionOption) *core.RegionInfo {
	return c.core.RandLearnerRegion(storeID, ranges, opts...)
}

// GetLeaderStore returns all stores that contains the region's leader peer.
func (c *RaftCluster) GetLeaderStore(region *core.RegionInfo) *core.StoreInfo {
	return c.core.GetLeaderStore(region)
}

// GetFollowerStores returns all stores that contains the region's follower peer.
func (c *RaftCluster) GetFollowerStores(region *core.RegionInfo) []*core.StoreInfo {
	return c.core.GetFollowerStores(region)
}

// GetRegionStores returns all stores that contains the region's peer.
func (c *RaftCluster) GetRegionStores(region *core.RegionInfo) []*core.StoreInfo {
	return c.core.GetRegionStores(region)
}

// GetStoreCount returns the count of stores.
func (c *RaftCluster) GetStoreCount() int {
	return c.core.GetStoreCount()
}

// GetStoreRegionCount returns the number of regions for a given store.
func (c *RaftCluster) GetStoreRegionCount(storeID uint64) int {
	return c.core.GetStoreRegionCount(storeID)
}

// GetAverageRegionSize returns the average region approximate size.
func (c *RaftCluster) GetAverageRegionSize() int64 {
	return c.core.GetAverageRegionSize()
}

// GetRegionStats returns region statistics from cluster.
func (c *RaftCluster) GetRegionStats(startKey, endKey []byte) *statistics.RegionStats {
	c.RLock()
	defer c.RUnlock()
	return statistics.GetRegionStats(c.core.ScanRange(startKey, endKey, -1))
}

// GetStoresStats returns stores' statistics from cluster.
// And it will be unnecessary to filter unhealthy store, because it has been solved in process heartbeat
func (c *RaftCluster) GetStoresStats() *statistics.StoresStats {
	c.RLock()
	defer c.RUnlock()
	return c.hotStat.StoresStats
}

// DropCacheRegion removes a region from the cache.
func (c *RaftCluster) DropCacheRegion(id uint64) {
	c.RLock()
	defer c.RUnlock()
	if region := c.GetRegion(id); region != nil {
		c.core.RemoveRegion(region)
	}
}

// GetCacheCluster gets the cached cluster.
func (c *RaftCluster) GetCacheCluster() *core.BasicCluster {
	c.RLock()
	defer c.RUnlock()
	return c.core
}

// GetMetaStores gets stores from cluster.
func (c *RaftCluster) GetMetaStores() []*metapb.Store {
	return c.core.GetMetaStores()
}

// GetStores returns all stores in the cluster.
func (c *RaftCluster) GetStores() []*core.StoreInfo {
	return c.core.GetStores()
}

// GetStore gets store from cluster.
func (c *RaftCluster) GetStore(storeID uint64) *core.StoreInfo {
	return c.core.GetStore(storeID)
}

// IsRegionHot checks if a region is in hot state.
func (c *RaftCluster) IsRegionHot(region *core.RegionInfo) bool {
	c.RLock()
	defer c.RUnlock()
	return c.hotStat.IsRegionHot(region, c.opt.GetHotRegionCacheHitsThreshold())
}

// GetAdjacentRegions returns regions' information that are adjacent with the specific region ID.
func (c *RaftCluster) GetAdjacentRegions(region *core.RegionInfo) (*core.RegionInfo, *core.RegionInfo) {
	return c.core.GetAdjacentRegions(region)
}

// UpdateStoreLabels updates a store's location labels
// If 'force' is true, then update the store's labels forcibly.
func (c *RaftCluster) UpdateStoreLabels(storeID uint64, labels []*metapb.StoreLabel, force bool) error {
	store := c.GetStore(storeID)
	if store == nil {
		return errors.Errorf("invalid store ID %d, not found", storeID)
	}
	newStore := proto.Clone(store.GetMeta()).(*metapb.Store)
	newStore.Labels = labels
	// PutStore will perform label merge.
	return c.putStoreImpl(newStore, force)
}

// PutStore puts a store.
func (c *RaftCluster) PutStore(store *metapb.Store) error {
	if err := c.putStoreImpl(store, false); err != nil {
		return err
	}
	c.OnStoreVersionChange()
	c.AddStoreLimit(store)
	return nil
}

// putStoreImpl puts a store.
// If 'force' is true, then overwrite the store's labels.
func (c *RaftCluster) putStoreImpl(store *metapb.Store, force bool) error {
	c.Lock()
	defer c.Unlock()

	if store.GetId() == 0 {
		return errors.Errorf("invalid put store %v", store)
	}

	if err := c.checkStoreVersion(store); err != nil {
		return err
	}

	// Store address can not be the same as other stores.
	for _, s := range c.GetStores() {
		// It's OK to start a new store on the same address if the old store has been removed or physically destroyed.
		if s.IsTombstone() || s.IsPhysicallyDestroyed() {
			continue
		}
		if s.GetID() != store.GetId() && s.GetAddress() == store.GetAddress() {
			return errors.Errorf("duplicated store address: %v, already registered by %v", store, s.GetMeta())
		}
	}

	s := c.GetStore(store.GetId())
	if s == nil {
		// Add a new store.
		s = core.NewStoreInfo(store)
	} else {
		// Use the given labels to update the store.
		labels := store.GetLabels()
		if !force {
			// If 'force' isn't set, the given labels will merge into those labels which already existed in the store.
			labels = s.MergeLabels(labels)
		}
		// Update an existed store.
		s = s.Clone(
			core.SetStoreAddress(store.Address, store.StatusAddress, store.PeerAddress),
			core.SetStoreVersion(store.GitHash, store.Version),
			core.SetStoreLabels(labels),
			core.SetStoreStartTime(store.StartTimestamp),
			core.SetStoreDeployPath(store.DeployPath),
		)
	}
	if err := c.checkStoreLabels(s); err != nil {
		return err
	}
	return c.putStoreLocked(s)
}

func (c *RaftCluster) checkStoreVersion(store *metapb.Store) error {
	v, err := versioninfo.ParseVersion(store.GetVersion())
	if err != nil {
		return errors.Errorf("invalid put store %v, error: %s", store, err)
	}
	clusterVersion := *c.opt.GetClusterVersion()
	if !versioninfo.IsCompatible(clusterVersion, *v) {
		return errors.Errorf("version should compatible with version  %s, got %s", clusterVersion, v)
	}
	return nil
}

func (c *RaftCluster) checkStoreLabels(s *core.StoreInfo) error {
	keysSet := make(map[string]struct{})
	for _, k := range c.opt.GetLocationLabels() {
		keysSet[k] = struct{}{}
		if v := s.GetLabelValue(k); len(v) == 0 {
			log.Warn("label configuration is incorrect",
				zap.Stringer("store", s.GetMeta()),
				zap.String("label-key", k))
			if c.opt.GetStrictlyMatchLabel() {
				return errors.Errorf("label configuration is incorrect, need to specify the key: %s ", k)
			}
		}
	}
	for _, label := range s.GetLabels() {
		key := label.GetKey()
		if _, ok := keysSet[key]; !ok {
			log.Warn("not found the key match with the store label",
				zap.Stringer("store", s.GetMeta()),
				zap.String("label-key", key))
			if c.opt.GetStrictlyMatchLabel() {
				return errors.Errorf("key matching the label was not found in the PD, store label key: %s ", key)
			}
		}
	}
	return nil
}

// RemoveStore marks a store as offline in cluster.
// State transition: Up -> Offline.
func (c *RaftCluster) RemoveStore(storeID uint64, physicallyDestroyed bool) error {
	c.Lock()
	defer c.Unlock()

	store := c.GetStore(storeID)
	if store == nil {
		return errs.ErrStoreNotFound.FastGenByArgs(storeID)
	}

	// Remove an offline store should be OK, nothing to do.
	if store.IsOffline() && store.IsPhysicallyDestroyed() == physicallyDestroyed {
		return nil
	}

	if store.IsTombstone() {
		return errs.ErrStoreTombstone.FastGenByArgs(storeID)
	}

	if store.IsPhysicallyDestroyed() {
		return errs.ErrStoreDestroyed.FastGenByArgs(storeID)
	}

	newStore := store.Clone(core.OfflineStore(physicallyDestroyed))
	log.Warn("store has been offline",
		zap.Uint64("store-id", newStore.GetID()),
		zap.String("store-address", newStore.GetAddress()),
		zap.Bool("physically-destroyed", newStore.IsPhysicallyDestroyed()))
	err := c.putStoreLocked(newStore)
	if err == nil {
		// TODO: if the persist operation encounters error, the "Unlimited" will be rollback.
		// And considering the store state has changed, RemoveStore is actually successful.
		_ = c.SetStoreLimit(storeID, storelimit.RemovePeer, storelimit.Unlimited)
	}
	return err
}

// buryStore marks a store as tombstone in cluster.
// The store should be empty before calling this func
// State transition: Offline -> Tombstone.
func (c *RaftCluster) buryStore(storeID uint64) error {
	c.Lock()
	defer c.Unlock()

	store := c.GetStore(storeID)
	if store == nil {
		return errs.ErrStoreNotFound.FastGenByArgs(storeID)
	}

	// Bury a tombstone store should be OK, nothing to do.
	if store.IsTombstone() {
		return nil
	}

	if store.IsUp() {
		return errs.ErrStoreIsUp.FastGenByArgs()
	}

	newStore := store.Clone(core.TombstoneStore())
	log.Warn("store has been Tombstone",
		zap.Uint64("store-id", newStore.GetID()),
		zap.String("store-address", newStore.GetAddress()),
		zap.String("state", store.GetState().String()),
		zap.Bool("physically-destroyed", store.IsPhysicallyDestroyed()))
	err := c.putStoreLocked(newStore)
	c.onStoreVersionChangeLocked()
	if err == nil {
		// clean up the residual information.
		c.RemoveStoreLimit(storeID)
		c.hotStat.RemoveRollingStoreStats(storeID)
	}
	return err
}

// PauseLeaderTransfer prevents the store from been selected as source or
// target store of TransferLeader.
func (c *RaftCluster) PauseLeaderTransfer(storeID uint64) error {
	return c.core.PauseLeaderTransfer(storeID)
}

// ResumeLeaderTransfer cleans a store's pause state. The store can be selected
// as source or target of TransferLeader again.
func (c *RaftCluster) ResumeLeaderTransfer(storeID uint64) {
	c.core.ResumeLeaderTransfer(storeID)
}

// AttachAvailableFunc attaches an available function to a specific store.
func (c *RaftCluster) AttachAvailableFunc(storeID uint64, limitType storelimit.Type, f func() bool) {
	c.core.AttachAvailableFunc(storeID, limitType, f)
}

// UpStore up a store from offline
func (c *RaftCluster) UpStore(storeID uint64) error {
	c.Lock()
	defer c.Unlock()
	store := c.GetStore(storeID)
	if store == nil {
		return errs.ErrStoreNotFound.FastGenByArgs(storeID)
	}

	if store.IsTombstone() {
		return errs.ErrStoreTombstone.FastGenByArgs(storeID)
	}

	if store.IsPhysicallyDestroyed() {
		return errs.ErrStoreDestroyed.FastGenByArgs(storeID)
	}

	if store.IsUp() {
		return nil
	}

	newStore := store.Clone(core.UpStore())
	log.Warn("store has been up",
		zap.Uint64("store-id", storeID),
		zap.String("store-address", newStore.GetAddress()))
	return c.putStoreLocked(newStore)
}

// SetStoreWeight sets up a store's leader/region balance weight.
func (c *RaftCluster) SetStoreWeight(storeID uint64, leaderWeight, regionWeight float64) error {
	c.Lock()
	defer c.Unlock()

	store := c.GetStore(storeID)
	if store == nil {
		return errs.ErrStoreNotFound.FastGenByArgs(storeID)
	}

	if err := c.storage.SaveStoreWeight(storeID, leaderWeight, regionWeight); err != nil {
		return err
	}

	newStore := store.Clone(
		core.SetLeaderWeight(leaderWeight),
		core.SetRegionWeight(regionWeight),
	)

	return c.putStoreLocked(newStore)
}

func (c *RaftCluster) putStoreLocked(store *core.StoreInfo) error {
	if c.storage != nil {
		if err := c.storage.SaveStore(store.GetMeta()); err != nil {
			return err
		}
	}
	c.core.PutStore(store)
	c.hotStat.GetOrCreateRollingStoreStats(store.GetID())
	return nil
}

func (c *RaftCluster) checkStores() {
	var offlineStores []*metapb.Store
	var upStoreCount int
	stores := c.GetStores()
	for _, store := range stores {
		// the store has already been tombstone
		if store.IsTombstone() {
			continue
		}

		if store.IsUp() {
			if !store.IsLowSpace(c.opt.GetLowSpaceRatio()) {
				upStoreCount++
			}
			continue
		}

		offlineStore := store.GetMeta()
		// If the store is empty, it can be buried.
		regionCount := c.core.GetStoreRegionCount(offlineStore.GetId())
		if regionCount == 0 {
			if err := c.buryStore(offlineStore.GetId()); err != nil {
				log.Error("bury store failed",
					zap.Stringer("store", offlineStore),
					errs.ZapError(err))
			}
		} else {
			offlineStores = append(offlineStores, offlineStore)
		}
	}

	if len(offlineStores) == 0 {
		return
	}

	// When placement rules feature is enabled. It is hard to determine required replica count precisely.
	if !c.opt.IsPlacementRulesEnabled() && upStoreCount < c.opt.GetMaxReplicas() {
		for _, offlineStore := range offlineStores {
			log.Warn("store may not turn into Tombstone, there are no extra up store has enough space to accommodate the extra replica", zap.Stringer("store", offlineStore))
		}
	}
}

// RemoveTombStoneRecords removes the tombStone Records.
func (c *RaftCluster) RemoveTombStoneRecords() error {
	c.Lock()
	defer c.Unlock()

	for _, store := range c.GetStores() {
		if store.IsTombstone() {
			if store.GetRegionCount() > 0 {
				log.Warn("skip removing tombstone", zap.Stringer("store", store.GetMeta()))
				continue
			}
			// the store has already been tombstone
			err := c.deleteStoreLocked(store)
			if err != nil {
				log.Error("delete store failed",
					zap.Stringer("store", store.GetMeta()),
					errs.ZapError(err))
				return err
			}
			c.RemoveStoreLimit(store.GetID())
			log.Info("delete store succeeded",
				zap.Stringer("store", store.GetMeta()))
		}
	}
	return nil
}

func (c *RaftCluster) deleteStoreLocked(store *core.StoreInfo) error {
	if c.storage != nil {
		if err := c.storage.DeleteStore(store.GetMeta()); err != nil {
			return err
		}
	}
	c.core.DeleteStore(store)
	return nil
}

func (c *RaftCluster) collectMetrics() {
	statsMap := statistics.NewStoreStatisticsMap(c.opt)
	stores := c.GetStores()
	for _, s := range stores {
		statsMap.Observe(s, c.hotStat.StoresStats)
	}
	statsMap.Collect()

	c.coordinator.collectSchedulerMetrics()
	c.coordinator.collectHotSpotMetrics()
	c.collectClusterMetrics()
	c.collectHealthStatus()
}

func (c *RaftCluster) resetMetrics() {
	statsMap := statistics.NewStoreStatisticsMap(c.opt)
	statsMap.Reset()

	c.coordinator.resetSchedulerMetrics()
	c.coordinator.resetHotSpotMetrics()
	c.resetClusterMetrics()
	c.resetHealthStatus()
}

func (c *RaftCluster) collectClusterMetrics() {
	c.RLock()
	defer c.RUnlock()
	if c.regionStats == nil {
		return
	}
	c.regionStats.Collect()
	c.labelLevelStats.Collect()
	// collect hot cache metrics
	c.hotStat.CollectMetrics()
}

func (c *RaftCluster) resetClusterMetrics() {
	c.RLock()
	defer c.RUnlock()
	if c.regionStats == nil {
		return
	}
	c.regionStats.Reset()
	c.labelLevelStats.Reset()
	// reset hot cache metrics
	c.hotStat.ResetMetrics()
}

func (c *RaftCluster) collectHealthStatus() {
	members, err := GetMembers(c.etcdClient)
	if err != nil {
		log.Error("get members error", errs.ZapError(err))
	}
	healthy := CheckHealth(c.httpClient, members)
	for _, member := range members {
		var v float64
		if _, ok := healthy[member.GetMemberId()]; ok {
			v = 1
		}
		healthStatusGauge.WithLabelValues(member.GetName()).Set(v)
	}
}

func (c *RaftCluster) resetHealthStatus() {
	healthStatusGauge.Reset()
}

// GetRegionStatsByType gets the status of the region by types.
func (c *RaftCluster) GetRegionStatsByType(typ statistics.RegionStatisticType) []*core.RegionInfo {
	c.RLock()
	defer c.RUnlock()
	if c.regionStats == nil {
		return nil
	}
	return c.regionStats.GetRegionStatsByType(typ)
}

// GetOfflineRegionStatsByType gets the status of the offline region by types.
func (c *RaftCluster) GetOfflineRegionStatsByType(typ statistics.RegionStatisticType) []*core.RegionInfo {
	c.RLock()
	defer c.RUnlock()
	if c.regionStats == nil {
		return nil
	}
	return c.regionStats.GetOfflineRegionStatsByType(typ)
}

func (c *RaftCluster) updateRegionsLabelLevelStats(regions []*core.RegionInfo) {
	c.Lock()
	defer c.Unlock()
	for _, region := range regions {
		c.labelLevelStats.Observe(region, c.getRegionStoresLocked(region), c.opt.GetLocationLabels())
	}
}

func (c *RaftCluster) getRegionStoresLocked(region *core.RegionInfo) []*core.StoreInfo {
	stores := make([]*core.StoreInfo, 0, len(region.GetPeers()))
	for _, p := range region.GetPeers() {
		if store := c.core.GetStore(p.StoreId); store != nil {
			stores = append(stores, store)
		}
	}
	return stores
}

// AllocID allocs ID.
func (c *RaftCluster) AllocID() (uint64, error) {
	return c.id.Alloc()
}

// OnStoreVersionChange changes the version of the cluster when needed.
func (c *RaftCluster) OnStoreVersionChange() {
	c.RLock()
	defer c.RUnlock()
	c.onStoreVersionChangeLocked()
}

func (c *RaftCluster) onStoreVersionChangeLocked() {
	var minVersion *semver.Version
	stores := c.GetStores()
	for _, s := range stores {
		if s.IsTombstone() {
			continue
		}
		v := versioninfo.MustParseVersion(s.GetVersion())

		if minVersion == nil || v.LessThan(*minVersion) {
			minVersion = v
		}
	}
	clusterVersion := c.opt.GetClusterVersion()
	// If the cluster version of PD is less than the minimum version of all stores,
	// it will update the cluster version.
	failpoint.Inject("versionChangeConcurrency", func() {
		time.Sleep(500 * time.Millisecond)
	})

	if minVersion != nil && clusterVersion.LessThan(*minVersion) {
		if !c.opt.CASClusterVersion(clusterVersion, minVersion) {
			log.Error("cluster version changed by API at the same time")
		}
		err := c.opt.Persist(c.storage)
		if err != nil {
			log.Error("persist cluster version meet error", errs.ZapError(err))
		}
		log.Info("cluster version changed",
			zap.Stringer("old-cluster-version", clusterVersion),
			zap.Stringer("new-cluster-version", minVersion))
	}
}

func (c *RaftCluster) changedRegionNotifier() <-chan *core.RegionInfo {
	return c.changedRegions
}

// IsFeatureSupported checks if the feature is supported by current cluster.
func (c *RaftCluster) IsFeatureSupported(f versioninfo.Feature) bool {
	clusterVersion := *c.opt.GetClusterVersion()
	minSupportVersion := *versioninfo.MinSupportedVersion(f)
	// For features before version 5.0 (such as BatchSplit), strict version checks are performed according to the
	// original logic. But according to Semantic Versioning, specify a version MAJOR.MINOR.PATCH, PATCH is used when you
	// make backwards compatible bug fixes. In version 5.0 and later, we need to strictly comply.
	if versioninfo.IsCompatible(minSupportVersion, *versioninfo.MinSupportedVersion(versioninfo.Version4_0)) {
		return !clusterVersion.LessThan(minSupportVersion)
	}
	return versioninfo.IsCompatible(minSupportVersion, clusterVersion)
}

// GetConfig gets config from cluster.
func (c *RaftCluster) GetConfig() *metapb.Cluster {
	c.RLock()
	defer c.RUnlock()
	return proto.Clone(c.meta).(*metapb.Cluster)
}

// PutConfig puts config into cluster.
func (c *RaftCluster) PutConfig(meta *metapb.Cluster) error {
	c.Lock()
	defer c.Unlock()
	if meta.GetId() != c.clusterID {
		return errors.Errorf("invalid cluster %v, mismatch cluster id %d", meta, c.clusterID)
	}
	return c.putMetaLocked(proto.Clone(meta).(*metapb.Cluster))
}

// GetMergeChecker returns merge checker.
func (c *RaftCluster) GetMergeChecker() *checker.MergeChecker {
	c.RLock()
	defer c.RUnlock()
	return c.coordinator.checkers.GetMergeChecker()
}

// GetComponentManager returns component manager.
func (c *RaftCluster) GetComponentManager() *component.Manager {
	c.RLock()
	defer c.RUnlock()
	return c.componentManager
}

// isPrepared if the cluster information is collected
func (c *RaftCluster) isPrepared() bool {
	c.RLock()
	defer c.RUnlock()
	return c.prepareChecker.check(c)
}

// GetStoresLoads returns load stats of all stores.
func (c *RaftCluster) GetStoresLoads() map[uint64][]float64 {
	c.RLock()
	defer c.RUnlock()
	return c.hotStat.GetStoresLoads()
}

// RegionReadStats returns hot region's read stats.
// The result only includes peers that are hot enough.
// RegionStats is a thread-safe method
func (c *RaftCluster) RegionReadStats() map[uint64][]*statistics.HotPeerStat {
	// As read stats are reported by store heartbeat, the threshold needs to be adjusted.
	threshold := c.GetOpts().GetHotRegionCacheHitsThreshold() *
		(statistics.RegionHeartBeatReportInterval / statistics.StoreHeartBeatReportInterval)
	return c.hotStat.RegionStats(statistics.ReadFlow, threshold)
}

// RegionWriteStats returns hot region's write stats.
// The result only includes peers that are hot enough.
func (c *RaftCluster) RegionWriteStats() map[uint64][]*statistics.HotPeerStat {
	// RegionStats is a thread-safe method
	return c.hotStat.RegionStats(statistics.WriteFlow, c.GetOpts().GetHotRegionCacheHitsThreshold())
}

// TODO: remove me.
// only used in test.
//nolint:unused
func (c *RaftCluster) putRegion(region *core.RegionInfo) error {
	c.Lock()
	defer c.Unlock()
	if c.storage != nil {
		if err := c.storage.SaveRegion(region.GetMeta()); err != nil {
			return err
		}
	}
	c.core.PutRegion(region)
	return nil
}

// GetRuleManager returns the rule manager reference.
func (c *RaftCluster) GetRuleManager() *placement.RuleManager {
	c.RLock()
	defer c.RUnlock()
	return c.ruleManager
}

// FitRegion tries to fit the region with placement rules.
func (c *RaftCluster) FitRegion(region *core.RegionInfo) *placement.RegionFit {
	return c.GetRuleManager().FitRegion(c, region)
}

type prepareChecker struct {
	reactiveRegions map[uint64]int
	start           time.Time
	sum             int
	isPrepared      bool
}

func newPrepareChecker() *prepareChecker {
	return &prepareChecker{
		start:           time.Now(),
		reactiveRegions: make(map[uint64]int),
	}
}

// Before starting up the scheduler, we need to take the proportion of the regions on each store into consideration.
func (checker *prepareChecker) check(c *RaftCluster) bool {
	if checker.isPrepared || time.Since(checker.start) > collectTimeout {
		return true
	}
	// The number of active regions should be more than total region of all stores * collectFactor
	if float64(c.core.GetRegionCount())*collectFactor > float64(checker.sum) {
		return false
	}
	for _, store := range c.GetStores() {
		if !store.IsUp() {
			continue
		}
		storeID := store.GetID()
		// For each store, the number of active regions should be more than total region of the store * collectFactor
		if float64(c.core.GetStoreRegionCount(storeID))*collectFactor > float64(checker.reactiveRegions[storeID]) {
			return false
		}
	}
	checker.isPrepared = true
	return true
}

func (checker *prepareChecker) collect(region *core.RegionInfo) {
	for _, p := range region.GetPeers() {
		checker.reactiveRegions[p.GetStoreId()]++
	}
	checker.sum++
}

// GetHotWriteRegions gets hot write regions' info.
func (c *RaftCluster) GetHotWriteRegions() *statistics.StoreHotPeersInfos {
	c.RLock()
	co := c.coordinator
	c.RUnlock()
	return co.getHotWriteRegions()
}

// GetHotReadRegions gets hot read regions' info.
func (c *RaftCluster) GetHotReadRegions() *statistics.StoreHotPeersInfos {
	c.RLock()
	co := c.coordinator
	c.RUnlock()
	return co.getHotReadRegions()
}

// GetSchedulers gets all schedulers.
func (c *RaftCluster) GetSchedulers() []string {
	c.RLock()
	defer c.RUnlock()
	return c.coordinator.getSchedulers()
}

// GetSchedulerHandlers gets all scheduler handlers.
func (c *RaftCluster) GetSchedulerHandlers() map[string]http.Handler {
	c.RLock()
	defer c.RUnlock()
	return c.coordinator.getSchedulerHandlers()
}

// AddScheduler adds a scheduler.
func (c *RaftCluster) AddScheduler(scheduler schedule.Scheduler, args ...string) error {
	c.Lock()
	defer c.Unlock()
	return c.coordinator.addScheduler(scheduler, args...)
}

// RemoveScheduler removes a scheduler.
func (c *RaftCluster) RemoveScheduler(name string) error {
	c.Lock()
	defer c.Unlock()
	return c.coordinator.removeScheduler(name)
}

// PauseOrResumeScheduler pauses or resumes a scheduler.
func (c *RaftCluster) PauseOrResumeScheduler(name string, t int64) error {
	c.RLock()
	defer c.RUnlock()
	return c.coordinator.pauseOrResumeScheduler(name, t)
}

// IsSchedulerPaused checks if a scheduler is paused.
func (c *RaftCluster) IsSchedulerPaused(name string) (bool, error) {
	c.RLock()
	defer c.RUnlock()
	return c.coordinator.isSchedulerPaused(name)
}

// IsSchedulerDisabled checks if a scheduler is disabled.
func (c *RaftCluster) IsSchedulerDisabled(name string) (bool, error) {
	c.RLock()
	defer c.RUnlock()
	return c.coordinator.isSchedulerDisabled(name)
}

// GetStoreLimiter returns the dynamic adjusting limiter
func (c *RaftCluster) GetStoreLimiter() *StoreLimiter {
	return c.limiter
}

// GetStoreLimitByType returns the store limit for a given store ID and type.
func (c *RaftCluster) GetStoreLimitByType(storeID uint64, typ storelimit.Type) float64 {
	return c.opt.GetStoreLimitByType(storeID, typ)
}

// GetAllStoresLimit returns all store limit
func (c *RaftCluster) GetAllStoresLimit() map[uint64]config.StoreLimitConfig {
	return c.opt.GetAllStoresLimit()
}

// AddStoreLimit add a store limit for a given store ID.
func (c *RaftCluster) AddStoreLimit(store *metapb.Store) {
	storeID := store.GetId()
	cfg := c.opt.GetScheduleConfig().Clone()
	if _, ok := cfg.StoreLimit[storeID]; ok {
		return
	}

	sc := config.StoreLimitConfig{
		AddPeer:    config.DefaultStoreLimit.GetDefaultStoreLimit(storelimit.AddPeer),
		RemovePeer: config.DefaultStoreLimit.GetDefaultStoreLimit(storelimit.RemovePeer),
	}
	if core.IsTiFlashStore(store) {
		sc = config.StoreLimitConfig{
			AddPeer:    config.DefaultTiFlashStoreLimit.GetDefaultStoreLimit(storelimit.AddPeer),
			RemovePeer: config.DefaultTiFlashStoreLimit.GetDefaultStoreLimit(storelimit.RemovePeer),
		}
	}

	cfg.StoreLimit[storeID] = sc
	c.opt.SetScheduleConfig(cfg)
	var err error
	for i := 0; i < persistLimitRetryTimes; i++ {
		if err = c.opt.Persist(c.storage); err == nil {
			log.Info("store limit added", zap.Uint64("store-id", storeID))
			return
		}
		time.Sleep(persistLimitWaitTime)
	}
	log.Error("persist store limit meet error", errs.ZapError(err))
}

// RemoveStoreLimit remove a store limit for a given store ID.
func (c *RaftCluster) RemoveStoreLimit(storeID uint64) {
	cfg := c.opt.GetScheduleConfig().Clone()
	for _, limitType := range storelimit.TypeNameValue {
		c.AttachAvailableFunc(storeID, limitType, nil)
	}
	delete(cfg.StoreLimit, storeID)
	c.opt.SetScheduleConfig(cfg)
	var err error
	for i := 0; i < persistLimitRetryTimes; i++ {
		if err = c.opt.Persist(c.storage); err == nil {
			log.Info("store limit removed", zap.Uint64("store-id", storeID))
			id := strconv.FormatUint(storeID, 10)
			statistics.StoreLimitGauge.DeleteLabelValues(id, "add-peer")
			statistics.StoreLimitGauge.DeleteLabelValues(id, "remove-peer")
			return
		}
		time.Sleep(persistLimitWaitTime)
	}
	log.Error("persist store limit meet error", errs.ZapError(err))
}

// SetStoreLimit sets a store limit for a given type and rate.
func (c *RaftCluster) SetStoreLimit(storeID uint64, typ storelimit.Type, ratePerMin float64) error {
	old := c.opt.GetScheduleConfig().Clone()
	c.opt.SetStoreLimit(storeID, typ, ratePerMin)
	if err := c.opt.Persist(c.storage); err != nil {
		// roll back the store limit
		c.opt.SetScheduleConfig(old)
		log.Error("persist store limit meet error", errs.ZapError(err))
		return err
	}
	log.Info("store limit changed", zap.Uint64("store-id", storeID), zap.String("type", typ.String()), zap.Float64("rate-per-min", ratePerMin))
	return nil
}

// SetAllStoresLimit sets all store limit for a given type and rate.
func (c *RaftCluster) SetAllStoresLimit(typ storelimit.Type, ratePerMin float64) error {
	old := c.opt.GetScheduleConfig().Clone()
	oldAdd := config.DefaultStoreLimit.GetDefaultStoreLimit(storelimit.AddPeer)
	oldRemove := config.DefaultStoreLimit.GetDefaultStoreLimit(storelimit.RemovePeer)
	c.opt.SetAllStoresLimit(typ, ratePerMin)
	if err := c.opt.Persist(c.storage); err != nil {
		// roll back the store limit
		c.opt.SetScheduleConfig(old)
		config.DefaultStoreLimit.SetDefaultStoreLimit(storelimit.AddPeer, oldAdd)
		config.DefaultStoreLimit.SetDefaultStoreLimit(storelimit.RemovePeer, oldRemove)
		log.Error("persist store limit meet error", errs.ZapError(err))
		return err
	}
	log.Info("all store limit changed", zap.String("type", typ.String()), zap.Float64("rate-per-min", ratePerMin))
	return nil
}

// SetAllStoresLimitTTL sets all store limit for a given type and rate with ttl.
func (c *RaftCluster) SetAllStoresLimitTTL(typ storelimit.Type, ratePerMin float64, ttl time.Duration) {
	c.opt.SetAllStoresLimitTTL(c.ctx, c.etcdClient, typ, ratePerMin, ttl)
}

// GetClusterVersion returns the current cluster version.
func (c *RaftCluster) GetClusterVersion() string {
	return c.opt.GetClusterVersion().String()
}

// GetEtcdClient returns the current etcd client
func (c *RaftCluster) GetEtcdClient() *clientv3.Client {
	return c.etcdClient
}

var healthURL = "/pd/api/v1/ping"

// CheckHealth checks if members are healthy.
func CheckHealth(client *http.Client, members []*pdpb.Member) map[uint64]*pdpb.Member {
	healthMembers := make(map[uint64]*pdpb.Member)
	for _, member := range members {
		for _, cURL := range member.ClientUrls {
			ctx, cancel := context.WithTimeout(context.Background(), clientTimeout)
			req, err := http.NewRequestWithContext(ctx, "GET", fmt.Sprintf("%s%s", cURL, healthURL), nil)
			if err != nil {
				log.Error("failed to new request", errs.ZapError(errs.ErrNewHTTPRequest, err))
				cancel()
				continue
			}

			resp, err := client.Do(req)
			if resp != nil {
				resp.Body.Close()
			}
			cancel()
			if err == nil && resp.StatusCode == http.StatusOK {
				healthMembers[member.GetMemberId()] = member
				break
			}
		}
	}
	return healthMembers
}

// GetMembers return a slice of Members.
func GetMembers(etcdClient *clientv3.Client) ([]*pdpb.Member, error) {
	listResp, err := etcdutil.ListEtcdMembers(etcdClient)
	if err != nil {
		return nil, err
	}

	members := make([]*pdpb.Member, 0, len(listResp.Members))
	for _, m := range listResp.Members {
		info := &pdpb.Member{
			Name:       m.Name,
			MemberId:   m.ID,
			ClientUrls: m.ClientURLs,
			PeerUrls:   m.PeerURLs,
		}
		members = append(members, info)
	}

	return members, nil
}

// IsClientURL returns whether addr is a ClientUrl of any member.
func IsClientURL(addr string, etcdClient *clientv3.Client) bool {
	members, err := GetMembers(etcdClient)
	if err != nil {
		return false
	}
	for _, member := range members {
		for _, u := range member.GetClientUrls() {
			if u == addr {
				return true
			}
		}
	}
	return false
}<|MERGE_RESOLUTION|>--- conflicted
+++ resolved
@@ -555,11 +555,6 @@
 				zap.Uint64("store-id", storeID))
 			continue
 		}
-<<<<<<< HEAD
-		peerInfo := core.NewPeerInfo(peer, 0, 0,
-			peerStat.GetReadBytes(), peerStat.GetReadKeys(), interval)
-		c.hotStat.CheckReadAsync(statistics.NewCheckPeerTask(peerInfo, region))
-=======
 		loads := []float64{
 			statistics.RegionReadBytes:  float64(peerStat.GetReadBytes()),
 			statistics.RegionReadKeys:   float64(peerStat.GetReadKeys()),
@@ -567,9 +562,7 @@
 			statistics.RegionWriteKeys:  0,
 		}
 		peerInfo := core.NewPeerInfo(peer, loads, interval)
-		item := statistics.NewPeerInfoItem(peerInfo, region)
-		c.hotStat.CheckReadAsync(item)
->>>>>>> ab8b5b39
+		c.hotStat.CheckReadAsync(statistics.NewCheckPeerTask(peerInfo, region))
 	}
 	c.hotStat.CheckReadAsync(statistics.NewCollectUnReportedPeerTask(storeID, regionIDs, interval))
 	return nil
@@ -588,17 +581,8 @@
 	reportInterval := region.GetInterval()
 	interval := reportInterval.GetEndTimestamp() - reportInterval.GetStartTimestamp()
 	for _, peer := range region.GetPeers() {
-<<<<<<< HEAD
-		peerInfo := core.NewPeerInfo(peer,
-			region.GetBytesWritten(), region.GetKeysWritten(),
-			0, 0,
-			interval)
+		peerInfo := core.NewPeerInfo(peer, region.GetWriteLoads(), interval)
 		c.hotStat.CheckWriteAsync(statistics.NewCheckPeerTask(peerInfo, region))
-=======
-		peerInfo := core.NewPeerInfo(peer, region.GetWriteLoads(), interval)
-		item := statistics.NewPeerInfoItem(peerInfo, region)
-		c.hotStat.CheckWriteAsync(item)
->>>>>>> ab8b5b39
 	}
 	c.RUnlock()
 
