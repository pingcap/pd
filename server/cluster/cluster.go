// Copyright 2016 TiKV Project Authors.
//
// Licensed under the Apache License, Version 2.0 (the "License");
// you may not use this file except in compliance with the License.
// You may obtain a copy of the License at
//
//     http://www.apache.org/licenses/LICENSE-2.0
//
// Unless required by applicable law or agreed to in writing, software
// distributed under the License is distributed on an "AS IS" BASIS,
// See the License for the specific language governing permissions and
// limitations under the License.

package cluster

import (
	"context"
	"fmt"
	"net/http"
	"strconv"
	"sync"
	"time"

	"github.com/coreos/go-semver/semver"
	"github.com/gogo/protobuf/proto"
	"github.com/pingcap/errors"
	"github.com/pingcap/failpoint"
	"github.com/pingcap/kvproto/pkg/metapb"
	"github.com/pingcap/kvproto/pkg/pdpb"
	"github.com/pingcap/kvproto/pkg/replication_modepb"
	"github.com/pingcap/log"
	"github.com/tikv/pd/pkg/cache"
	"github.com/tikv/pd/pkg/component"
	"github.com/tikv/pd/pkg/errs"
	"github.com/tikv/pd/pkg/etcdutil"
	"github.com/tikv/pd/pkg/keyutil"
	"github.com/tikv/pd/pkg/logutil"
	"github.com/tikv/pd/pkg/typeutil"
	"github.com/tikv/pd/server/config"
	"github.com/tikv/pd/server/core"
	"github.com/tikv/pd/server/core/storelimit"
	"github.com/tikv/pd/server/id"
	syncer "github.com/tikv/pd/server/region_syncer"
	"github.com/tikv/pd/server/replication"
	"github.com/tikv/pd/server/schedule"
	"github.com/tikv/pd/server/schedule/checker"
	"github.com/tikv/pd/server/schedule/hbstream"
	"github.com/tikv/pd/server/schedule/placement"
	"github.com/tikv/pd/server/statistics"
	"github.com/tikv/pd/server/versioninfo"
	"go.etcd.io/etcd/clientv3"
	"go.uber.org/zap"
)

var backgroundJobInterval = 10 * time.Second

const (
	clientTimeout              = 3 * time.Second
	defaultChangedRegionsLimit = 10000
	// persistLimitRetryTimes is used to reduce the probability of the persistent error
	// since the once the store is add or remove, we shouldn't return an error even if the store limit is failed to persist.
	persistLimitRetryTimes = 5
	persistLimitWaitTime   = 100 * time.Millisecond
)

// Server is the interface for cluster.
type Server interface {
	GetAllocator() id.Allocator
	GetConfig() *config.Config
	GetPersistOptions() *config.PersistOptions
	GetStorage() *core.Storage
	GetHBStreams() *hbstream.HeartbeatStreams
	GetRaftCluster() *RaftCluster
	GetBasicCluster() *core.BasicCluster
	ReplicateFileToAllMembers(ctx context.Context, name string, data []byte) error
}

// RaftCluster is used for cluster config management.
// Raft cluster key format:
// cluster 1 -> /1/raft, value is metapb.Cluster
// cluster 2 -> /2/raft
// For cluster 1
// store 1 -> /1/raft/s/1, value is metapb.Store
// region 1 -> /1/raft/r/1, value is metapb.Region
type RaftCluster struct {
	sync.RWMutex
	ctx context.Context

	running bool

	clusterID   uint64
	clusterRoot string

	// cached cluster info
	core    *core.BasicCluster
	meta    *metapb.Cluster
	opt     *config.PersistOptions
	storage *core.Storage
	id      id.Allocator
	limiter *StoreLimiter

	prepareChecker *prepareChecker
	changedRegions chan *core.RegionInfo

	labelLevelStats *statistics.LabelStatistics
	regionStats     *statistics.RegionStatistics
	hotStat         *statistics.HotStat

	coordinator      *coordinator
	suspectRegions   *cache.TTLUint64 // suspectRegions are regions that may need fix
	suspectKeyRanges *cache.TTLString // suspect key-range regions that may need fix

	wg           sync.WaitGroup
	quit         chan struct{}
	regionSyncer *syncer.RegionSyncer

	ruleManager *placement.RuleManager
	etcdClient  *clientv3.Client
	httpClient  *http.Client

	replicationMode *replication.ModeManager
	traceRegionFlow bool

	// It's used to manage components.
	componentManager *component.Manager
}

// Status saves some state information.
type Status struct {
	RaftBootstrapTime time.Time `json:"raft_bootstrap_time,omitempty"`
	IsInitialized     bool      `json:"is_initialized"`
	ReplicationStatus string    `json:"replication_status"`
}

// NewRaftCluster create a new cluster.
func NewRaftCluster(ctx context.Context, root string, clusterID uint64, regionSyncer *syncer.RegionSyncer, etcdClient *clientv3.Client, httpClient *http.Client) *RaftCluster {
	return &RaftCluster{
		ctx:          ctx,
		running:      false,
		clusterID:    clusterID,
		clusterRoot:  root,
		regionSyncer: regionSyncer,
		httpClient:   httpClient,
		etcdClient:   etcdClient,
	}
}

// LoadClusterStatus loads the cluster status.
func (c *RaftCluster) LoadClusterStatus() (*Status, error) {
	bootstrapTime, err := c.loadBootstrapTime()
	if err != nil {
		return nil, err
	}
	var isInitialized bool
	if bootstrapTime != typeutil.ZeroTime {
		isInitialized = c.isInitialized()
	}
	var replicationStatus string
	if c.replicationMode != nil {
		replicationStatus = c.replicationMode.GetReplicationStatus().String()
	}
	return &Status{
		RaftBootstrapTime: bootstrapTime,
		IsInitialized:     isInitialized,
		ReplicationStatus: replicationStatus,
	}, nil
}

func (c *RaftCluster) isInitialized() bool {
	if c.core.GetRegionCount() > 1 {
		return true
	}
	region := c.core.SearchRegion(nil)
	return region != nil &&
		len(region.GetVoters()) >= int(c.GetReplicationConfig().MaxReplicas) &&
		len(region.GetPendingPeers()) == 0
}

// GetReplicationConfig get the replication config.
func (c *RaftCluster) GetReplicationConfig() *config.ReplicationConfig {
	cfg := &config.ReplicationConfig{}
	*cfg = *c.opt.GetReplicationConfig()
	return cfg
}

// loadBootstrapTime loads the saved bootstrap time from etcd. It returns zero
// value of time.Time when there is error or the cluster is not bootstrapped
// yet.
func (c *RaftCluster) loadBootstrapTime() (time.Time, error) {
	var t time.Time
	data, err := c.storage.Load(c.storage.ClusterStatePath("raft_bootstrap_time"))
	if err != nil {
		return t, err
	}
	if data == "" {
		return t, nil
	}
	return typeutil.ParseTimestamp([]byte(data))
}

// InitCluster initializes the raft cluster.
func (c *RaftCluster) InitCluster(id id.Allocator, opt *config.PersistOptions, storage *core.Storage, basicCluster *core.BasicCluster) {
	c.core = basicCluster
	c.opt = opt
	c.storage = storage
	c.id = id
	c.labelLevelStats = statistics.NewLabelStatistics()
	c.hotStat = statistics.NewHotStat(c.ctx)
	c.prepareChecker = newPrepareChecker()
	c.changedRegions = make(chan *core.RegionInfo, defaultChangedRegionsLimit)
	c.suspectRegions = cache.NewIDTTL(c.ctx, time.Minute, 3*time.Minute)
	c.suspectKeyRanges = cache.NewStringTTL(c.ctx, time.Minute, 3*time.Minute)
	c.traceRegionFlow = opt.GetPDServerConfig().TraceRegionFlow
}

// Start starts a cluster.
func (c *RaftCluster) Start(s Server) error {
	c.Lock()
	defer c.Unlock()

	if c.running {
		log.Warn("raft cluster has already been started")
		return nil
	}

	c.InitCluster(s.GetAllocator(), s.GetPersistOptions(), s.GetStorage(), s.GetBasicCluster())
	cluster, err := c.LoadClusterInfo()
	if err != nil {
		return err
	}
	if cluster == nil {
		return nil
	}

	c.ruleManager = placement.NewRuleManager(c.storage, c)
	if c.opt.IsPlacementRulesEnabled() {
		err = c.ruleManager.Initialize(c.opt.GetMaxReplicas(), c.opt.GetLocationLabels())
		if err != nil {
			return err
		}
	}

	c.componentManager = component.NewManager(c.storage)
	_, err = c.storage.LoadComponent(&c.componentManager)
	if err != nil {
		return err
	}

	c.replicationMode, err = replication.NewReplicationModeManager(s.GetConfig().ReplicationMode, s.GetStorage(), cluster, s)
	if err != nil {
		return err
	}

	c.coordinator = newCoordinator(c.ctx, cluster, s.GetHBStreams())
	c.regionStats = statistics.NewRegionStatistics(c.opt, c.ruleManager)
	c.limiter = NewStoreLimiter(s.GetPersistOptions())
	c.quit = make(chan struct{})

	c.wg.Add(4)
	go c.runCoordinator()
	failpoint.Inject("highFrequencyClusterJobs", func() {
		backgroundJobInterval = 100 * time.Microsecond
	})
	go c.runBackgroundJobs(backgroundJobInterval)
	go c.syncRegions()
	go c.runReplicationMode()
	c.running = true

	return nil
}

// LoadClusterInfo loads cluster related info.
func (c *RaftCluster) LoadClusterInfo() (*RaftCluster, error) {
	c.meta = &metapb.Cluster{}
	ok, err := c.storage.LoadMeta(c.meta)
	if err != nil {
		return nil, err
	}
	if !ok {
		return nil, nil
	}

	start := time.Now()
	if err := c.storage.LoadStores(c.core.PutStore); err != nil {
		return nil, err
	}
	log.Info("load stores",
		zap.Int("count", c.GetStoreCount()),
		zap.Duration("cost", time.Since(start)),
	)

	start = time.Now()

	// used to load region from kv storage to cache storage.
	if err := c.storage.LoadRegionsOnce(c.core.CheckAndPutRegion); err != nil {
		return nil, err
	}
	log.Info("load regions",
		zap.Int("count", c.core.GetRegionCount()),
		zap.Duration("cost", time.Since(start)),
	)
	for _, store := range c.GetStores() {
		c.hotStat.GetOrCreateRollingStoreStats(store.GetID())
	}
	return c, nil
}

func (c *RaftCluster) runBackgroundJobs(interval time.Duration) {
	defer logutil.LogPanic()
	defer c.wg.Done()

	ticker := time.NewTicker(interval)
	defer ticker.Stop()

	for {
		select {
		case <-c.quit:
			log.Info("metrics are reset")
			c.resetMetrics()
			log.Info("background jobs has been stopped")
			return
		case <-ticker.C:
			c.checkStores()
			c.collectMetrics()
			c.coordinator.opController.PruneHistory()
		}
	}
}

func (c *RaftCluster) runCoordinator() {
	defer logutil.LogPanic()
	defer c.wg.Done()
	defer func() {
		c.coordinator.wg.Wait()
		log.Info("coordinator has been stopped")
	}()
	c.coordinator.run()
	<-c.coordinator.ctx.Done()
	log.Info("coordinator is stopping")
}

func (c *RaftCluster) syncRegions() {
	defer logutil.LogPanic()
	defer c.wg.Done()
	c.regionSyncer.RunServer(c.changedRegionNotifier(), c.quit)
}

func (c *RaftCluster) runReplicationMode() {
	defer logutil.LogPanic()
	defer c.wg.Done()
	c.replicationMode.Run(c.quit)
}

// Stop stops the cluster.
func (c *RaftCluster) Stop() {
	c.Lock()

	if !c.running {
		c.Unlock()
		return
	}

	c.running = false
	close(c.quit)
	c.coordinator.stop()
	c.Unlock()
	c.wg.Wait()
	log.Info("raftcluster is stopped")
}

// IsRunning return if the cluster is running.
func (c *RaftCluster) IsRunning() bool {
	c.RLock()
	defer c.RUnlock()
	return c.running
}

// GetOperatorController returns the operator controller.
func (c *RaftCluster) GetOperatorController() *schedule.OperatorController {
	c.RLock()
	defer c.RUnlock()
	return c.coordinator.opController
}

// GetRegionScatter returns the region scatter.
func (c *RaftCluster) GetRegionScatter() *schedule.RegionScatterer {
	c.RLock()
	defer c.RUnlock()
	return c.coordinator.regionScatterer
}

// GetRegionSplitter returns the region splitter
func (c *RaftCluster) GetRegionSplitter() *schedule.RegionSplitter {
	c.RLock()
	defer c.RUnlock()
	return c.coordinator.regionSplitter
}

// GetHeartbeatStreams returns the heartbeat streams.
func (c *RaftCluster) GetHeartbeatStreams() *hbstream.HeartbeatStreams {
	c.RLock()
	defer c.RUnlock()
	return c.coordinator.hbStreams
}

// GetCoordinator returns the coordinator.
func (c *RaftCluster) GetCoordinator() *coordinator {
	c.RLock()
	defer c.RUnlock()
	return c.coordinator
}

// GetRegionSyncer returns the region syncer.
func (c *RaftCluster) GetRegionSyncer() *syncer.RegionSyncer {
	c.RLock()
	defer c.RUnlock()
	return c.regionSyncer
}

// GetReplicationMode returns the ReplicationMode.
func (c *RaftCluster) GetReplicationMode() *replication.ModeManager {
	c.RLock()
	defer c.RUnlock()
	return c.replicationMode
}

// GetStorage returns the storage.
func (c *RaftCluster) GetStorage() *core.Storage {
	c.RLock()
	defer c.RUnlock()
	return c.storage
}

// SetStorage set the storage for test purpose.
func (c *RaftCluster) SetStorage(s *core.Storage) {
	c.Lock()
	defer c.Unlock()
	c.storage = s
}

// GetOpts returns cluster's configuration.
func (c *RaftCluster) GetOpts() *config.PersistOptions {
	return c.opt
}

// AddSuspectRegions adds regions to suspect list.
func (c *RaftCluster) AddSuspectRegions(regionIDs ...uint64) {
	c.Lock()
	defer c.Unlock()
	for _, regionID := range regionIDs {
		c.suspectRegions.Put(regionID, nil)
	}
}

// GetSuspectRegions gets all suspect regions.
func (c *RaftCluster) GetSuspectRegions() []uint64 {
	c.RLock()
	defer c.RUnlock()
	return c.suspectRegions.GetAllID()
}

// RemoveSuspectRegion removes region from suspect list.
func (c *RaftCluster) RemoveSuspectRegion(id uint64) {
	c.Lock()
	defer c.Unlock()
	c.suspectRegions.Remove(id)
}

// AddSuspectKeyRange adds the key range with the its ruleID as the key
// The instance of each keyRange is like following format:
// [2][]byte: start key/end key
func (c *RaftCluster) AddSuspectKeyRange(start, end []byte) {
	c.Lock()
	defer c.Unlock()
	c.suspectKeyRanges.Put(keyutil.BuildKeyRangeKey(start, end), [2][]byte{start, end})
}

// PopOneSuspectKeyRange gets one suspect keyRange group.
// it would return value and true if pop success, or return empty [][2][]byte and false
// if suspectKeyRanges couldn't pop keyRange group.
func (c *RaftCluster) PopOneSuspectKeyRange() ([2][]byte, bool) {
	c.Lock()
	defer c.Unlock()
	_, value, success := c.suspectKeyRanges.Pop()
	if !success {
		return [2][]byte{}, false
	}
	v, ok := value.([2][]byte)
	if !ok {
		return [2][]byte{}, false
	}
	return v, true
}

// ClearSuspectKeyRanges clears the suspect keyRanges, only for unit test
func (c *RaftCluster) ClearSuspectKeyRanges() {
	c.Lock()
	defer c.Unlock()
	c.suspectKeyRanges.Clear()
}

// HandleStoreHeartbeat updates the store status.
func (c *RaftCluster) HandleStoreHeartbeat(stats *pdpb.StoreStats) error {
	c.Lock()
	defer c.Unlock()

	storeID := stats.GetStoreId()
	store := c.GetStore(storeID)
	if store == nil {
		return errors.Errorf("store %v not found", storeID)
	}
	newStore := store.Clone(core.SetStoreStats(stats), core.SetLastHeartbeatTS(time.Now()))
	if newStore.IsLowSpace(c.opt.GetLowSpaceRatio()) {
		log.Warn("store does not have enough disk space",
			zap.Uint64("store-id", newStore.GetID()),
			zap.Uint64("capacity", newStore.GetCapacity()),
			zap.Uint64("available", newStore.GetAvailable()))
	}
	if newStore.NeedPersist() && c.storage != nil {
		if err := c.storage.SaveStore(newStore.GetMeta()); err != nil {
			log.Error("failed to persist store", zap.Uint64("store-id", newStore.GetID()), errs.ZapError(err))
		} else {
			newStore = newStore.Clone(core.SetLastPersistTime(time.Now()))
		}
	}
	if store := c.core.GetStore(newStore.GetID()); store != nil {
		statistics.UpdateStoreHeartbeatMetrics(store)
	}
	c.core.PutStore(newStore)
	c.hotStat.Observe(newStore.GetID(), newStore.GetStoreStats())
	c.hotStat.FilterUnhealthyStore(c)
	reportInterval := stats.GetInterval()
	interval := reportInterval.GetEndTimestamp() - reportInterval.GetStartTimestamp()

	// c.limiter is nil before "start" is called
	if c.limiter != nil && c.opt.GetStoreLimitMode() == "auto" {
		c.limiter.Collect(newStore.GetStoreStats())
	}

	regionIDs := make(map[uint64]struct{}, len(stats.GetPeerStats()))
	for _, peerStat := range stats.GetPeerStats() {
		regionID := peerStat.GetRegionId()
		regionIDs[regionID] = struct{}{}
		region := c.GetRegion(regionID)
		if region == nil {
			log.Warn("discard hot peer stat for unknown region",
				zap.Uint64("region-id", regionID),
				zap.Uint64("store-id", storeID))
			continue
		}
		peer := region.GetStorePeer(storeID)
		if peer == nil {
			log.Warn("discard hot peer stat for unknown region peer",
				zap.Uint64("region-id", regionID),
				zap.Uint64("store-id", storeID))
			continue
		}
<<<<<<< HEAD
		peerInfo := core.NewPeerInfo(peer,
			statistics.GetLoads(region),
			interval)
=======
		loads := []float64{
			statistics.RegionReadBytes:  float64(peerStat.GetReadBytes()),
			statistics.RegionReadKeys:   float64(peerStat.GetReadKeys()),
			statistics.RegionWriteBytes: 0,
			statistics.RegionWriteKeys:  0,
		}
		peerInfo := core.NewPeerInfo(peer, loads, interval)
>>>>>>> dbcbfa81
		item := statistics.NewPeerInfoItem(peerInfo, region)
		c.hotStat.CheckReadAsync(item)
	}
	collect := statistics.NewUnReportStatsCollect(storeID, regionIDs, interval)
	c.hotStat.CheckReadAsync(collect)
	return nil
}

// processRegionHeartbeat updates the region information.
func (c *RaftCluster) processRegionHeartbeat(region *core.RegionInfo) error {
	c.RLock()
	origin, err := c.core.PreCheckPutRegion(region)
	if err != nil {
		c.RUnlock()
		return err
	}
	expiredStats := c.hotStat.ExpiredItems(region)
	// Put expiredStats into read/write queue to update stats
	if len(expiredStats) > 0 {
		for _, stat := range expiredStats {
			item := statistics.NewExpiredStatItem(stat)
			if stat.Kind == statistics.WriteFlow {
				c.hotStat.CheckWriteAsync(item)
			} else {
				c.hotStat.CheckReadAsync(item)
			}
		}
	}
	reportInterval := region.GetInterval()
	interval := reportInterval.GetEndTimestamp() - reportInterval.GetStartTimestamp()
	for _, peer := range region.GetPeers() {
<<<<<<< HEAD
		peerInfo := core.NewPeerInfo(peer,
			statistics.GetLoads(region),
			interval)
=======
		peerInfo := core.NewPeerInfo(peer, region.GetWriteLoads(), interval)
>>>>>>> dbcbfa81
		item := statistics.NewPeerInfoItem(peerInfo, region)
		c.hotStat.CheckWriteAsync(item)
	}
	c.RUnlock()

	// Save to storage if meta is updated.
	// Save to cache if meta or leader is updated, or contains any down/pending peer.
	// Mark isNew if the region in cache does not have leader.
	var saveKV, saveCache, isNew, needSync bool
	if origin == nil {
		log.Debug("insert new region",
			zap.Uint64("region-id", region.GetID()),
			logutil.ZapRedactStringer("meta-region", core.RegionToHexMeta(region.GetMeta())))
		saveKV, saveCache, isNew = true, true, true
	} else {
		r := region.GetRegionEpoch()
		o := origin.GetRegionEpoch()
		if r.GetVersion() > o.GetVersion() {
			log.Info("region Version changed",
				zap.Uint64("region-id", region.GetID()),
				logutil.ZapRedactString("detail", core.DiffRegionKeyInfo(origin, region)),
				zap.Uint64("old-version", o.GetVersion()),
				zap.Uint64("new-version", r.GetVersion()),
			)
			saveKV, saveCache = true, true
		}
		if r.GetConfVer() > o.GetConfVer() {
			log.Info("region ConfVer changed",
				zap.Uint64("region-id", region.GetID()),
				zap.String("detail", core.DiffRegionPeersInfo(origin, region)),
				zap.Uint64("old-confver", o.GetConfVer()),
				zap.Uint64("new-confver", r.GetConfVer()),
			)
			saveKV, saveCache = true, true
		}
		if region.GetLeader().GetId() != origin.GetLeader().GetId() {
			if origin.GetLeader().GetId() == 0 {
				isNew = true
			} else {
				log.Info("leader changed",
					zap.Uint64("region-id", region.GetID()),
					zap.Uint64("from", origin.GetLeader().GetStoreId()),
					zap.Uint64("to", region.GetLeader().GetStoreId()),
				)
			}
			saveCache, needSync = true, true
		}
		if !core.SortedPeersStatsEqual(region.GetDownPeers(), origin.GetDownPeers()) {
			log.Debug("down-peers changed", zap.Uint64("region-id", region.GetID()))
			saveCache, needSync = true, true
		}
		if !core.SortedPeersEqual(region.GetPendingPeers(), origin.GetPendingPeers()) {
			log.Debug("pending-peers changed", zap.Uint64("region-id", region.GetID()))
			saveCache, needSync = true, true
		}
		if len(region.GetPeers()) != len(origin.GetPeers()) {
			saveKV, saveCache = true, true
		}

		if region.GetApproximateSize() != origin.GetApproximateSize() ||
			region.GetApproximateKeys() != origin.GetApproximateKeys() {
			saveCache = true
		}

		if c.traceRegionFlow && (region.GetBytesWritten() != origin.GetBytesWritten() ||
			region.GetBytesRead() != origin.GetBytesRead() ||
			region.GetKeysWritten() != origin.GetKeysWritten() ||
			region.GetKeysRead() != origin.GetKeysRead()) {
			saveCache, needSync = true, true
		}

		if region.GetReplicationStatus().GetState() != replication_modepb.RegionReplicationState_UNKNOWN &&
			(region.GetReplicationStatus().GetState() != origin.GetReplicationStatus().GetState() ||
				region.GetReplicationStatus().GetStateId() != origin.GetReplicationStatus().GetStateId()) {
			saveCache = true
		}
	}

	if !saveKV && !saveCache && !isNew {
		return nil
	}

	failpoint.Inject("concurrentRegionHeartbeat", func() {
		time.Sleep(500 * time.Millisecond)
	})

	c.Lock()
	if saveCache {
		// To prevent a concurrent heartbeat of another region from overriding the up-to-date region info by a stale one,
		// check its validation again here.
		//
		// However it can't solve the race condition of concurrent heartbeats from the same region.
		if _, err := c.core.PreCheckPutRegion(region); err != nil {
			c.Unlock()
			return err
		}
		overlaps := c.core.PutRegion(region)
		if c.storage != nil {
			for _, item := range overlaps {
				if err := c.storage.DeleteRegion(item.GetMeta()); err != nil {
					log.Error("failed to delete region from storage",
						zap.Uint64("region-id", item.GetID()),
						logutil.ZapRedactStringer("region-meta", core.RegionToHexMeta(item.GetMeta())),
						errs.ZapError(err))
				}
			}
		}
		for _, item := range overlaps {
			if c.regionStats != nil {
				c.regionStats.ClearDefunctRegion(item.GetID())
			}
			c.labelLevelStats.ClearDefunctRegion(item.GetID())
		}

		// Update related stores.
		storeMap := make(map[uint64]struct{})
		for _, p := range region.GetPeers() {
			storeMap[p.GetStoreId()] = struct{}{}
		}
		if origin != nil {
			for _, p := range origin.GetPeers() {
				storeMap[p.GetStoreId()] = struct{}{}
			}
		}
		for key := range storeMap {
			c.updateStoreStatusLocked(key)
		}
		regionEventCounter.WithLabelValues("update_cache").Inc()
	}

	if isNew {
		c.prepareChecker.collect(region)
	}

	if c.regionStats != nil {
		c.regionStats.Observe(region, c.getRegionStoresLocked(region))
	}
	c.Unlock()

	// If there are concurrent heartbeats from the same region, the last write will win even if
	// writes to storage in the critical area. So don't use mutex to protect it.
	if saveKV && c.storage != nil {
		if err := c.storage.SaveRegion(region.GetMeta()); err != nil {
			// Not successfully saved to storage is not fatal, it only leads to longer warm-up
			// after restart. Here we only log the error then go on updating cache.
			log.Error("failed to save region to storage",
				zap.Uint64("region-id", region.GetID()),
				logutil.ZapRedactStringer("region-meta", core.RegionToHexMeta(region.GetMeta())),
				errs.ZapError(err))
		}
		regionEventCounter.WithLabelValues("update_kv").Inc()
	}
	if saveKV || needSync {
		select {
		case c.changedRegions <- region:
		default:
		}
	}

	return nil
}

func (c *RaftCluster) updateStoreStatusLocked(id uint64) {
	leaderCount := c.core.GetStoreLeaderCount(id)
	regionCount := c.core.GetStoreRegionCount(id)
	pendingPeerCount := c.core.GetStorePendingPeerCount(id)
	leaderRegionSize := c.core.GetStoreLeaderRegionSize(id)
	regionSize := c.core.GetStoreRegionSize(id)
	c.core.UpdateStoreStatus(id, leaderCount, regionCount, pendingPeerCount, leaderRegionSize, regionSize)
}

//nolint:unused
func (c *RaftCluster) getClusterID() uint64 {
	c.RLock()
	defer c.RUnlock()
	return c.meta.GetId()
}

func (c *RaftCluster) putMetaLocked(meta *metapb.Cluster) error {
	if c.storage != nil {
		if err := c.storage.SaveMeta(meta); err != nil {
			return err
		}
	}
	c.meta = meta
	return nil
}

// GetRegionByKey gets regionInfo by region key from cluster.
func (c *RaftCluster) GetRegionByKey(regionKey []byte) *core.RegionInfo {
	return c.core.SearchRegion(regionKey)
}

// GetPrevRegionByKey gets previous region and leader peer by the region key from cluster.
func (c *RaftCluster) GetPrevRegionByKey(regionKey []byte) *core.RegionInfo {
	return c.core.SearchPrevRegion(regionKey)
}

// ScanRegions scans region with start key, until the region contains endKey, or
// total number greater than limit.
func (c *RaftCluster) ScanRegions(startKey, endKey []byte, limit int) []*core.RegionInfo {
	return c.core.ScanRange(startKey, endKey, limit)
}

// GetRegion searches for a region by ID.
func (c *RaftCluster) GetRegion(regionID uint64) *core.RegionInfo {
	return c.core.GetRegion(regionID)
}

// GetMetaRegions gets regions from cluster.
func (c *RaftCluster) GetMetaRegions() []*metapb.Region {
	return c.core.GetMetaRegions()
}

// GetRegions returns all regions' information in detail.
func (c *RaftCluster) GetRegions() []*core.RegionInfo {
	return c.core.GetRegions()
}

// GetRegionCount returns total count of regions
func (c *RaftCluster) GetRegionCount() int {
	return c.core.GetRegionCount()
}

// GetStoreRegions returns all regions' information with a given storeID.
func (c *RaftCluster) GetStoreRegions(storeID uint64) []*core.RegionInfo {
	return c.core.GetStoreRegions(storeID)
}

// RandLeaderRegion returns a random region that has leader on the store.
func (c *RaftCluster) RandLeaderRegion(storeID uint64, ranges []core.KeyRange, opts ...core.RegionOption) *core.RegionInfo {
	return c.core.RandLeaderRegion(storeID, ranges, opts...)
}

// RandFollowerRegion returns a random region that has a follower on the store.
func (c *RaftCluster) RandFollowerRegion(storeID uint64, ranges []core.KeyRange, opts ...core.RegionOption) *core.RegionInfo {
	return c.core.RandFollowerRegion(storeID, ranges, opts...)
}

// RandPendingRegion returns a random region that has a pending peer on the store.
func (c *RaftCluster) RandPendingRegion(storeID uint64, ranges []core.KeyRange, opts ...core.RegionOption) *core.RegionInfo {
	return c.core.RandPendingRegion(storeID, ranges, opts...)
}

// RandLearnerRegion returns a random region that has a learner peer on the store.
func (c *RaftCluster) RandLearnerRegion(storeID uint64, ranges []core.KeyRange, opts ...core.RegionOption) *core.RegionInfo {
	return c.core.RandLearnerRegion(storeID, ranges, opts...)
}

// GetLeaderStore returns all stores that contains the region's leader peer.
func (c *RaftCluster) GetLeaderStore(region *core.RegionInfo) *core.StoreInfo {
	return c.core.GetLeaderStore(region)
}

// GetFollowerStores returns all stores that contains the region's follower peer.
func (c *RaftCluster) GetFollowerStores(region *core.RegionInfo) []*core.StoreInfo {
	return c.core.GetFollowerStores(region)
}

// GetRegionStores returns all stores that contains the region's peer.
func (c *RaftCluster) GetRegionStores(region *core.RegionInfo) []*core.StoreInfo {
	return c.core.GetRegionStores(region)
}

// GetStoreCount returns the count of stores.
func (c *RaftCluster) GetStoreCount() int {
	return c.core.GetStoreCount()
}

// GetStoreRegionCount returns the number of regions for a given store.
func (c *RaftCluster) GetStoreRegionCount(storeID uint64) int {
	return c.core.GetStoreRegionCount(storeID)
}

// GetAverageRegionSize returns the average region approximate size.
func (c *RaftCluster) GetAverageRegionSize() int64 {
	return c.core.GetAverageRegionSize()
}

// GetRegionStats returns region statistics from cluster.
func (c *RaftCluster) GetRegionStats(startKey, endKey []byte) *statistics.RegionStats {
	c.RLock()
	defer c.RUnlock()
	return statistics.GetRegionStats(c.core.ScanRange(startKey, endKey, -1))
}

// GetStoresStats returns stores' statistics from cluster.
// And it will be unnecessary to filter unhealthy store, because it has been solved in process heartbeat
func (c *RaftCluster) GetStoresStats() *statistics.StoresStats {
	c.RLock()
	defer c.RUnlock()
	return c.hotStat.StoresStats
}

// DropCacheRegion removes a region from the cache.
func (c *RaftCluster) DropCacheRegion(id uint64) {
	c.RLock()
	defer c.RUnlock()
	if region := c.GetRegion(id); region != nil {
		c.core.RemoveRegion(region)
	}
}

// GetCacheCluster gets the cached cluster.
func (c *RaftCluster) GetCacheCluster() *core.BasicCluster {
	c.RLock()
	defer c.RUnlock()
	return c.core
}

// GetMetaStores gets stores from cluster.
func (c *RaftCluster) GetMetaStores() []*metapb.Store {
	return c.core.GetMetaStores()
}

// GetStores returns all stores in the cluster.
func (c *RaftCluster) GetStores() []*core.StoreInfo {
	return c.core.GetStores()
}

// GetStore gets store from cluster.
func (c *RaftCluster) GetStore(storeID uint64) *core.StoreInfo {
	return c.core.GetStore(storeID)
}

// IsRegionHot checks if a region is in hot state.
func (c *RaftCluster) IsRegionHot(region *core.RegionInfo) bool {
	c.RLock()
	defer c.RUnlock()
	return c.hotStat.IsRegionHot(region, c.opt.GetHotRegionCacheHitsThreshold())
}

// GetAdjacentRegions returns regions' information that are adjacent with the specific region ID.
func (c *RaftCluster) GetAdjacentRegions(region *core.RegionInfo) (*core.RegionInfo, *core.RegionInfo) {
	return c.core.GetAdjacentRegions(region)
}

// UpdateStoreLabels updates a store's location labels
// If 'force' is true, then update the store's labels forcibly.
func (c *RaftCluster) UpdateStoreLabels(storeID uint64, labels []*metapb.StoreLabel, force bool) error {
	store := c.GetStore(storeID)
	if store == nil {
		return errors.Errorf("invalid store ID %d, not found", storeID)
	}
	newStore := proto.Clone(store.GetMeta()).(*metapb.Store)
	newStore.Labels = labels
	// PutStore will perform label merge.
	return c.putStoreImpl(newStore, force)
}

// PutStore puts a store.
func (c *RaftCluster) PutStore(store *metapb.Store) error {
	if err := c.putStoreImpl(store, false); err != nil {
		return err
	}
	c.OnStoreVersionChange()
	c.AddStoreLimit(store)
	return nil
}

// putStoreImpl puts a store.
// If 'force' is true, then overwrite the store's labels.
func (c *RaftCluster) putStoreImpl(store *metapb.Store, force bool) error {
	c.Lock()
	defer c.Unlock()

	if store.GetId() == 0 {
		return errors.Errorf("invalid put store %v", store)
	}

	if err := c.checkStoreVersion(store); err != nil {
		return err
	}

	// Store address can not be the same as other stores.
	for _, s := range c.GetStores() {
		// It's OK to start a new store on the same address if the old store has been removed or physically destroyed.
		if s.IsTombstone() || s.IsPhysicallyDestroyed() {
			continue
		}
		if s.GetID() != store.GetId() && s.GetAddress() == store.GetAddress() {
			return errors.Errorf("duplicated store address: %v, already registered by %v", store, s.GetMeta())
		}
	}

	s := c.GetStore(store.GetId())
	if s == nil {
		// Add a new store.
		s = core.NewStoreInfo(store)
	} else {
		// Use the given labels to update the store.
		labels := store.GetLabels()
		if !force {
			// If 'force' isn't set, the given labels will merge into those labels which already existed in the store.
			labels = s.MergeLabels(labels)
		}
		// Update an existed store.
		s = s.Clone(
			core.SetStoreAddress(store.Address, store.StatusAddress, store.PeerAddress),
			core.SetStoreVersion(store.GitHash, store.Version),
			core.SetStoreLabels(labels),
			core.SetStoreStartTime(store.StartTimestamp),
			core.SetStoreDeployPath(store.DeployPath),
		)
	}
	if err := c.checkStoreLabels(s); err != nil {
		return err
	}
	return c.putStoreLocked(s)
}

func (c *RaftCluster) checkStoreVersion(store *metapb.Store) error {
	v, err := versioninfo.ParseVersion(store.GetVersion())
	if err != nil {
		return errors.Errorf("invalid put store %v, error: %s", store, err)
	}
	clusterVersion := *c.opt.GetClusterVersion()
	if !versioninfo.IsCompatible(clusterVersion, *v) {
		return errors.Errorf("version should compatible with version  %s, got %s", clusterVersion, v)
	}
	return nil
}

func (c *RaftCluster) checkStoreLabels(s *core.StoreInfo) error {
	keysSet := make(map[string]struct{})
	for _, k := range c.opt.GetLocationLabels() {
		keysSet[k] = struct{}{}
		if v := s.GetLabelValue(k); len(v) == 0 {
			log.Warn("label configuration is incorrect",
				zap.Stringer("store", s.GetMeta()),
				zap.String("label-key", k))
			if c.opt.GetStrictlyMatchLabel() {
				return errors.Errorf("label configuration is incorrect, need to specify the key: %s ", k)
			}
		}
	}
	for _, label := range s.GetLabels() {
		key := label.GetKey()
		if _, ok := keysSet[key]; !ok {
			log.Warn("not found the key match with the store label",
				zap.Stringer("store", s.GetMeta()),
				zap.String("label-key", key))
			if c.opt.GetStrictlyMatchLabel() {
				return errors.Errorf("key matching the label was not found in the PD, store label key: %s ", key)
			}
		}
	}
	return nil
}

// RemoveStore marks a store as offline in cluster.
// State transition: Up -> Offline.
func (c *RaftCluster) RemoveStore(storeID uint64, physicallyDestroyed bool) error {
	c.Lock()
	defer c.Unlock()

	store := c.GetStore(storeID)
	if store == nil {
		return errs.ErrStoreNotFound.FastGenByArgs(storeID)
	}

	// Remove an offline store should be OK, nothing to do.
	if store.IsOffline() && store.IsPhysicallyDestroyed() == physicallyDestroyed {
		return nil
	}

	if store.IsTombstone() {
		return errs.ErrStoreTombstone.FastGenByArgs(storeID)
	}

	if store.IsPhysicallyDestroyed() {
		return errs.ErrStoreDestroyed.FastGenByArgs(storeID)
	}

	newStore := store.Clone(core.OfflineStore(physicallyDestroyed))
	log.Warn("store has been offline",
		zap.Uint64("store-id", newStore.GetID()),
		zap.String("store-address", newStore.GetAddress()),
		zap.Bool("physically-destroyed", newStore.IsPhysicallyDestroyed()))
	err := c.putStoreLocked(newStore)
	if err == nil {
		// TODO: if the persist operation encounters error, the "Unlimited" will be rollback.
		// And considering the store state has changed, RemoveStore is actually successful.
		_ = c.SetStoreLimit(storeID, storelimit.RemovePeer, storelimit.Unlimited)
	}
	return err
}

// buryStore marks a store as tombstone in cluster.
// The store should be empty before calling this func
// State transition: Offline -> Tombstone.
func (c *RaftCluster) buryStore(storeID uint64) error {
	c.Lock()
	defer c.Unlock()

	store := c.GetStore(storeID)
	if store == nil {
		return errs.ErrStoreNotFound.FastGenByArgs(storeID)
	}

	// Bury a tombstone store should be OK, nothing to do.
	if store.IsTombstone() {
		return nil
	}

	if store.IsUp() {
		return errs.ErrStoreIsUp.FastGenByArgs()
	}

	newStore := store.Clone(core.TombstoneStore())
	log.Warn("store has been Tombstone",
		zap.Uint64("store-id", newStore.GetID()),
		zap.String("store-address", newStore.GetAddress()),
		zap.String("state", store.GetState().String()),
		zap.Bool("physically-destroyed", store.IsPhysicallyDestroyed()))
	err := c.putStoreLocked(newStore)
	c.onStoreVersionChangeLocked()
	if err == nil {
		// clean up the residual information.
		c.RemoveStoreLimit(storeID)
		c.hotStat.RemoveRollingStoreStats(storeID)
	}
	return err
}

// PauseLeaderTransfer prevents the store from been selected as source or
// target store of TransferLeader.
func (c *RaftCluster) PauseLeaderTransfer(storeID uint64) error {
	return c.core.PauseLeaderTransfer(storeID)
}

// ResumeLeaderTransfer cleans a store's pause state. The store can be selected
// as source or target of TransferLeader again.
func (c *RaftCluster) ResumeLeaderTransfer(storeID uint64) {
	c.core.ResumeLeaderTransfer(storeID)
}

// AttachAvailableFunc attaches an available function to a specific store.
func (c *RaftCluster) AttachAvailableFunc(storeID uint64, limitType storelimit.Type, f func() bool) {
	c.core.AttachAvailableFunc(storeID, limitType, f)
}

// UpStore up a store from offline
func (c *RaftCluster) UpStore(storeID uint64) error {
	c.Lock()
	defer c.Unlock()
	store := c.GetStore(storeID)
	if store == nil {
		return errs.ErrStoreNotFound.FastGenByArgs(storeID)
	}

	if store.IsTombstone() {
		return errs.ErrStoreTombstone.FastGenByArgs(storeID)
	}

	if store.IsPhysicallyDestroyed() {
		return errs.ErrStoreDestroyed.FastGenByArgs(storeID)
	}

	if store.IsUp() {
		return nil
	}

	newStore := store.Clone(core.UpStore())
	log.Warn("store has been up",
		zap.Uint64("store-id", storeID),
		zap.String("store-address", newStore.GetAddress()))
	return c.putStoreLocked(newStore)
}

// SetStoreWeight sets up a store's leader/region balance weight.
func (c *RaftCluster) SetStoreWeight(storeID uint64, leaderWeight, regionWeight float64) error {
	c.Lock()
	defer c.Unlock()

	store := c.GetStore(storeID)
	if store == nil {
		return errs.ErrStoreNotFound.FastGenByArgs(storeID)
	}

	if err := c.storage.SaveStoreWeight(storeID, leaderWeight, regionWeight); err != nil {
		return err
	}

	newStore := store.Clone(
		core.SetLeaderWeight(leaderWeight),
		core.SetRegionWeight(regionWeight),
	)

	return c.putStoreLocked(newStore)
}

func (c *RaftCluster) putStoreLocked(store *core.StoreInfo) error {
	if c.storage != nil {
		if err := c.storage.SaveStore(store.GetMeta()); err != nil {
			return err
		}
	}
	c.core.PutStore(store)
	c.hotStat.GetOrCreateRollingStoreStats(store.GetID())
	return nil
}

func (c *RaftCluster) checkStores() {
	var offlineStores []*metapb.Store
	var upStoreCount int
	stores := c.GetStores()
	for _, store := range stores {
		// the store has already been tombstone
		if store.IsTombstone() {
			continue
		}

		if store.IsUp() {
			if !store.IsLowSpace(c.opt.GetLowSpaceRatio()) {
				upStoreCount++
			}
			continue
		}

		offlineStore := store.GetMeta()
		// If the store is empty, it can be buried.
		regionCount := c.core.GetStoreRegionCount(offlineStore.GetId())
		if regionCount == 0 {
			if err := c.buryStore(offlineStore.GetId()); err != nil {
				log.Error("bury store failed",
					zap.Stringer("store", offlineStore),
					errs.ZapError(err))
			}
		} else {
			offlineStores = append(offlineStores, offlineStore)
		}
	}

	if len(offlineStores) == 0 {
		return
	}

	// When placement rules feature is enabled. It is hard to determine required replica count precisely.
	if !c.opt.IsPlacementRulesEnabled() && upStoreCount < c.opt.GetMaxReplicas() {
		for _, offlineStore := range offlineStores {
			log.Warn("store may not turn into Tombstone, there are no extra up store has enough space to accommodate the extra replica", zap.Stringer("store", offlineStore))
		}
	}
}

// RemoveTombStoneRecords removes the tombStone Records.
func (c *RaftCluster) RemoveTombStoneRecords() error {
	c.Lock()
	defer c.Unlock()

	for _, store := range c.GetStores() {
		if store.IsTombstone() {
			if store.GetRegionCount() > 0 {
				log.Warn("skip removing tombstone", zap.Stringer("store", store.GetMeta()))
				continue
			}
			// the store has already been tombstone
			err := c.deleteStoreLocked(store)
			if err != nil {
				log.Error("delete store failed",
					zap.Stringer("store", store.GetMeta()),
					errs.ZapError(err))
				return err
			}
			c.RemoveStoreLimit(store.GetID())
			log.Info("delete store succeeded",
				zap.Stringer("store", store.GetMeta()))
		}
	}
	return nil
}

func (c *RaftCluster) deleteStoreLocked(store *core.StoreInfo) error {
	if c.storage != nil {
		if err := c.storage.DeleteStore(store.GetMeta()); err != nil {
			return err
		}
	}
	c.core.DeleteStore(store)
	return nil
}

func (c *RaftCluster) collectMetrics() {
	statsMap := statistics.NewStoreStatisticsMap(c.opt)
	stores := c.GetStores()
	for _, s := range stores {
		statsMap.Observe(s, c.hotStat.StoresStats)
	}
	statsMap.Collect()

	c.coordinator.collectSchedulerMetrics()
	c.coordinator.collectHotSpotMetrics()
	c.collectClusterMetrics()
	c.collectHealthStatus()
}

func (c *RaftCluster) resetMetrics() {
	statsMap := statistics.NewStoreStatisticsMap(c.opt)
	statsMap.Reset()

	c.coordinator.resetSchedulerMetrics()
	c.coordinator.resetHotSpotMetrics()
	c.resetClusterMetrics()
	c.resetHealthStatus()
}

func (c *RaftCluster) collectClusterMetrics() {
	c.RLock()
	defer c.RUnlock()
	if c.regionStats == nil {
		return
	}
	c.regionStats.Collect()
	c.labelLevelStats.Collect()
	// collect hot cache metrics
	c.hotStat.CollectMetrics()
}

func (c *RaftCluster) resetClusterMetrics() {
	c.RLock()
	defer c.RUnlock()
	if c.regionStats == nil {
		return
	}
	c.regionStats.Reset()
	c.labelLevelStats.Reset()
	// reset hot cache metrics
	c.hotStat.ResetMetrics()
}

func (c *RaftCluster) collectHealthStatus() {
	members, err := GetMembers(c.etcdClient)
	if err != nil {
		log.Error("get members error", errs.ZapError(err))
	}
	healthy := CheckHealth(c.httpClient, members)
	for _, member := range members {
		var v float64
		if _, ok := healthy[member.GetMemberId()]; ok {
			v = 1
		}
		healthStatusGauge.WithLabelValues(member.GetName()).Set(v)
	}
}

func (c *RaftCluster) resetHealthStatus() {
	healthStatusGauge.Reset()
}

// GetRegionStatsByType gets the status of the region by types.
func (c *RaftCluster) GetRegionStatsByType(typ statistics.RegionStatisticType) []*core.RegionInfo {
	c.RLock()
	defer c.RUnlock()
	if c.regionStats == nil {
		return nil
	}
	return c.regionStats.GetRegionStatsByType(typ)
}

// GetOfflineRegionStatsByType gets the status of the offline region by types.
func (c *RaftCluster) GetOfflineRegionStatsByType(typ statistics.RegionStatisticType) []*core.RegionInfo {
	c.RLock()
	defer c.RUnlock()
	if c.regionStats == nil {
		return nil
	}
	return c.regionStats.GetOfflineRegionStatsByType(typ)
}

func (c *RaftCluster) updateRegionsLabelLevelStats(regions []*core.RegionInfo) {
	c.Lock()
	defer c.Unlock()
	for _, region := range regions {
		c.labelLevelStats.Observe(region, c.getRegionStoresLocked(region), c.opt.GetLocationLabels())
	}
}

func (c *RaftCluster) getRegionStoresLocked(region *core.RegionInfo) []*core.StoreInfo {
	stores := make([]*core.StoreInfo, 0, len(region.GetPeers()))
	for _, p := range region.GetPeers() {
		if store := c.core.GetStore(p.StoreId); store != nil {
			stores = append(stores, store)
		}
	}
	return stores
}

// AllocID allocs ID.
func (c *RaftCluster) AllocID() (uint64, error) {
	return c.id.Alloc()
}

// OnStoreVersionChange changes the version of the cluster when needed.
func (c *RaftCluster) OnStoreVersionChange() {
	c.RLock()
	defer c.RUnlock()
	c.onStoreVersionChangeLocked()
}

func (c *RaftCluster) onStoreVersionChangeLocked() {
	var minVersion *semver.Version
	stores := c.GetStores()
	for _, s := range stores {
		if s.IsTombstone() {
			continue
		}
		v := versioninfo.MustParseVersion(s.GetVersion())

		if minVersion == nil || v.LessThan(*minVersion) {
			minVersion = v
		}
	}
	clusterVersion := c.opt.GetClusterVersion()
	// If the cluster version of PD is less than the minimum version of all stores,
	// it will update the cluster version.
	failpoint.Inject("versionChangeConcurrency", func() {
		time.Sleep(500 * time.Millisecond)
	})

	if minVersion != nil && clusterVersion.LessThan(*minVersion) {
		if !c.opt.CASClusterVersion(clusterVersion, minVersion) {
			log.Error("cluster version changed by API at the same time")
		}
		err := c.opt.Persist(c.storage)
		if err != nil {
			log.Error("persist cluster version meet error", errs.ZapError(err))
		}
		log.Info("cluster version changed",
			zap.Stringer("old-cluster-version", clusterVersion),
			zap.Stringer("new-cluster-version", minVersion))
	}
}

func (c *RaftCluster) changedRegionNotifier() <-chan *core.RegionInfo {
	return c.changedRegions
}

// IsFeatureSupported checks if the feature is supported by current cluster.
func (c *RaftCluster) IsFeatureSupported(f versioninfo.Feature) bool {
	clusterVersion := *c.opt.GetClusterVersion()
	minSupportVersion := *versioninfo.MinSupportedVersion(f)
	// For features before version 5.0 (such as BatchSplit), strict version checks are performed according to the
	// original logic. But according to Semantic Versioning, specify a version MAJOR.MINOR.PATCH, PATCH is used when you
	// make backwards compatible bug fixes. In version 5.0 and later, we need to strictly comply.
	if versioninfo.IsCompatible(minSupportVersion, *versioninfo.MinSupportedVersion(versioninfo.Version4_0)) {
		return !clusterVersion.LessThan(minSupportVersion)
	}
	return versioninfo.IsCompatible(minSupportVersion, clusterVersion)
}

// GetConfig gets config from cluster.
func (c *RaftCluster) GetConfig() *metapb.Cluster {
	c.RLock()
	defer c.RUnlock()
	return proto.Clone(c.meta).(*metapb.Cluster)
}

// PutConfig puts config into cluster.
func (c *RaftCluster) PutConfig(meta *metapb.Cluster) error {
	c.Lock()
	defer c.Unlock()
	if meta.GetId() != c.clusterID {
		return errors.Errorf("invalid cluster %v, mismatch cluster id %d", meta, c.clusterID)
	}
	return c.putMetaLocked(proto.Clone(meta).(*metapb.Cluster))
}

// GetMergeChecker returns merge checker.
func (c *RaftCluster) GetMergeChecker() *checker.MergeChecker {
	c.RLock()
	defer c.RUnlock()
	return c.coordinator.checkers.GetMergeChecker()
}

// GetComponentManager returns component manager.
func (c *RaftCluster) GetComponentManager() *component.Manager {
	c.RLock()
	defer c.RUnlock()
	return c.componentManager
}

// isPrepared if the cluster information is collected
func (c *RaftCluster) isPrepared() bool {
	c.RLock()
	defer c.RUnlock()
	return c.prepareChecker.check(c)
}

// GetStoresLoads returns load stats of all stores.
func (c *RaftCluster) GetStoresLoads() map[uint64][]float64 {
	c.RLock()
	defer c.RUnlock()
	return c.hotStat.GetStoresLoads()
}

// RegionReadStats returns hot region's read stats.
// The result only includes peers that are hot enough.
// RegionStats is a thread-safe method
func (c *RaftCluster) RegionReadStats() map[uint64][]*statistics.HotPeerStat {
	// As read stats are reported by store heartbeat, the threshold needs to be adjusted.
	threshold := c.GetOpts().GetHotRegionCacheHitsThreshold() *
		(statistics.RegionHeartBeatReportInterval / statistics.StoreHeartBeatReportInterval)
	return c.hotStat.RegionStats(statistics.ReadFlow, threshold)
}

// RegionWriteStats returns hot region's write stats.
// The result only includes peers that are hot enough.
func (c *RaftCluster) RegionWriteStats() map[uint64][]*statistics.HotPeerStat {
	// RegionStats is a thread-safe method
	return c.hotStat.RegionStats(statistics.WriteFlow, c.GetOpts().GetHotRegionCacheHitsThreshold())
}

// TODO: remove me.
// only used in test.
//nolint:unused
func (c *RaftCluster) putRegion(region *core.RegionInfo) error {
	c.Lock()
	defer c.Unlock()
	if c.storage != nil {
		if err := c.storage.SaveRegion(region.GetMeta()); err != nil {
			return err
		}
	}
	c.core.PutRegion(region)
	return nil
}

// GetRuleManager returns the rule manager reference.
func (c *RaftCluster) GetRuleManager() *placement.RuleManager {
	c.RLock()
	defer c.RUnlock()
	return c.ruleManager
}

// FitRegion tries to fit the region with placement rules.
func (c *RaftCluster) FitRegion(region *core.RegionInfo) *placement.RegionFit {
	return c.GetRuleManager().FitRegion(c, region)
}

type prepareChecker struct {
	reactiveRegions map[uint64]int
	start           time.Time
	sum             int
	isPrepared      bool
}

func newPrepareChecker() *prepareChecker {
	return &prepareChecker{
		start:           time.Now(),
		reactiveRegions: make(map[uint64]int),
	}
}

// Before starting up the scheduler, we need to take the proportion of the regions on each store into consideration.
func (checker *prepareChecker) check(c *RaftCluster) bool {
	if checker.isPrepared || time.Since(checker.start) > collectTimeout {
		return true
	}
	// The number of active regions should be more than total region of all stores * collectFactor
	if float64(c.core.GetRegionCount())*collectFactor > float64(checker.sum) {
		return false
	}
	for _, store := range c.GetStores() {
		if !store.IsUp() {
			continue
		}
		storeID := store.GetID()
		// For each store, the number of active regions should be more than total region of the store * collectFactor
		if float64(c.core.GetStoreRegionCount(storeID))*collectFactor > float64(checker.reactiveRegions[storeID]) {
			return false
		}
	}
	checker.isPrepared = true
	return true
}

func (checker *prepareChecker) collect(region *core.RegionInfo) {
	for _, p := range region.GetPeers() {
		checker.reactiveRegions[p.GetStoreId()]++
	}
	checker.sum++
}

// GetHotWriteRegions gets hot write regions' info.
func (c *RaftCluster) GetHotWriteRegions() *statistics.StoreHotPeersInfos {
	c.RLock()
	co := c.coordinator
	c.RUnlock()
	return co.getHotWriteRegions()
}

// GetHotReadRegions gets hot read regions' info.
func (c *RaftCluster) GetHotReadRegions() *statistics.StoreHotPeersInfos {
	c.RLock()
	co := c.coordinator
	c.RUnlock()
	return co.getHotReadRegions()
}

// GetSchedulers gets all schedulers.
func (c *RaftCluster) GetSchedulers() []string {
	c.RLock()
	defer c.RUnlock()
	return c.coordinator.getSchedulers()
}

// GetSchedulerHandlers gets all scheduler handlers.
func (c *RaftCluster) GetSchedulerHandlers() map[string]http.Handler {
	c.RLock()
	defer c.RUnlock()
	return c.coordinator.getSchedulerHandlers()
}

// AddScheduler adds a scheduler.
func (c *RaftCluster) AddScheduler(scheduler schedule.Scheduler, args ...string) error {
	c.Lock()
	defer c.Unlock()
	return c.coordinator.addScheduler(scheduler, args...)
}

// RemoveScheduler removes a scheduler.
func (c *RaftCluster) RemoveScheduler(name string) error {
	c.Lock()
	defer c.Unlock()
	return c.coordinator.removeScheduler(name)
}

// PauseOrResumeScheduler pauses or resumes a scheduler.
func (c *RaftCluster) PauseOrResumeScheduler(name string, t int64) error {
	c.RLock()
	defer c.RUnlock()
	return c.coordinator.pauseOrResumeScheduler(name, t)
}

// IsSchedulerPaused checks if a scheduler is paused.
func (c *RaftCluster) IsSchedulerPaused(name string) (bool, error) {
	c.RLock()
	defer c.RUnlock()
	return c.coordinator.isSchedulerPaused(name)
}

// IsSchedulerDisabled checks if a scheduler is disabled.
func (c *RaftCluster) IsSchedulerDisabled(name string) (bool, error) {
	c.RLock()
	defer c.RUnlock()
	return c.coordinator.isSchedulerDisabled(name)
}

// GetStoreLimiter returns the dynamic adjusting limiter
func (c *RaftCluster) GetStoreLimiter() *StoreLimiter {
	return c.limiter
}

// GetStoreLimitByType returns the store limit for a given store ID and type.
func (c *RaftCluster) GetStoreLimitByType(storeID uint64, typ storelimit.Type) float64 {
	return c.opt.GetStoreLimitByType(storeID, typ)
}

// GetAllStoresLimit returns all store limit
func (c *RaftCluster) GetAllStoresLimit() map[uint64]config.StoreLimitConfig {
	return c.opt.GetAllStoresLimit()
}

// AddStoreLimit add a store limit for a given store ID.
func (c *RaftCluster) AddStoreLimit(store *metapb.Store) {
	storeID := store.GetId()
	cfg := c.opt.GetScheduleConfig().Clone()
	if _, ok := cfg.StoreLimit[storeID]; ok {
		return
	}

	sc := config.StoreLimitConfig{
		AddPeer:    config.DefaultStoreLimit.GetDefaultStoreLimit(storelimit.AddPeer),
		RemovePeer: config.DefaultStoreLimit.GetDefaultStoreLimit(storelimit.RemovePeer),
	}
	if core.IsTiFlashStore(store) {
		sc = config.StoreLimitConfig{
			AddPeer:    config.DefaultTiFlashStoreLimit.GetDefaultStoreLimit(storelimit.AddPeer),
			RemovePeer: config.DefaultTiFlashStoreLimit.GetDefaultStoreLimit(storelimit.RemovePeer),
		}
	}

	cfg.StoreLimit[storeID] = sc
	c.opt.SetScheduleConfig(cfg)
	var err error
	for i := 0; i < persistLimitRetryTimes; i++ {
		if err = c.opt.Persist(c.storage); err == nil {
			log.Info("store limit added", zap.Uint64("store-id", storeID))
			return
		}
		time.Sleep(persistLimitWaitTime)
	}
	log.Error("persist store limit meet error", errs.ZapError(err))
}

// RemoveStoreLimit remove a store limit for a given store ID.
func (c *RaftCluster) RemoveStoreLimit(storeID uint64) {
	cfg := c.opt.GetScheduleConfig().Clone()
	for _, limitType := range storelimit.TypeNameValue {
		c.AttachAvailableFunc(storeID, limitType, nil)
	}
	delete(cfg.StoreLimit, storeID)
	c.opt.SetScheduleConfig(cfg)
	var err error
	for i := 0; i < persistLimitRetryTimes; i++ {
		if err = c.opt.Persist(c.storage); err == nil {
			log.Info("store limit removed", zap.Uint64("store-id", storeID))
			id := strconv.FormatUint(storeID, 10)
			statistics.StoreLimitGauge.DeleteLabelValues(id, "add-peer")
			statistics.StoreLimitGauge.DeleteLabelValues(id, "remove-peer")
			return
		}
		time.Sleep(persistLimitWaitTime)
	}
	log.Error("persist store limit meet error", errs.ZapError(err))
}

// SetStoreLimit sets a store limit for a given type and rate.
func (c *RaftCluster) SetStoreLimit(storeID uint64, typ storelimit.Type, ratePerMin float64) error {
	old := c.opt.GetScheduleConfig().Clone()
	c.opt.SetStoreLimit(storeID, typ, ratePerMin)
	if err := c.opt.Persist(c.storage); err != nil {
		// roll back the store limit
		c.opt.SetScheduleConfig(old)
		log.Error("persist store limit meet error", errs.ZapError(err))
		return err
	}
	log.Info("store limit changed", zap.Uint64("store-id", storeID), zap.String("type", typ.String()), zap.Float64("rate-per-min", ratePerMin))
	return nil
}

// SetAllStoresLimit sets all store limit for a given type and rate.
func (c *RaftCluster) SetAllStoresLimit(typ storelimit.Type, ratePerMin float64) error {
	old := c.opt.GetScheduleConfig().Clone()
	oldAdd := config.DefaultStoreLimit.GetDefaultStoreLimit(storelimit.AddPeer)
	oldRemove := config.DefaultStoreLimit.GetDefaultStoreLimit(storelimit.RemovePeer)
	c.opt.SetAllStoresLimit(typ, ratePerMin)
	if err := c.opt.Persist(c.storage); err != nil {
		// roll back the store limit
		c.opt.SetScheduleConfig(old)
		config.DefaultStoreLimit.SetDefaultStoreLimit(storelimit.AddPeer, oldAdd)
		config.DefaultStoreLimit.SetDefaultStoreLimit(storelimit.RemovePeer, oldRemove)
		log.Error("persist store limit meet error", errs.ZapError(err))
		return err
	}
	log.Info("all store limit changed", zap.String("type", typ.String()), zap.Float64("rate-per-min", ratePerMin))
	return nil
}

// SetAllStoresLimitTTL sets all store limit for a given type and rate with ttl.
func (c *RaftCluster) SetAllStoresLimitTTL(typ storelimit.Type, ratePerMin float64, ttl time.Duration) {
	c.opt.SetAllStoresLimitTTL(c.ctx, c.etcdClient, typ, ratePerMin, ttl)
}

// GetClusterVersion returns the current cluster version.
func (c *RaftCluster) GetClusterVersion() string {
	return c.opt.GetClusterVersion().String()
}

// GetEtcdClient returns the current etcd client
func (c *RaftCluster) GetEtcdClient() *clientv3.Client {
	return c.etcdClient
}

var healthURL = "/pd/api/v1/ping"

// CheckHealth checks if members are healthy.
func CheckHealth(client *http.Client, members []*pdpb.Member) map[uint64]*pdpb.Member {
	healthMembers := make(map[uint64]*pdpb.Member)
	for _, member := range members {
		for _, cURL := range member.ClientUrls {
			ctx, cancel := context.WithTimeout(context.Background(), clientTimeout)
			req, err := http.NewRequestWithContext(ctx, "GET", fmt.Sprintf("%s%s", cURL, healthURL), nil)
			if err != nil {
				log.Error("failed to new request", errs.ZapError(errs.ErrNewHTTPRequest, err))
				cancel()
				continue
			}

			resp, err := client.Do(req)
			if resp != nil {
				resp.Body.Close()
			}
			cancel()
			if err == nil && resp.StatusCode == http.StatusOK {
				healthMembers[member.GetMemberId()] = member
				break
			}
		}
	}
	return healthMembers
}

// GetMembers return a slice of Members.
func GetMembers(etcdClient *clientv3.Client) ([]*pdpb.Member, error) {
	listResp, err := etcdutil.ListEtcdMembers(etcdClient)
	if err != nil {
		return nil, err
	}

	members := make([]*pdpb.Member, 0, len(listResp.Members))
	for _, m := range listResp.Members {
		info := &pdpb.Member{
			Name:       m.Name,
			MemberId:   m.ID,
			ClientUrls: m.ClientURLs,
			PeerUrls:   m.PeerURLs,
		}
		members = append(members, info)
	}

	return members, nil
}

// IsClientURL returns whether addr is a ClientUrl of any member.
func IsClientURL(addr string, etcdClient *clientv3.Client) bool {
	members, err := GetMembers(etcdClient)
	if err != nil {
		return false
	}
	for _, member := range members {
		for _, u := range member.GetClientUrls() {
			if u == addr {
				return true
			}
		}
	}
	return false
}<|MERGE_RESOLUTION|>--- conflicted
+++ resolved
@@ -555,11 +555,6 @@
 				zap.Uint64("store-id", storeID))
 			continue
 		}
-<<<<<<< HEAD
-		peerInfo := core.NewPeerInfo(peer,
-			statistics.GetLoads(region),
-			interval)
-=======
 		loads := []float64{
 			statistics.RegionReadBytes:  float64(peerStat.GetReadBytes()),
 			statistics.RegionReadKeys:   float64(peerStat.GetReadKeys()),
@@ -567,7 +562,6 @@
 			statistics.RegionWriteKeys:  0,
 		}
 		peerInfo := core.NewPeerInfo(peer, loads, interval)
->>>>>>> dbcbfa81
 		item := statistics.NewPeerInfoItem(peerInfo, region)
 		c.hotStat.CheckReadAsync(item)
 	}
@@ -599,13 +593,7 @@
 	reportInterval := region.GetInterval()
 	interval := reportInterval.GetEndTimestamp() - reportInterval.GetStartTimestamp()
 	for _, peer := range region.GetPeers() {
-<<<<<<< HEAD
-		peerInfo := core.NewPeerInfo(peer,
-			statistics.GetLoads(region),
-			interval)
-=======
 		peerInfo := core.NewPeerInfo(peer, region.GetWriteLoads(), interval)
->>>>>>> dbcbfa81
 		item := statistics.NewPeerInfoItem(peerInfo, region)
 		c.hotStat.CheckWriteAsync(item)
 	}
