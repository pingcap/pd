--- conflicted
+++ resolved
@@ -106,27 +106,17 @@
 			latest := region.GetRegionEpoch()
 			changes := latest.GetConfVer() - origin.GetConfVer()
 			if source == DispatchFromHeartBeat &&
-<<<<<<< HEAD
-				changes > uint64(op.ConfVerChanged()) {
-				log.Info("stale operator", zap.Uint64("region-id", region.GetID()),
-					zap.Reflect("operator", op), zap.Uint64("diff", changes))
-				operatorCounter.WithLabelValues(op.Desc(), "stale").Inc()
-				op.SetDropTime(time.Now())
-				oc.opRecords.Put(op, pdpb.OperatorStatus_CANCEL)
-				oc.RemoveOperator(op)
-				oc.PromoteWaitingOperator()
-=======
 				changes > uint64(op.ConfVerChanged(region)) {
 
 				if oc.RemoveOperator(op) {
 					log.Info("stale operator", zap.Uint64("region-id", region.GetID()),
 						zap.Reflect("operator", op), zap.Uint64("diff", changes))
 					operatorCounter.WithLabelValues(op.Desc(), "stale").Inc()
+					op.SetDropTime(time.Now())
 					oc.opRecords.Put(op, pdpb.OperatorStatus_CANCEL)
 					oc.PromoteWaitingOperator()
 				}
 
->>>>>>> b66ba448
 				return
 			}
 
@@ -143,13 +133,9 @@
 			oc.PromoteWaitingOperator()
 		} else if timeout && oc.RemoveOperator(op) {
 			log.Info("operator timeout", zap.Uint64("region-id", region.GetID()), zap.Reflect("operator", op))
-<<<<<<< HEAD
+			operatorCounter.WithLabelValues(op.Desc(), "timeout").Inc()
 			op.SetDropTime(time.Now())
-=======
-			operatorCounter.WithLabelValues(op.Desc(), "timeout").Inc()
->>>>>>> b66ba448
 			oc.opRecords.Put(op, pdpb.OperatorStatus_TIMEOUT)
-			oc.RemoveTimeoutOperator(op)
 			oc.PromoteWaitingOperator()
 		}
 	}
@@ -186,6 +172,7 @@
 			zap.Uint64("region-id", op.RegionID()),
 			zap.Stringer("operator", op))
 		operatorCounter.WithLabelValues(op.Desc(), "disappear").Inc()
+		op.SetDropTime(time.Now())
 		oc.opRecords.Put(op, pdpb.OperatorStatus_CANCEL)
 		return nil, true
 	}
@@ -262,12 +249,8 @@
 
 	if oc.exceedStoreLimit(ops...) || !oc.checkAddOperator(ops...) {
 		for _, op := range ops {
-<<<<<<< HEAD
-			operatorCounter.WithLabelValues(op.Desc(), "canceled").Inc()
+			operatorCounter.WithLabelValues(op.Desc(), "cancel").Inc()
 			op.SetDropTime(time.Now())
-=======
-			operatorCounter.WithLabelValues(op.Desc(), "cancel").Inc()
->>>>>>> b66ba448
 			oc.opRecords.Put(op, pdpb.OperatorStatus_CANCEL)
 		}
 		return false
@@ -346,12 +329,8 @@
 	if old, ok := oc.operators[regionID]; ok {
 		_ = oc.removeOperatorLocked(old)
 		log.Info("replace old operator", zap.Uint64("region-id", regionID), zap.Reflect("operator", old))
-<<<<<<< HEAD
-		operatorCounter.WithLabelValues(old.Desc(), "replaced").Inc()
+		operatorCounter.WithLabelValues(old.Desc(), "replace").Inc()
 		old.SetDropTime(time.Now())
-=======
-		operatorCounter.WithLabelValues(old.Desc(), "replace").Inc()
->>>>>>> b66ba448
 		oc.opRecords.Put(old, pdpb.OperatorStatus_REPLACE)
 	}
 
