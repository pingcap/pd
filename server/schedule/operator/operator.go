// Copyright 2016 PingCAP, Inc.
//
// Licensed under the Apache License, Version 2.0 (the "License");
// you may not use this file except in compliance with the License.
// You may obtain a copy of the License at
//
//     http://www.apache.org/licenses/LICENSE-2.0
//
// Unless required by applicable law or agreed to in writing, software
// distributed under the License is distributed on an "AS IS" BASIS,
// See the License for the specific language governing permissions and
// limitations under the License.

package operator

import (
	"bytes"
	"errors"
	"fmt"
	"math/rand"
	"reflect"
	"sort"
	"strings"
	"sync/atomic"
	"time"

	"github.com/pingcap/kvproto/pkg/metapb"
	"github.com/pingcap/kvproto/pkg/pdpb"
	"github.com/pingcap/log"
	"github.com/pingcap/pd/server/core"
	"github.com/pingcap/pd/server/schedule/opt"
	"github.com/pingcap/pd/server/statistics"
	"go.uber.org/zap"
)

const (
	// LeaderOperatorWaitTime is the duration that when a leader operator lives
	// longer than it, the operator will be considered timeout.
	LeaderOperatorWaitTime = 10 * time.Second
	// RegionOperatorWaitTime is the duration that when a region operator lives
	// longer than it, the operator will be considered timeout.
	RegionOperatorWaitTime = 10 * time.Minute
	// RegionInfluence represents the influence of a operator step, which is used by ratelimit.
	RegionInfluence int64 = 1000
	// smallRegionInfluence represents the influence of a operator step
	// when the region size is smaller than smallRegionThreshold, which is used by ratelimit.
	smallRegionInfluence int64 = 200
	// smallRegionThreshold is used to represent a region which can be regarded as a small region once the size is small than it.
	smallRegionThreshold int64 = 20
)

// Cluster provides an overview of a cluster's regions distribution.
type Cluster interface {
	core.RegionSetInformer
	core.StoreSetInformer
	core.StoreSetController

	statistics.RegionStatInformer
	opt.Options

	// TODO: it should be removed. Schedulers don't need to know anything
	// about peers.
	AllocPeer(storeID uint64) (*metapb.Peer, error)
}

// OpInfluence records the influence of the cluster.
type OpInfluence struct {
	StoresInfluence map[uint64]*StoreInfluence
}

// GetStoreInfluence get storeInfluence of specific store.
func (m OpInfluence) GetStoreInfluence(id uint64) *StoreInfluence {
	storeInfluence, ok := m.StoresInfluence[id]
	if !ok {
		storeInfluence = &StoreInfluence{}
		m.StoresInfluence[id] = storeInfluence
	}
	return storeInfluence
}

// StoreInfluence records influences that pending operators will make.
type StoreInfluence struct {
	RegionSize  int64
	RegionCount int64
	LeaderSize  int64
	LeaderCount int64
	StepCost    int64
}

// ResourceSize returns delta size of leader/region by influence.
func (s StoreInfluence) ResourceSize(kind core.ResourceKind) int64 {
	switch kind {
	case core.LeaderKind:
		return s.LeaderSize
	case core.RegionKind:
		return s.RegionSize
	default:
		return 0
	}
}

type u64Set map[uint64]struct{}

type u64Slice []uint64

func (s u64Slice) Len() int {
	return len(s)
}

func (s u64Slice) Swap(i, j int) {
	s[i], s[j] = s[j], s[i]
}

func (s u64Slice) Less(i, j int) bool {
	return s[i] < s[j]
}

func (s u64Set) String() string {
	v := make([]uint64, 0, len(s))
	for x := range s {
		v = append(v, x)
	}
	sort.Sort(u64Slice(v))
	return fmt.Sprintf("%v", v)
}

// OpStep describes the basic scheduling steps that can not be subdivided.
type OpStep interface {
	fmt.Stringer
	ExpectConfVerChange() bool
	IsFinish(region *core.RegionInfo) bool
	Influence(opInfluence OpInfluence, region *core.RegionInfo)
}

// TransferLeader is an OpStep that transfers a region's leader.
type TransferLeader struct {
	FromStore, ToStore uint64
}

// ExpectConfVerChange returns if the confver of a region should be increased
// after this step
func (tl TransferLeader) ExpectConfVerChange() bool {
	return false
}

func (tl TransferLeader) String() string {
	return fmt.Sprintf("transfer leader from store %v to store %v", tl.FromStore, tl.ToStore)
}

// IsFinish checks if current step is finished.
func (tl TransferLeader) IsFinish(region *core.RegionInfo) bool {
	return region.GetLeader().GetStoreId() == tl.ToStore
}

// Influence calculates the store difference that current step makes.
func (tl TransferLeader) Influence(opInfluence OpInfluence, region *core.RegionInfo) {
	from := opInfluence.GetStoreInfluence(tl.FromStore)
	to := opInfluence.GetStoreInfluence(tl.ToStore)

	from.LeaderSize -= region.GetApproximateSize()
	from.LeaderCount--
	to.LeaderSize += region.GetApproximateSize()
	to.LeaderCount++
}

// AddPeer is an OpStep that adds a region peer.
type AddPeer struct {
	ToStore, PeerID uint64
}

// ExpectConfVerChange returns if the confver of a region should be increased
// after this step
func (ap AddPeer) ExpectConfVerChange() bool {
	return true
}
func (ap AddPeer) String() string {
	return fmt.Sprintf("add peer %v on store %v", ap.PeerID, ap.ToStore)
}

// IsFinish checks if current step is finished.
func (ap AddPeer) IsFinish(region *core.RegionInfo) bool {
	if p := region.GetStoreVoter(ap.ToStore); p != nil {
		if p.GetId() != ap.PeerID {
			log.Warn("obtain unexpected peer", zap.String("expect", ap.String()), zap.Uint64("obtain-voter", p.GetId()))
			return false
		}
		return region.GetPendingVoter(p.GetId()) == nil
	}
	return false
}

// Influence calculates the store difference that current step makes.
func (ap AddPeer) Influence(opInfluence OpInfluence, region *core.RegionInfo) {
	to := opInfluence.GetStoreInfluence(ap.ToStore)

	regionSize := region.GetApproximateSize()
	to.RegionSize += regionSize
	to.RegionCount++
	if regionSize > smallRegionThreshold {
		to.StepCost += RegionInfluence
	} else if regionSize <= smallRegionThreshold && regionSize > core.EmptyRegionApproximateSize {
		to.StepCost += smallRegionInfluence
	}
}

// AddLearner is an OpStep that adds a region learner peer.
type AddLearner struct {
	ToStore, PeerID uint64
}

// ExpectConfVerChange returns if the confver of a region should be increased
// after this step
func (al AddLearner) ExpectConfVerChange() bool {
	return true
}

func (al AddLearner) String() string {
	return fmt.Sprintf("add learner peer %v on store %v", al.PeerID, al.ToStore)
}

// IsFinish checks if current step is finished.
func (al AddLearner) IsFinish(region *core.RegionInfo) bool {
	if p := region.GetStoreLearner(al.ToStore); p != nil {
		if p.GetId() != al.PeerID {
			log.Warn("obtain unexpected peer", zap.String("expect", al.String()), zap.Uint64("obtain-learner", p.GetId()))
			return false
		}
		return region.GetPendingLearner(p.GetId()) == nil
	}
	return false
}

// Influence calculates the store difference that current step makes.
func (al AddLearner) Influence(opInfluence OpInfluence, region *core.RegionInfo) {
	to := opInfluence.GetStoreInfluence(al.ToStore)

	regionSize := region.GetApproximateSize()
	to.RegionSize += regionSize
	to.RegionCount++
	if regionSize > smallRegionThreshold {
		to.StepCost += RegionInfluence
	} else if regionSize <= smallRegionThreshold && regionSize > core.EmptyRegionApproximateSize {
		to.StepCost += smallRegionInfluence
	}
}

// PromoteLearner is an OpStep that promotes a region learner peer to normal voter.
type PromoteLearner struct {
	ToStore, PeerID uint64
}

// ExpectConfVerChange returns if the confver of a region should be increased
// after this step
func (pl PromoteLearner) ExpectConfVerChange() bool {
	return true
}

func (pl PromoteLearner) String() string {
	return fmt.Sprintf("promote learner peer %v on store %v to voter", pl.PeerID, pl.ToStore)
}

// IsFinish checks if current step is finished.
func (pl PromoteLearner) IsFinish(region *core.RegionInfo) bool {
	if p := region.GetStoreVoter(pl.ToStore); p != nil {
		if p.GetId() != pl.PeerID {
			log.Warn("obtain unexpected peer", zap.String("expect", pl.String()), zap.Uint64("obtain-voter", p.GetId()))
		}
		return p.GetId() == pl.PeerID
	}
	return false
}

// Influence calculates the store difference that current step makes.
func (pl PromoteLearner) Influence(opInfluence OpInfluence, region *core.RegionInfo) {}

// RemovePeer is an OpStep that removes a region peer.
type RemovePeer struct {
	FromStore uint64
}

// ExpectConfVerChange returns if the confver of a region should be increased
// after this step
func (rp RemovePeer) ExpectConfVerChange() bool {
	return true
}

func (rp RemovePeer) String() string {
	return fmt.Sprintf("remove peer on store %v", rp.FromStore)
}

// IsFinish checks if current step is finished.
func (rp RemovePeer) IsFinish(region *core.RegionInfo) bool {
	return region.GetStorePeer(rp.FromStore) == nil
}

// Influence calculates the store difference that current step makes.
func (rp RemovePeer) Influence(opInfluence OpInfluence, region *core.RegionInfo) {
	from := opInfluence.GetStoreInfluence(rp.FromStore)

	from.RegionSize -= region.GetApproximateSize()
	from.RegionCount--
}

// MergeRegion is an OpStep that merge two regions.
type MergeRegion struct {
	FromRegion *metapb.Region
	ToRegion   *metapb.Region
	// there are two regions involved in merge process,
	// so to keep them from other scheduler,
	// both of them should add MerRegion operatorStep.
	// But actually, TiKV just needs the region want to be merged to get the merge request,
	// thus use a IsPassive mark to indicate that
	// this region doesn't need to send merge request to TiKV.
	IsPassive bool
}

// ExpectConfVerChange returns if the confver of a region should be increased
// after this step
func (mr MergeRegion) ExpectConfVerChange() bool {
	return false
}

func (mr MergeRegion) String() string {
	return fmt.Sprintf("merge region %v into region %v", mr.FromRegion.GetId(), mr.ToRegion.GetId())
}

// IsFinish checks if current step is finished.
func (mr MergeRegion) IsFinish(region *core.RegionInfo) bool {
	if mr.IsPassive {
		return !bytes.Equal(region.GetStartKey(), mr.ToRegion.StartKey) || !bytes.Equal(region.GetEndKey(), mr.ToRegion.EndKey)
	}
	return false
}

// Influence calculates the store difference that current step makes.
func (mr MergeRegion) Influence(opInfluence OpInfluence, region *core.RegionInfo) {
	if mr.IsPassive {
		for _, p := range region.GetPeers() {
			o := opInfluence.GetStoreInfluence(p.GetStoreId())
			o.RegionCount--
			if region.GetLeader().GetId() == p.GetId() {
				o.LeaderCount--
			}
		}
	}
}

// SplitRegion is an OpStep that splits a region.
type SplitRegion struct {
	StartKey, EndKey []byte
	Policy           pdpb.CheckPolicy
}

// ExpectConfVerChange returns if the confver of a region should be increased
// after this step
func (sr SplitRegion) ExpectConfVerChange() bool {
	return false
}

func (sr SplitRegion) String() string {
	return fmt.Sprintf("split region with policy %s", sr.Policy.String())
}

// IsFinish checks if current step is finished.
func (sr SplitRegion) IsFinish(region *core.RegionInfo) bool {
	return !bytes.Equal(region.GetStartKey(), sr.StartKey) || !bytes.Equal(region.GetEndKey(), sr.EndKey)
}

// Influence calculates the store difference that current step makes.
func (sr SplitRegion) Influence(opInfluence OpInfluence, region *core.RegionInfo) {
	for _, p := range region.GetPeers() {
		inf := opInfluence.GetStoreInfluence(p.GetStoreId())
		inf.RegionCount++
		if region.GetLeader().GetId() == p.GetId() {
			inf.LeaderCount++
		}
	}
}

// AddLightPeer is an OpStep that adds a region peer without considering the influence.
type AddLightPeer struct {
	ToStore, PeerID uint64
}

// ExpectConfVerChange returns if the confver of a region should be increased
// after this step
func (ap AddLightPeer) ExpectConfVerChange() bool {
	return true
}

func (ap AddLightPeer) String() string {
	return fmt.Sprintf("add peer %v on store %v", ap.PeerID, ap.ToStore)
}

// IsFinish checks if current step is finished.
func (ap AddLightPeer) IsFinish(region *core.RegionInfo) bool {
	if p := region.GetStoreVoter(ap.ToStore); p != nil {
		if p.GetId() != ap.PeerID {
			log.Warn("obtain unexpected peer", zap.String("expect", ap.String()), zap.Uint64("obtain-voter", p.GetId()))
			return false
		}
		return region.GetPendingVoter(p.GetId()) == nil
	}
	return false
}

// Influence calculates the store difference that current step makes.
func (ap AddLightPeer) Influence(opInfluence OpInfluence, region *core.RegionInfo) {
	to := opInfluence.GetStoreInfluence(ap.ToStore)

	to.RegionSize += region.GetApproximateSize()
	to.RegionCount++
}

// AddLightLearner is an OpStep that adds a region learner peer without considering the influence.
type AddLightLearner struct {
	ToStore, PeerID uint64
}

// ExpectConfVerChange returns if the confver of a region should be increased
// after this step
func (al AddLightLearner) ExpectConfVerChange() bool {
	return true
}

func (al AddLightLearner) String() string {
	return fmt.Sprintf("add learner peer %v on store %v", al.PeerID, al.ToStore)
}

// IsFinish checks if current step is finished.
func (al AddLightLearner) IsFinish(region *core.RegionInfo) bool {
	if p := region.GetStoreLearner(al.ToStore); p != nil {
		if p.GetId() != al.PeerID {
			log.Warn("obtain unexpected peer", zap.String("expect", al.String()), zap.Uint64("obtain-learner", p.GetId()))
			return false
		}
		return region.GetPendingLearner(p.GetId()) == nil
	}
	return false
}

// Influence calculates the store difference that current step makes.
func (al AddLightLearner) Influence(opInfluence OpInfluence, region *core.RegionInfo) {
	to := opInfluence.GetStoreInfluence(al.ToStore)

	to.RegionSize += region.GetApproximateSize()
	to.RegionCount++
}

// Operator contains execution steps generated by scheduler.
type Operator struct {
	desc        string
	brief       string
	regionID    uint64
	regionEpoch *metapb.RegionEpoch
	kind        OpKind
	steps       []OpStep
	currentStep int32
	createTime  time.Time
	// startTime is used to record the start time of an operator which is added into running operators.
	startTime time.Time
	stepTime  int64
	level     core.PriorityLevel
}

// NewOperator creates a new operator.
func NewOperator(desc, brief string, regionID uint64, regionEpoch *metapb.RegionEpoch, kind OpKind, steps ...OpStep) *Operator {
	level := core.NormalPriority
	if kind&OpAdmin != 0 {
		level = core.HighPriority
	}
	return &Operator{
		desc:        desc,
		brief:       brief,
		regionID:    regionID,
		regionEpoch: regionEpoch,
		kind:        kind,
		steps:       steps,
		createTime:  time.Now(),
		stepTime:    time.Now().UnixNano(),
		level:       level,
	}
}

func (o *Operator) String() string {
	stepStrs := make([]string, len(o.steps))
	for i := range o.steps {
		stepStrs[i] = o.steps[i].String()
	}
	s := fmt.Sprintf("%s {%s} (kind:%s, region:%v(%v,%v), createAt:%s, startAt:%s, currentStep:%v, steps:[%s])", o.desc, o.brief, o.kind, o.regionID, o.regionEpoch.GetVersion(), o.regionEpoch.GetConfVer(), o.createTime, o.startTime, atomic.LoadInt32(&o.currentStep), strings.Join(stepStrs, ", "))
	if o.IsTimeout() {
		s = s + " timeout"
	}
	if o.IsFinish() {
		s = s + " finished"
	}
	return s
}

// MarshalJSON serializes custom types to JSON.
func (o *Operator) MarshalJSON() ([]byte, error) {
	return []byte(`"` + o.String() + `"`), nil
}

// Desc returns the operator's short description.
func (o *Operator) Desc() string {
	return o.desc
}

// SetDesc sets the description for the operator.
func (o *Operator) SetDesc(desc string) {
	o.desc = desc
}

// AttachKind attaches an operator kind for the operator.
func (o *Operator) AttachKind(kind OpKind) {
	o.kind |= kind
}

// RegionID returns the region that operator is targeted.
func (o *Operator) RegionID() uint64 {
	return o.regionID
}

// RegionEpoch returns the region's epoch that is attached to the operator.
func (o *Operator) RegionEpoch() *metapb.RegionEpoch {
	return o.regionEpoch
}

// Kind returns operator's kind.
func (o *Operator) Kind() OpKind {
	return o.kind
}

// ElapsedTime returns duration since it was created.
func (o *Operator) ElapsedTime() time.Duration {
	return time.Since(o.createTime)
}

// RunningTime returns duration since it was promoted.
func (o *Operator) RunningTime() time.Duration {
	return time.Since(o.startTime)
}

// SetStartTime sets the start time for operator.
func (o *Operator) SetStartTime(t time.Time) {
	o.startTime = t
}

// GetStartTime ges the start time for operator.
func (o *Operator) GetStartTime() time.Time {
	return o.startTime
}

// Len returns the operator's steps count.
func (o *Operator) Len() int {
	return len(o.steps)
}

// Step returns the i-th step.
func (o *Operator) Step(i int) OpStep {
	if i >= 0 && i < len(o.steps) {
		return o.steps[i]
	}
	return nil
}

// Check checks if current step is finished, returns next step to take action.
// It's safe to be called by multiple goroutine concurrently.
func (o *Operator) Check(region *core.RegionInfo) OpStep {
	for step := atomic.LoadInt32(&o.currentStep); int(step) < len(o.steps); step++ {
		if o.steps[int(step)].IsFinish(region) {
			operatorStepDuration.WithLabelValues(reflect.TypeOf(o.steps[int(step)]).Name()).
				Observe(time.Since(time.Unix(0, atomic.LoadInt64(&o.stepTime))).Seconds())
			atomic.StoreInt32(&o.currentStep, step+1)
			atomic.StoreInt64(&o.stepTime, time.Now().UnixNano())
		} else {
			return o.steps[int(step)]
		}
	}
	return nil
}

// ConfVerChanged returns the number of confver has consumed by steps
func (o *Operator) ConfVerChanged() int {
	total := 0
	current := atomic.LoadInt32(&o.currentStep)
	for _, step := range o.steps[0:current] {
		if step.ExpectConfVerChange() {
			total++
		}
	}
	return total
}

// SetPriorityLevel sets the priority level for operator.
func (o *Operator) SetPriorityLevel(level core.PriorityLevel) {
	o.level = level
}

// GetPriorityLevel gets the priority level.
func (o *Operator) GetPriorityLevel() core.PriorityLevel {
	return o.level
}

// IsFinish checks if all steps are finished.
func (o *Operator) IsFinish() bool {
	return atomic.LoadInt32(&o.currentStep) >= int32(len(o.steps))
}

// IsTimeout checks the operator's create time and determines if it is timeout.
func (o *Operator) IsTimeout() bool {
	var timeout bool
	if o.IsFinish() {
		return false
	}
	if o.startTime.IsZero() {
		return false
	}
	if o.kind&OpRegion != 0 {
		timeout = time.Since(o.startTime) > RegionOperatorWaitTime
	} else {
		timeout = time.Since(o.startTime) > LeaderOperatorWaitTime
	}
	if timeout {
		return true
	}
	return false
}

// UnfinishedInfluence calculates the store difference which unfinished operator steps make.
func (o *Operator) UnfinishedInfluence(opInfluence OpInfluence, region *core.RegionInfo) {
	for step := atomic.LoadInt32(&o.currentStep); int(step) < len(o.steps); step++ {
		if !o.steps[int(step)].IsFinish(region) {
			o.steps[int(step)].Influence(opInfluence, region)
		}
	}
}

// TotalInfluence calculates the store difference which whole operator steps make.
func (o *Operator) TotalInfluence(opInfluence OpInfluence, region *core.RegionInfo) {
	for step := 0; step < len(o.steps); step++ {
		o.steps[int(step)].Influence(opInfluence, region)
	}
}

// OpHistory is used to log and visualize completed operators.
type OpHistory struct {
	FinishTime time.Time
	From, To   uint64
	Kind       core.ResourceKind
}

// History transfers the operator's steps to operator histories.
func (o *Operator) History() []OpHistory {
	now := time.Now()
	var histories []OpHistory
	var addPeerStores, removePeerStores []uint64
	for _, step := range o.steps {
		switch s := step.(type) {
		case TransferLeader:
			histories = append(histories, OpHistory{
				FinishTime: now,
				From:       s.FromStore,
				To:         s.ToStore,
				Kind:       core.LeaderKind,
			})
		case AddPeer:
			addPeerStores = append(addPeerStores, s.ToStore)
		case AddLightPeer:
			addPeerStores = append(addPeerStores, s.ToStore)
		case AddLearner:
			addPeerStores = append(addPeerStores, s.ToStore)
		case AddLightLearner:
			addPeerStores = append(addPeerStores, s.ToStore)
		case RemovePeer:
			removePeerStores = append(removePeerStores, s.FromStore)
		}
	}
	for i := range addPeerStores {
		if i < len(removePeerStores) {
			histories = append(histories, OpHistory{
				FinishTime: now,
				From:       removePeerStores[i],
				To:         addPeerStores[i],
				Kind:       core.RegionKind,
			})
		}
	}
	return histories
}

// CreateAddPeerOperator creates an operator that adds a new peer.
func CreateAddPeerOperator(desc string, cluster Cluster, region *core.RegionInfo, peerID uint64, toStoreID uint64, kind OpKind) *Operator {
	steps := CreateAddPeerSteps(cluster, toStoreID, peerID)
	brief := fmt.Sprintf("add peer: store %v", toStoreID)
	return NewOperator(desc, brief, region.GetID(), region.GetRegionEpoch(), kind|OpRegion, steps...)
}

// CreateAddLearnerOperator creates an operator that adds a new learner.
func CreateAddLearnerOperator(desc string, cluster Cluster, region *core.RegionInfo, peerID uint64, toStoreID uint64, kind OpKind) *Operator {
	step := AddLearner{ToStore: toStoreID, PeerID: peerID}
	brief := fmt.Sprintf("add learner: store %v", toStoreID)
	return NewOperator(desc, brief, region.GetID(), region.GetRegionEpoch(), kind|OpRegion, step)
}

// CreatePromoteLearnerOperator creates an operator that promotes a learner.
func CreatePromoteLearnerOperator(desc string, region *core.RegionInfo, peer *metapb.Peer) *Operator {
	step := PromoteLearner{
		ToStore: peer.GetStoreId(),
		PeerID:  peer.GetId(),
	}
	brief := fmt.Sprintf("promote learner: store %v", peer.GetStoreId())
	return NewOperator(desc, brief, region.GetID(), region.GetRegionEpoch(), OpRegion, step)
}

// CreateRemovePeerOperator creates an operator that removes a peer from region.
func CreateRemovePeerOperator(desc string, cluster Cluster, kind OpKind, region *core.RegionInfo, storeID uint64) (*Operator, error) {
	removeKind, steps, err := removePeerSteps(cluster, region, storeID, getRegionFollowerIDs(region))
	if err != nil {
		return nil, err
	}
	brief := fmt.Sprintf("rm peer: store %v", storeID)
	return NewOperator(desc, brief, region.GetID(), region.GetRegionEpoch(), removeKind|kind, steps...), nil
}

// CreateAddPeerSteps creates an OpStep list that add a new peer.
func CreateAddPeerSteps(cluster Cluster, newStore uint64, peerID uint64) []OpStep {
	var st []OpStep
	if cluster.IsRaftLearnerEnabled() {
		st = []OpStep{
			AddLearner{ToStore: newStore, PeerID: peerID},
			PromoteLearner{ToStore: newStore, PeerID: peerID},
		}
	} else {
		st = []OpStep{
			AddPeer{ToStore: newStore, PeerID: peerID},
		}
	}
	return st
}

// CreateAddLightPeerSteps creates an OpStep list that add a new peer without considering the influence.
func CreateAddLightPeerSteps(cluster Cluster, newStore uint64, peerID uint64) []OpStep {
	var st []OpStep
	if cluster.IsRaftLearnerEnabled() {
		st = []OpStep{
			AddLightLearner{ToStore: newStore, PeerID: peerID},
			PromoteLearner{ToStore: newStore, PeerID: peerID},
		}
	} else {
		st = []OpStep{
			AddLightPeer{ToStore: newStore, PeerID: peerID},
		}
	}
	return st
}

// CreateTransferLeaderOperator creates an operator that transfers the leader from a source store to a target store.
func CreateTransferLeaderOperator(desc string, region *core.RegionInfo, sourceStoreID uint64, targetStoreID uint64, kind OpKind) *Operator {
	step := TransferLeader{FromStore: sourceStoreID, ToStore: targetStoreID}
	brief := fmt.Sprintf("transfer leader: store %v to %v", sourceStoreID, targetStoreID)
	return NewOperator(desc, brief, region.GetID(), region.GetRegionEpoch(), kind|OpLeader, step)
}

// CreateMoveRegionOperator creates an operator that moves a region to specified stores.
func CreateMoveRegionOperator(desc string, cluster Cluster, region *core.RegionInfo, kind OpKind, storeIDs map[uint64]struct{}) (*Operator, error) {
	mvkind, steps, err := moveRegionSteps(cluster, region, storeIDs)
	if err != nil {
		return nil, err
	}
	kind |= mvkind
	brief := fmt.Sprintf("mv region: stores %v to %v", u64Set(region.GetStoreIds()), u64Set(storeIDs))
	return NewOperator(desc, brief, region.GetID(), region.GetRegionEpoch(), kind, steps...), nil
}

// moveRegionSteps returns steps to move a region to specific stores.
//
// The first store in the slice will not have RejectLeader label.
// If all of the stores have RejectLeader label, it returns an error.
func moveRegionSteps(cluster Cluster, region *core.RegionInfo, stores map[uint64]struct{}) (OpKind, []OpStep, error) {
	storeIDs := make([]uint64, 0, len(stores))
	for id := range stores {
		storeIDs = append(storeIDs, id)
	}

	i, _ := findNoLabelProperty(cluster, opt.RejectLeader, storeIDs)
	if i < 0 {
		return 0, nil, errors.New("all of the stores have RejectLeader label")
	}

	storeIDs[0], storeIDs[i] = storeIDs[i], storeIDs[0]
	return orderedMoveRegionSteps(cluster, region, storeIDs)
}

// orderedMoveRegionSteps returns steps to move peers of a region to specific stores in order.
//
// If the current leader is not in storeIDs, it will be transferred to a follower which
// do not need to move if there is one, otherwise the first suitable new added follower.
// New peers will be added in the same order in storeIDs.
// NOTE: orderedMoveRegionSteps does NOT check duplicate stores.
func orderedMoveRegionSteps(cluster Cluster, region *core.RegionInfo, storeIDs []uint64) (OpKind, []OpStep, error) {
	var kind OpKind

	oldStores := make([]uint64, 0, len(storeIDs))
	newStores := make([]uint64, 0, len(storeIDs))

	sourceStores := region.GetStoreIds()
	targetStores := make(map[uint64]struct{}, len(storeIDs))

	// Add missing peers.
	var addPeerSteps [][]OpStep
	for _, id := range storeIDs {
		targetStores[id] = struct{}{}
		if _, ok := sourceStores[id]; ok {
			oldStores = append(oldStores, id)
			continue
		}
		newStores = append(newStores, id)
		peer, err := cluster.AllocPeer(id)
		if err != nil {
			log.Debug("peer alloc failed", zap.Error(err))
			return kind, nil, err
		}
		addPeerSteps = append(addPeerSteps, CreateAddPeerSteps(cluster, id, peer.Id))
		kind |= OpRegion
	}

	// Transferring leader to a new added follower may be refused by TiKV.
	// Ref: https://github.com/tikv/tikv/issues/3819
	// So, the new leader should be a follower that do not need to move if there is one,
	// otherwise the first suitable new added follower.
	orderedStoreIDs := append(oldStores, newStores...)

	// Remove redundant peers.
	var rmPeerSteps [][]OpStep
	// Transfer leader as late as possible to prevent transferring to a new added follower.
	var mvLeaderSteps []OpStep
	for _, peer := range region.GetPeers() {
		id := peer.GetStoreId()
		if _, ok := targetStores[id]; ok {
			continue
		}
		if region.GetLeader().GetStoreId() == id {
			tlkind, tlsteps, err := transferLeaderToSuitableSteps(cluster, id, orderedStoreIDs)
			if err != nil {
				log.Debug("move region to stores failed", zap.Uint64("region-id", region.GetID()), zap.Uint64s("store-ids", orderedStoreIDs), zap.Error(err))
				return kind, nil, err
			}
			mvLeaderSteps = append(tlsteps, RemovePeer{FromStore: id})
			kind |= tlkind
		} else {
			rmPeerSteps = append(rmPeerSteps, []OpStep{RemovePeer{FromStore: id}})
		}
		kind |= OpRegion
	}

	// Interleaving makes the operator add and remove peers one by one, so that there won't have
	// too many additional peers if the operator fails in the half.
	hint := len(addPeerSteps)*2 + len(rmPeerSteps) + len(mvLeaderSteps)
	steps := interleaveStepGroups(addPeerSteps, rmPeerSteps, hint)

	steps = append(steps, mvLeaderSteps...)

	return kind, steps, nil
}

// interleaveStepGroups interleaves two slice of step groups. For example:
//
//  a = [[opA1, opA2], [opA3], [opA4, opA5, opA6]]
//  b = [[opB1], [opB2], [opB3, opB4], [opB5, opB6]]
//  c = interleaveStepGroups(a, b, 0)
//  c == [opA1, opA2, opB1, opA3, opB2, opA4, opA5, opA6, opB3, opB4, opB5, opB6]
//
// sizeHint is a hint for the capacity of returned slice.
func interleaveStepGroups(a, b [][]OpStep, sizeHint int) []OpStep {
	steps := make([]OpStep, 0, sizeHint)
	i, j := 0, 0
	for ; i < len(a) && j < len(b); i, j = i+1, j+1 {
		steps = append(steps, a[i]...)
		steps = append(steps, b[j]...)
	}
	for ; i < len(a); i++ {
		steps = append(steps, a[i]...)
	}
	for ; j < len(b); j++ {
		steps = append(steps, b[j]...)
	}
	return steps
}

// CreateMovePeerOperator creates an operator that replaces an old peer with a new peer.
func CreateMovePeerOperator(desc string, cluster Cluster, region *core.RegionInfo, kind OpKind, oldStore, newStore uint64, peerID uint64) (*Operator, error) {
	removeKind, steps, err := removePeerSteps(cluster, region, oldStore, append(getRegionFollowerIDs(region), newStore))
	if err != nil {
		return nil, err
	}
	st := CreateAddPeerSteps(cluster, newStore, peerID)
	steps = append(st, steps...)
	brief := fmt.Sprintf("mv peer: store %v to %v", oldStore, newStore)
	return NewOperator(desc, brief, region.GetID(), region.GetRegionEpoch(), removeKind|kind|OpRegion, steps...), nil
}

// CreateMoveLeaderOperator creates an operator that replaces an old leader with a new leader.
func CreateMoveLeaderOperator(desc string, cluster Cluster, region *core.RegionInfo, kind OpKind, oldStore, newStore uint64, peerID uint64) (*Operator, error) {
	removeKind, steps, err := removePeerSteps(cluster, region, oldStore, []uint64{newStore})
	if err != nil {
		return nil, err
	}
	st := CreateAddPeerSteps(cluster, newStore, peerID)
	st = append(st, TransferLeader{ToStore: newStore, FromStore: oldStore})
	steps = append(st, steps...)
	brief := fmt.Sprintf("mv leader: store %v to %v", oldStore, newStore)
	return NewOperator(desc, brief, region.GetID(), region.GetRegionEpoch(), removeKind|kind|OpLeader|OpRegion, steps...), nil
}

// CreateSplitRegionOperator creates an operator that splits a region.
func CreateSplitRegionOperator(desc string, region *core.RegionInfo, kind OpKind, policy string) *Operator {
	step := SplitRegion{
		StartKey: region.GetStartKey(),
		EndKey:   region.GetEndKey(),
		Policy:   pdpb.CheckPolicy(pdpb.CheckPolicy_value[strings.ToUpper(policy)]),
	}
	brief := fmt.Sprintf("split: region %v", region.GetID())
	return NewOperator(desc, brief, region.GetID(), region.GetRegionEpoch(), kind, step)
}

func getRegionFollowerIDs(region *core.RegionInfo) []uint64 {
	var ids []uint64
	for id := range region.GetFollowers() {
		ids = append(ids, id)
	}
	return ids
}

// removePeerSteps returns the steps to safely remove a peer. It prevents removing leader by transfer its leadership first.
func removePeerSteps(cluster Cluster, region *core.RegionInfo, storeID uint64, followerIDs []uint64) (kind OpKind, steps []OpStep, err error) {
	if region.GetLeader() != nil && region.GetLeader().GetStoreId() == storeID {
<<<<<<< HEAD
		var follower *core.StoreInfo
		for _, id := range followerIDs {
			follower = cluster.GetStore(id)
			if follower == nil {
				log.Error("failed to get the store", zap.Uint64("store-id", id))
				continue
			}
			if !cluster.CheckLabelProperty(opt.RejectLeader, follower.GetLabels()) {
				steps = append(steps, TransferLeader{FromStore: storeID, ToStore: id})
				kind = OpLeader
				break
			}
		}
		if len(steps) == 0 {
			err = errors.New("no suitable follower to become region leader")
=======
		kind, steps, err = transferLeaderToSuitableSteps(cluster, storeID, followerIDs)
		if err != nil {
>>>>>>> 14b91e8f
			log.Debug("failed to create remove peer operator", zap.Uint64("region-id", region.GetID()), zap.Error(err))
			return
		}
	}
	steps = append(steps, RemovePeer{FromStore: storeID})
	kind |= OpRegion
	return
}

// findNoLabelProperty finds the first store without given label property.
func findNoLabelProperty(cluster Cluster, prop string, storeIDs []uint64) (int, uint64) {
	for i, id := range storeIDs {
		store := cluster.GetStore(id)
		if store != nil {
			if !cluster.CheckLabelProperty(prop, store.GetLabels()) {
				return i, id
			}
		} else {
			log.Debug("nil store", zap.Uint64("store-id", id))
		}
	}
	return -1, 0
}

// transferLeaderToSuitableSteps returns the first suitable store to become region leader.
// Returns an error if there is no suitable store.
func transferLeaderToSuitableSteps(cluster Cluster, leaderID uint64, storeIDs []uint64) (OpKind, []OpStep, error) {
	_, id := findNoLabelProperty(cluster, opt.RejectLeader, storeIDs)
	if id != 0 {
		return OpLeader, []OpStep{TransferLeader{FromStore: leaderID, ToStore: id}}, nil
	}
	return 0, nil, errors.New("no suitable store to become region leader")
}

// CreateMergeRegionOperator creates an operator that merge two region into one.
func CreateMergeRegionOperator(desc string, cluster Cluster, source *core.RegionInfo, target *core.RegionInfo, kind OpKind) ([]*Operator, error) {
	kinds, steps, err := matchPeerSteps(cluster, source, target)
	if err != nil {
		return nil, err
	}

	steps = append(steps, MergeRegion{
		FromRegion: source.GetMeta(),
		ToRegion:   target.GetMeta(),
		IsPassive:  false,
	})

	brief := fmt.Sprintf("merge: region %v to %v", source.GetID(), target.GetID())
	op1 := NewOperator(desc, brief, source.GetID(), source.GetRegionEpoch(), kinds|kind|OpMerge, steps...)
	op2 := NewOperator(desc, brief, target.GetID(), target.GetRegionEpoch(), kinds|kind|OpMerge, MergeRegion{
		FromRegion: source.GetMeta(),
		ToRegion:   target.GetMeta(),
		IsPassive:  true,
	})

	return []*Operator{op1, op2}, nil
}

// matchPeerSteps returns the steps to match the location of peer stores of source region with target's.
func matchPeerSteps(cluster Cluster, source *core.RegionInfo, target *core.RegionInfo) (OpKind, []OpStep, error) {
	var kind OpKind

	sourcePeers := source.GetPeers()
	targetPeers := target.GetPeers()

	// make sure the peer count is same
	if len(sourcePeers) != len(targetPeers) {
		return kind, nil, errors.New("mismatch count of peer")
	}

	targetLeader := target.GetLeader().GetStoreId()
	if targetLeader == 0 {
		return kind, nil, errors.New("target does not have a leader")
	}

	// The target leader store must not have RejectLeader.
	targetStores := make([]uint64, 1, len(targetPeers))
	targetStores[0] = targetLeader

	for _, peer := range targetPeers {
		id := peer.GetStoreId()
		if id != targetLeader {
			targetStores = append(targetStores, id)
		}
	}

	return orderedMoveRegionSteps(cluster, source, targetStores)
}

// CreateScatterRegionOperator creates an operator that scatters the specified region.
func CreateScatterRegionOperator(desc string, cluster Cluster, origin *core.RegionInfo, replacedPeers, targetPeers []*metapb.Peer) *Operator {
	// Randomly pick a leader
	i := rand.Intn(len(targetPeers))
	targetLeaderPeer := targetPeers[i]
	originLeaderStoreID := origin.GetLeader().GetStoreId()

	originStoreIDs := origin.GetStoreIds()
	steps := make([]OpStep, 0, len(targetPeers)*3+1)
	// deferSteps will append to the end of the steps
	deferSteps := make([]OpStep, 0, 5)
	var kind OpKind
	sameLeader := targetLeaderPeer.GetStoreId() == originLeaderStoreID
	// No need to do anything
	if sameLeader {
		isSame := true
		for _, peer := range targetPeers {
			if _, ok := originStoreIDs[peer.GetStoreId()]; !ok {
				isSame = false
				break
			}
		}
		if isSame {
			return nil
		}
	}

	// Creates the first step
	if _, ok := originStoreIDs[targetLeaderPeer.GetStoreId()]; !ok {
		st := CreateAddLightPeerSteps(cluster, targetLeaderPeer.GetStoreId(), targetLeaderPeer.GetId())
		steps = append(steps, st...)
		// Do not transfer leader to the newly added peer
		// Ref: https://github.com/tikv/tikv/issues/3819
		deferSteps = append(deferSteps, TransferLeader{FromStore: originLeaderStoreID, ToStore: targetLeaderPeer.GetStoreId()})
		deferSteps = append(deferSteps, RemovePeer{FromStore: replacedPeers[i].GetStoreId()})
		kind |= OpLeader
		kind |= OpRegion
	} else {
		if !sameLeader {
			steps = append(steps, TransferLeader{FromStore: originLeaderStoreID, ToStore: targetLeaderPeer.GetStoreId()})
			kind |= OpLeader
		}
	}

	// For the other steps
	for j, peer := range targetPeers {
		if peer.GetId() == targetLeaderPeer.GetId() {
			continue
		}
		if _, ok := originStoreIDs[peer.GetStoreId()]; ok {
			continue
		}
		if replacedPeers[j].GetStoreId() == originLeaderStoreID {
			st := CreateAddLightPeerSteps(cluster, peer.GetStoreId(), peer.GetId())
			st = append(st, RemovePeer{FromStore: replacedPeers[j].GetStoreId()})
			deferSteps = append(deferSteps, st...)
			kind |= OpRegion | OpLeader
			continue
		}
		st := CreateAddLightPeerSteps(cluster, peer.GetStoreId(), peer.GetId())
		steps = append(steps, st...)
		steps = append(steps, RemovePeer{FromStore: replacedPeers[j].GetStoreId()})
		kind |= OpRegion
	}

	steps = append(steps, deferSteps...)

	targetStores := make([]uint64, len(targetPeers))
	for i := range targetPeers {
		targetStores[i] = targetPeers[i].GetStoreId()
	}
	sort.Sort(u64Slice(targetStores))
	brief := fmt.Sprintf("scatter region: stores %v to %v", u64Set(origin.GetStoreIds()), targetStores)
	op := NewOperator(desc, brief, origin.GetID(), origin.GetRegionEpoch(), kind, steps...)
	return op
}

// CheckOperatorValid checks if the operator is valid.
func CheckOperatorValid(op *Operator) bool {
	removeStores := []uint64{}
	for _, step := range op.steps {
		if tr, ok := step.(TransferLeader); ok {
			for _, store := range removeStores {
				if store == tr.FromStore {
					return false
				}
				if store == tr.ToStore {
					return false
				}
			}
		}
		if rp, ok := step.(RemovePeer); ok {
			removeStores = append(removeStores, rp.FromStore)
		}
	}
	return true
}<|MERGE_RESOLUTION|>--- conflicted
+++ resolved
@@ -936,26 +936,8 @@
 // removePeerSteps returns the steps to safely remove a peer. It prevents removing leader by transfer its leadership first.
 func removePeerSteps(cluster Cluster, region *core.RegionInfo, storeID uint64, followerIDs []uint64) (kind OpKind, steps []OpStep, err error) {
 	if region.GetLeader() != nil && region.GetLeader().GetStoreId() == storeID {
-<<<<<<< HEAD
-		var follower *core.StoreInfo
-		for _, id := range followerIDs {
-			follower = cluster.GetStore(id)
-			if follower == nil {
-				log.Error("failed to get the store", zap.Uint64("store-id", id))
-				continue
-			}
-			if !cluster.CheckLabelProperty(opt.RejectLeader, follower.GetLabels()) {
-				steps = append(steps, TransferLeader{FromStore: storeID, ToStore: id})
-				kind = OpLeader
-				break
-			}
-		}
-		if len(steps) == 0 {
-			err = errors.New("no suitable follower to become region leader")
-=======
 		kind, steps, err = transferLeaderToSuitableSteps(cluster, storeID, followerIDs)
 		if err != nil {
->>>>>>> 14b91e8f
 			log.Debug("failed to create remove peer operator", zap.Uint64("region-id", region.GetID()), zap.Error(err))
 			return
 		}
