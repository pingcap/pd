// Copyright 2020 PingCAP, Inc.
//
// Licensed under the Apache License, Version 2.0 (the "License");
// you may not use this file except in compliance with the License.
// You may obtain a copy of the License at
//
//     http://www.apache.org/licenses/LICENSE-2.0
//
// Unless required by applicable law or agreed to in writing, software
// distributed under the License is distributed on an "AS IS" BASIS,
// See the License for the specific language governing permissions and
// limitations under the License.

package errs

import "github.com/pingcap/errors"

// The internal error which is generated in PD project.
// tso errors
var (
<<<<<<< HEAD
	ErrSetAllocator        = errors.Normalize("set allocator failed, %s", errors.RFCCodeText("PD:tso:ErrSetAllocator"))
	ErrGetAllocator        = errors.Normalize("get allocator failed, %s", errors.RFCCodeText("PD:tso:ErrGetAllocator"))
=======
	ErrResetUserTimestamp  = errors.Normalize("reset user timestamp failed, %s", errors.RFCCodeText("PD:tso:ErrResetUserTimestamp"))
	ErrGenerateTimestamp   = errors.Normalize("generate timestamp failed, %s", errors.RFCCodeText("PD:tso:ErrGenerateTimestamp"))
>>>>>>> c7e9ecf7
	ErrInvalidTimestamp    = errors.Normalize("invalid timestamp", errors.RFCCodeText("PD:tso:ErrInvalidTimestamp"))
	ErrLogicOverflow       = errors.Normalize("logic part overflow", errors.RFCCodeText("PD:tso:ErrLogicOverflow"))
	ErrIncorrectSystemTime = errors.Normalize("incorrect system time", errors.RFCCodeText("PD:tso:ErrIncorrectSystemTime"))
)

// member errors
var (
	ErrEtcdLeaderNotFound = errors.Normalize("etcd leader not found", errors.RFCCodeText("PD:member:ErrEtcdLeaderNotFound"))
	ErrMarshalLeader      = errors.Normalize("marshal leader failed", errors.RFCCodeText("PD:member:ErrMarshalLeader"))
)

// client errors
var (
	ErrClientCreateTSOStream = errors.Normalize("create TSO stream failed", errors.RFCCodeText("PD:client:ErrClientCreateTSOStream"))
	ErrClientGetTSOTimeout   = errors.Normalize("get TSO timeout", errors.RFCCodeText("PD:client:ErrClientGetTSOTimeout"))
	ErrClientGetTSO          = errors.Normalize("get TSO failed", errors.RFCCodeText("PD:client:ErrClientGetTSO"))
	ErrClientGetLeader       = errors.Normalize("get leader from %v error", errors.RFCCodeText("PD:client:ErrClientGetLeader"))
	ErrClientGetMember       = errors.Normalize("get member failed", errors.RFCCodeText("PD:client:ErrClientGetMember"))
)

// scheduler errors
var (
	ErrGetSourceStore         = errors.Normalize("failed to get the source store", errors.RFCCodeText("PD:scheduler:ErrGetSourceStore"))
	ErrSchedulerExisted       = errors.Normalize("scheduler existed", errors.RFCCodeText("PD:scheduler:ErrSchedulerExisted"))
	ErrSchedulerNotFound      = errors.Normalize("scheduler not found", errors.RFCCodeText("PD:scheduler:ErrSchedulerNotFound"))
	ErrScheduleConfigNotExist = errors.Normalize("the config does not exist", errors.RFCCodeText("PD:scheduler:ErrScheduleConfigNotExist"))
	ErrSchedulerConfig        = errors.Normalize("wrong scheduler config %s", errors.RFCCodeText("PD:scheduler:ErrSchedulerConfig"))
	ErrCacheOverflow          = errors.Normalize("cache overflow", errors.RFCCodeText("PD:scheduler:ErrCacheOverflow"))
	ErrInternalGrowth         = errors.Normalize("unknown interval growth type error", errors.RFCCodeText("PD:scheduler:ErrInternalGrowth"))
)

// placement errors
var (
	ErrRuleContent   = errors.Normalize("invalid rule content, %s", errors.RFCCodeText("PD:placement:ErrRuleContent"))
	ErrLoadRule      = errors.Normalize("load rule failed", errors.RFCCodeText("PD:placement:ErrLoadRule"))
	ErrLoadRuleGroup = errors.Normalize("load rule group failed", errors.RFCCodeText("PD:placement:ErrLoadRuleGroup"))
	ErrBuildRuleList = errors.Normalize("build rule list failed, %s", errors.RFCCodeText("PD:placement:ErrBuildRuleList"))
)

// cluster errors
var (
	ErrPersistStore          = errors.Normalize("failed to persist store", errors.RFCCodeText("PD:cluster:ErrPersistStore"))
	ErrDeleteRegion          = errors.Normalize("failed to delete region from storage", errors.RFCCodeText("PD:cluster:ErrDeleteRegion"))
	ErrSaveRegion            = errors.Normalize("failed to save region from storage", errors.RFCCodeText("PD:cluster:ErrSaveRegion"))
	ErrBuryStore             = errors.Normalize("failed to bury store", errors.RFCCodeText("PD:cluster:ErrBuryStore"))
	ErrDeleteStore           = errors.Normalize("failed to delete store", errors.RFCCodeText("PD:cluster:ErrDeleteStore"))
	ErrPersistClusterVersion = errors.Normalize("persist cluster version meet error", errors.RFCCodeText("PD:cluster:ErrPersistClusterVersion"))
	ErrGetMembers            = errors.Normalize("get members failed", errors.RFCCodeText("PD:cluster:ErrGetMembers"))
)

// grpcutil errors
var (
	ErrSecurityConfig = errors.Normalize("security config error: %s", errors.RFCCodeText("PD:grpcutil:ErrSecurityConfig"))
)

// The third-party project error.
// url errors
var (
	ErrURLParse      = errors.Normalize("parse url error", errors.RFCCodeText("PD:url:ErrURLParse"))
	ErrQueryUnescape = errors.Normalize("inverse transformation of QueryEscape error", errors.RFCCodeText("PD:url:ErrQueryUnescape"))
)

// grpc errors
var (
	ErrGRPCDial      = errors.Normalize("dial error", errors.RFCCodeText("PD:grpc:ErrGRPCDial"))
	ErrCloseGRPCConn = errors.Normalize("close gRPC connection failed", errors.RFCCodeText("PD:grpc:ErrCloseGRPCConn"))
)

// proto errors
var (
	ErrProtoUnmarshal = errors.Normalize("failed to unmarshal proto", errors.RFCCodeText("PD:proto:ErrProtoUnmarshal"))
)

// etcd errors
var (
	ErrEtcdTxn                   = errors.Normalize("etcd Txn failed", errors.RFCCodeText("PD:etcd:ErrEtcdTxn"))
	ErrEtcdKVPut                 = errors.Normalize("etcd KV put failed", errors.RFCCodeText("PD:etcd:ErrEtcdKVPut"))
	ErrEtcdKVDelete              = errors.Normalize("etcd KV delete failed", errors.RFCCodeText("PD:etcd:ErrEtcdKVDelete"))
	ErrEtcdKVGet                 = errors.Normalize("etcd KV get failed", errors.RFCCodeText("PD:etcd:ErrEtcdKVGet"))
	ErrEtcdKVGetResponse         = errors.Normalize("etcd invalid get value response %v, must only one", errors.RFCCodeText("PD:etcd:ErrEtcdKVGetResponse"))
	ErrEtcdGetCluster            = errors.Normalize("etcd get cluster from remote peer failed", errors.RFCCodeText("PD:etcd:ErrEtcdGetCluster"))
	ErrEtcdMoveLeader            = errors.Normalize("etcd move leader error", errors.RFCCodeText("PD:etcd:ErrEtcdMoveLeader"))
	ErrEtcdTLSConfig             = errors.Normalize("etcd TLS config error", errors.RFCCodeText("PD:etcd:ErrEtcdTLSConfig"))
	ErrEtcdGetProtoMsgWithModRev = errors.Normalize("etcd get proto message with mod rev error", errors.RFCCodeText("PD:etcd:ErrEtcdGetProtoMsgWithModRev"))
	ErrEtcdWatcherCancel         = errors.Normalize("watcher canceled", errors.RFCCodeText("PD:etcd:ErrEtcdWatcherCancel"))
	ErrCloseEtcdClient           = errors.Normalize("close etcd client failed", errors.RFCCodeText("PD:etcd:ErrCloseEtcdClient"))
)

// dashboard errors
var (
	ErrDashboardStart = errors.Normalize("start dashboard failed", errors.RFCCodeText("PD:dashboard:ErrDashboardStart"))
	ErrDashboardStop  = errors.Normalize("stop dashboard failed", errors.RFCCodeText("PD:dashboard:ErrDashboardStop"))
)

// strconv errors
var (
	ErrStrconvParseInt  = errors.Normalize("parse int error", errors.RFCCodeText("PD:strconv:ErrStrconvParseInt"))
	ErrStrconvParseUint = errors.Normalize("parse uint error", errors.RFCCodeText("PD:strconv:ErrStrconvParseUint"))
)

// prometheus errors
var (
	ErrPrometheusPushMetrics = errors.Normalize("push metrics to gateway failed", errors.RFCCodeText("PD:prometheus:ErrPrometheusPushMetrics"))
)

// http errors
var (
	ErrSendRequest    = errors.Normalize("send HTTP request failed", errors.RFCCodeText("PD:http:ErrSendRequest"))
	ErrWriteHTTPBody  = errors.Normalize("write HTTP body failed", errors.RFCCodeText("PD:http:ErrWriteHTTPBody"))
	ErrNewHTTPRequest = errors.Normalize("new HTTP request failed", errors.RFCCodeText("PD:http:ErrNewHTTPRequest"))
)

// ioutil error
var (
	ErrIORead = errors.Normalize("IO read error", errors.RFCCodeText("PD:ioutil:ErrIORead"))
)

// netstat error
var (
	ErrNetstatTCPSocks = errors.Normalize("TCP socks error", errors.RFCCodeText("PD:netstat:ErrNetstatTCPSocks"))
)

// hex error
var (
	ErrHexDecodingString = errors.Normalize("decode string %s error", errors.RFCCodeText("PD:hex:ErrHexDecodingString"))
)<|MERGE_RESOLUTION|>--- conflicted
+++ resolved
@@ -18,13 +18,9 @@
 // The internal error which is generated in PD project.
 // tso errors
 var (
-<<<<<<< HEAD
-	ErrSetAllocator        = errors.Normalize("set allocator failed, %s", errors.RFCCodeText("PD:tso:ErrSetAllocator"))
 	ErrGetAllocator        = errors.Normalize("get allocator failed, %s", errors.RFCCodeText("PD:tso:ErrGetAllocator"))
-=======
 	ErrResetUserTimestamp  = errors.Normalize("reset user timestamp failed, %s", errors.RFCCodeText("PD:tso:ErrResetUserTimestamp"))
 	ErrGenerateTimestamp   = errors.Normalize("generate timestamp failed, %s", errors.RFCCodeText("PD:tso:ErrGenerateTimestamp"))
->>>>>>> c7e9ecf7
 	ErrInvalidTimestamp    = errors.Normalize("invalid timestamp", errors.RFCCodeText("PD:tso:ErrInvalidTimestamp"))
 	ErrLogicOverflow       = errors.Normalize("logic part overflow", errors.RFCCodeText("PD:tso:ErrLogicOverflow"))
 	ErrIncorrectSystemTime = errors.Normalize("incorrect system time", errors.RFCCodeText("PD:tso:ErrIncorrectSystemTime"))
