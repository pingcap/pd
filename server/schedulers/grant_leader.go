--- conflicted
+++ resolved
@@ -81,26 +81,17 @@
 func (s *grantLeaderScheduler) GetType() string {
 	return "grant-leader"
 }
-<<<<<<< HEAD
 
 func (s *grantLeaderScheduler) EncodeConfig() ([]byte, error) {
 	return schedule.EncodeConfig(s.conf)
 }
 
-func (s *grantLeaderScheduler) Prepare(cluster schedule.Cluster) error {
+func (s *grantLeaderScheduler) Prepare(cluster opt.Cluster) error {
 	return cluster.BlockStore(s.conf.StoreID)
 }
 
-func (s *grantLeaderScheduler) Cleanup(cluster schedule.Cluster) {
+func (s *grantLeaderScheduler) Cleanup(cluster opt.Cluster) {
 	cluster.UnblockStore(s.conf.StoreID)
-=======
-func (s *grantLeaderScheduler) Prepare(cluster opt.Cluster) error {
-	return cluster.BlockStore(s.storeID)
-}
-
-func (s *grantLeaderScheduler) Cleanup(cluster opt.Cluster) {
-	cluster.UnblockStore(s.storeID)
->>>>>>> 82bb13a9
 }
 
 func (s *grantLeaderScheduler) IsScheduleAllowed(cluster opt.Cluster) bool {
